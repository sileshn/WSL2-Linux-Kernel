/*
 * Common module linker script, always used when linking a module.
 * Archs are free to supply their own linker scripts.  ld will
 * combine them automatically.
 */
#include <asm/page.h>

SECTIONS {
	/DISCARD/ : {
		*(.discard)
		*(.discard.*)
		/*
		 * LLD may emit .eh_frame with CONFIG_CFI_CLANG despite
		 * -fno-asynchronous-unwind-tables. Discard the section.
		 */
		*(.eh_frame)
	}

	__ksymtab		0 : { *(SORT(___ksymtab+*)) }
	__ksymtab_gpl		0 : { *(SORT(___ksymtab_gpl+*)) }
	__kcrctab		0 : { *(SORT(___kcrctab+*)) }
	__kcrctab_gpl		0 : { *(SORT(___kcrctab_gpl+*)) }

	.init_array		0 : ALIGN(8) { *(SORT(.init_array.*)) *(.init_array) }

	__jump_table		0 : ALIGN(8) { KEEP(*(__jump_table)) }

	__patchable_function_entries : { *(__patchable_function_entries) }

	/*
	 * With CONFIG_LTO_CLANG, LLD always enables -fdata-sections and
	 * -ffunction-sections, which increases the size of the final module.
	 * Merge the split sections in the final binary.
	 */
	.bss : {
		*(.bss .bss.[0-9a-zA-Z_]*)
		*(.bss..L*)
	}

	.data : {
		*(.data .data.[0-9a-zA-Z_]*)
		*(.data..L*)
	}

	.rodata : {
		*(.rodata .rodata.[0-9a-zA-Z_]*)
		*(.rodata..L*)
	}

<<<<<<< HEAD
	.text : { *(.text .text.[0-9a-zA-Z_]*) }
=======
#ifdef CONFIG_CFI_CLANG
	/*
	 * With CFI_CLANG, ensure __cfi_check is at the beginning of the
	 * .text section, and that the section is aligned to page size.
	 */
	.text : ALIGN(PAGE_SIZE) {
		*(.text.__cfi_check)
		*(.text .text.[0-9a-zA-Z_]* .text..L.cfi*)
	}
#endif
>>>>>>> 400616bc
}

/* bring in arch-specific sections */
#include <asm/module.lds.h><|MERGE_RESOLUTION|>--- conflicted
+++ resolved
@@ -47,9 +47,6 @@
 		*(.rodata..L*)
 	}
 
-<<<<<<< HEAD
-	.text : { *(.text .text.[0-9a-zA-Z_]*) }
-=======
 #ifdef CONFIG_CFI_CLANG
 	/*
 	 * With CFI_CLANG, ensure __cfi_check is at the beginning of the
@@ -60,7 +57,6 @@
 		*(.text .text.[0-9a-zA-Z_]* .text..L.cfi*)
 	}
 #endif
->>>>>>> 400616bc
 }
 
 /* bring in arch-specific sections */
