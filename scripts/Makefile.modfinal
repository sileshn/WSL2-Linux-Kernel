# SPDX-License-Identifier: GPL-2.0-only
# ===========================================================================
# Module final link
# ===========================================================================

PHONY := __modfinal
__modfinal:

include include/config/auto.conf
include $(srctree)/scripts/Kbuild.include

# for c_flags and objtool_args
include $(srctree)/scripts/Makefile.lib

# find all modules listed in modules.order
modules := $(sort $(shell cat $(MODORDER)))

__modfinal: $(modules)
	@:

# modname and part-of-module are set to make c_flags define proper module flags
modname = $(notdir $(@:.mod.o=))
part-of-module = y

quiet_cmd_cc_o_c = CC [M]  $@
      cmd_cc_o_c =							\
		$(CC) $(filter-out $(CC_FLAGS_CFI) $(CC_FLAGS_FTRACE),	\
			$(c_flags)) -c -o $@ $<

%.mod.o: %.mod.c FORCE
	$(call if_changed_dep,cc_o_c)

ARCH_POSTLINK := $(wildcard $(srctree)/arch/$(SRCARCH)/Makefile.postlink)

ifdef CONFIG_LTO_CLANG
# With CONFIG_LTO_CLANG, reuse the object file we compiled for modpost to
# avoid a second slow LTO link
prelink-ext := .lto
<<<<<<< HEAD
endif
=======

# ELF processing was skipped earlier because we didn't have native code,
# so let's now process the prelinked binary before we link the module.

ifdef CONFIG_STACK_VALIDATION
ifneq ($(SKIP_STACK_VALIDATION),1)
cmd_ld_ko_o +=								\
	$(objtree)/tools/objtool/objtool $(objtool_args)		\
		$(@:.ko=$(prelink-ext).o);

endif # SKIP_STACK_VALIDATION
endif # CONFIG_STACK_VALIDATION

endif # CONFIG_LTO_CLANG
>>>>>>> 400616bc

quiet_cmd_ld_ko_o = LD [M]  $@
      cmd_ld_ko_o +=							\
	$(LD) -r $(KBUILD_LDFLAGS)					\
		$(KBUILD_LDFLAGS_MODULE) $(LDFLAGS_MODULE)		\
		-T scripts/module.lds -o $@ $(filter %.o, $^);		\
	$(if $(ARCH_POSTLINK), $(MAKE) -f $(ARCH_POSTLINK) $@, true)

quiet_cmd_btf_ko = BTF [M] $@
      cmd_btf_ko = 							\
	if [ -f vmlinux ]; then						\
		LLVM_OBJCOPY=$(OBJCOPY) $(PAHOLE) -J --btf_base vmlinux $@; \
	else								\
		printf "Skipping BTF generation for %s due to unavailability of vmlinux\n" $@ 1>&2; \
	fi;

# Same as newer-prereqs, but allows to exclude specified extra dependencies
newer_prereqs_except = $(filter-out $(PHONY) $(1),$?)

# Same as if_changed, but allows to exclude specified extra dependencies
if_changed_except = $(if $(call newer_prereqs_except,$(2))$(cmd-check),      \
	$(cmd);                                                              \
	printf '%s\n' 'cmd_$@ := $(make-cmd)' > $(dot-target).cmd, @:)


# Re-generate module BTFs if either module's .ko or vmlinux changed
$(modules): %.ko: %$(prelink-ext).o %.mod.o scripts/module.lds $(if $(KBUILD_BUILTIN),vmlinux) FORCE
	+$(call if_changed_except,ld_ko_o,vmlinux)
ifdef CONFIG_DEBUG_INFO_BTF_MODULES
	+$(if $(newer-prereqs),$(call cmd,btf_ko))
endif

targets += $(modules) $(modules:.ko=.mod.o)

# Add FORCE to the prequisites of a target to force it to be always rebuilt.
# ---------------------------------------------------------------------------

PHONY += FORCE
FORCE:

# Read all saved command lines and dependencies for the $(targets) we
# may be building above, using $(if_changed{,_dep}). As an
# optimization, we don't need to read them if the target does not
# exist, we will rebuild anyway in that case.

existing-targets := $(wildcard $(sort $(targets)))

-include $(foreach f,$(existing-targets),$(dir $(f)).$(notdir $(f)).cmd)

.PHONY: $(PHONY)<|MERGE_RESOLUTION|>--- conflicted
+++ resolved
@@ -36,9 +36,6 @@
 # With CONFIG_LTO_CLANG, reuse the object file we compiled for modpost to
 # avoid a second slow LTO link
 prelink-ext := .lto
-<<<<<<< HEAD
-endif
-=======
 
 # ELF processing was skipped earlier because we didn't have native code,
 # so let's now process the prelinked binary before we link the module.
@@ -53,7 +50,6 @@
 endif # CONFIG_STACK_VALIDATION
 
 endif # CONFIG_LTO_CLANG
->>>>>>> 400616bc
 
 quiet_cmd_ld_ko_o = LD [M]  $@
       cmd_ld_ko_o +=							\
