/*
 * (C) 2012 by Pablo Neira Ayuso <pablo@netfilter.org>
 * (C) 2012 by Vyatta Inc. <http://www.vyatta.com>
 *
 * This program is free software; you can redistribute it and/or modify
 * it under the terms of the GNU General Public License version 2 as
 * published by the Free Software Foundation (or any later at your option).
 */
#include <linux/init.h>
#include <linux/module.h>
#include <linux/kernel.h>
#include <linux/rculist.h>
#include <linux/rculist_nulls.h>
#include <linux/types.h>
#include <linux/timer.h>
#include <linux/security.h>
#include <linux/skbuff.h>
#include <linux/errno.h>
#include <linux/netlink.h>
#include <linux/spinlock.h>
#include <linux/interrupt.h>
#include <linux/slab.h>

#include <linux/netfilter.h>
#include <net/netlink.h>
#include <net/sock.h>
#include <net/netfilter/nf_conntrack.h>
#include <net/netfilter/nf_conntrack_core.h>
#include <net/netfilter/nf_conntrack_l4proto.h>
#include <net/netfilter/nf_conntrack_tuple.h>
#include <net/netfilter/nf_conntrack_timeout.h>

#include <linux/netfilter/nfnetlink.h>
#include <linux/netfilter/nfnetlink_cttimeout.h>

MODULE_LICENSE("GPL");
MODULE_AUTHOR("Pablo Neira Ayuso <pablo@netfilter.org>");
MODULE_DESCRIPTION("cttimeout: Extended Netfilter Connection Tracking timeout tuning");

static const struct nla_policy cttimeout_nla_policy[CTA_TIMEOUT_MAX+1] = {
	[CTA_TIMEOUT_NAME]	= { .type = NLA_NUL_STRING,
				    .len  = CTNL_TIMEOUT_NAME_MAX - 1},
	[CTA_TIMEOUT_L3PROTO]	= { .type = NLA_U16 },
	[CTA_TIMEOUT_L4PROTO]	= { .type = NLA_U8 },
	[CTA_TIMEOUT_DATA]	= { .type = NLA_NESTED },
};

static int
ctnl_timeout_parse_policy(void *timeout,
			  const struct nf_conntrack_l4proto *l4proto,
			  struct net *net, const struct nlattr *attr)
{
	struct nlattr **tb;
	int ret = 0;

	tb = kcalloc(l4proto->ctnl_timeout.nlattr_max + 1, sizeof(*tb),
		     GFP_KERNEL);

	if (!tb)
		return -ENOMEM;

	ret = nla_parse_nested(tb, l4proto->ctnl_timeout.nlattr_max, attr,
			       l4proto->ctnl_timeout.nla_policy, NULL);
	if (ret < 0)
		goto err;

	ret = l4proto->ctnl_timeout.nlattr_to_obj(tb, net, timeout);

err:
	kfree(tb);
	return ret;
}

static int cttimeout_new_timeout(struct net *net, struct sock *ctnl,
				 struct sk_buff *skb,
				 const struct nlmsghdr *nlh,
				 const struct nlattr * const cda[],
				 struct netlink_ext_ack *extack)
{
	__u16 l3num;
	__u8 l4num;
	const struct nf_conntrack_l4proto *l4proto;
	struct ctnl_timeout *timeout, *matching = NULL;
	char *name;
	int ret;

	if (!cda[CTA_TIMEOUT_NAME] ||
	    !cda[CTA_TIMEOUT_L3PROTO] ||
	    !cda[CTA_TIMEOUT_L4PROTO] ||
	    !cda[CTA_TIMEOUT_DATA])
		return -EINVAL;

	name = nla_data(cda[CTA_TIMEOUT_NAME]);
	l3num = ntohs(nla_get_be16(cda[CTA_TIMEOUT_L3PROTO]));
	l4num = nla_get_u8(cda[CTA_TIMEOUT_L4PROTO]);

	list_for_each_entry(timeout, &net->nfct_timeout_list, head) {
		if (strncmp(timeout->name, name, CTNL_TIMEOUT_NAME_MAX) != 0)
			continue;

		if (nlh->nlmsg_flags & NLM_F_EXCL)
			return -EEXIST;

		matching = timeout;
		break;
	}

	if (matching) {
		if (nlh->nlmsg_flags & NLM_F_REPLACE) {
			/* You cannot replace one timeout policy by another of
			 * different kind, sorry.
			 */
			if (matching->timeout.l3num != l3num ||
			    matching->timeout.l4proto->l4proto != l4num)
				return -EINVAL;

			return ctnl_timeout_parse_policy(&matching->timeout.data,
							 matching->timeout.l4proto,
							 net, cda[CTA_TIMEOUT_DATA]);
		}

		return -EBUSY;
	}

	l4proto = nf_ct_l4proto_find_get(l4num);

	/* This protocol is not supportted, skip. */
	if (l4proto->l4proto != l4num) {
		ret = -EOPNOTSUPP;
		goto err_proto_put;
	}

	timeout = kzalloc(sizeof(struct ctnl_timeout) +
			  l4proto->ctnl_timeout.obj_size, GFP_KERNEL);
	if (timeout == NULL) {
		ret = -ENOMEM;
		goto err_proto_put;
	}

	ret = ctnl_timeout_parse_policy(&timeout->timeout.data, l4proto, net,
					cda[CTA_TIMEOUT_DATA]);
	if (ret < 0)
		goto err;

	strcpy(timeout->name, nla_data(cda[CTA_TIMEOUT_NAME]));
	timeout->timeout.l3num = l3num;
	timeout->timeout.l4proto = l4proto;
	refcount_set(&timeout->refcnt, 1);
	list_add_tail_rcu(&timeout->head, &net->nfct_timeout_list);

	return 0;
err:
	kfree(timeout);
err_proto_put:
	nf_ct_l4proto_put(l4proto);
	return ret;
}

static int
ctnl_timeout_fill_info(struct sk_buff *skb, u32 portid, u32 seq, u32 type,
		       int event, struct ctnl_timeout *timeout)
{
	struct nlmsghdr *nlh;
	struct nfgenmsg *nfmsg;
	unsigned int flags = portid ? NLM_F_MULTI : 0;
	const struct nf_conntrack_l4proto *l4proto = timeout->timeout.l4proto;
	struct nlattr *nest_parms;
	int ret;

	event = nfnl_msg_type(NFNL_SUBSYS_CTNETLINK_TIMEOUT, event);
	nlh = nlmsg_put(skb, portid, seq, event, sizeof(*nfmsg), flags);
	if (nlh == NULL)
		goto nlmsg_failure;

	nfmsg = nlmsg_data(nlh);
	nfmsg->nfgen_family = AF_UNSPEC;
	nfmsg->version = NFNETLINK_V0;
	nfmsg->res_id = 0;

	if (nla_put_string(skb, CTA_TIMEOUT_NAME, timeout->name) ||
	    nla_put_be16(skb, CTA_TIMEOUT_L3PROTO,
			 htons(timeout->timeout.l3num)) ||
	    nla_put_u8(skb, CTA_TIMEOUT_L4PROTO, l4proto->l4proto) ||
	    nla_put_be32(skb, CTA_TIMEOUT_USE,
			 htonl(refcount_read(&timeout->refcnt))))
		goto nla_put_failure;

	nest_parms = nla_nest_start(skb, CTA_TIMEOUT_DATA | NLA_F_NESTED);
	if (!nest_parms)
		goto nla_put_failure;

	ret = l4proto->ctnl_timeout.obj_to_nlattr(skb, &timeout->timeout.data);
	if (ret < 0)
		goto nla_put_failure;

	nla_nest_end(skb, nest_parms);

	nlmsg_end(skb, nlh);
	return skb->len;

nlmsg_failure:
nla_put_failure:
	nlmsg_cancel(skb, nlh);
	return -1;
}

static int
ctnl_timeout_dump(struct sk_buff *skb, struct netlink_callback *cb)
{
	struct net *net = sock_net(skb->sk);
	struct ctnl_timeout *cur, *last;

	if (cb->args[2])
		return 0;

	last = (struct ctnl_timeout *)cb->args[1];
	if (cb->args[1])
		cb->args[1] = 0;

	rcu_read_lock();
	list_for_each_entry_rcu(cur, &net->nfct_timeout_list, head) {
		if (last) {
			if (cur != last)
				continue;

			last = NULL;
		}
		if (ctnl_timeout_fill_info(skb, NETLINK_CB(cb->skb).portid,
					   cb->nlh->nlmsg_seq,
					   NFNL_MSG_TYPE(cb->nlh->nlmsg_type),
					   IPCTNL_MSG_TIMEOUT_NEW, cur) < 0) {
			cb->args[1] = (unsigned long)cur;
			break;
		}
	}
	if (!cb->args[1])
		cb->args[2] = 1;
	rcu_read_unlock();
	return skb->len;
}

static int cttimeout_get_timeout(struct net *net, struct sock *ctnl,
				 struct sk_buff *skb,
				 const struct nlmsghdr *nlh,
				 const struct nlattr * const cda[],
				 struct netlink_ext_ack *extack)
{
	int ret = -ENOENT;
	char *name;
	struct ctnl_timeout *cur;

	if (nlh->nlmsg_flags & NLM_F_DUMP) {
		struct netlink_dump_control c = {
			.dump = ctnl_timeout_dump,
		};
		return netlink_dump_start(ctnl, skb, nlh, &c);
	}

	if (!cda[CTA_TIMEOUT_NAME])
		return -EINVAL;
	name = nla_data(cda[CTA_TIMEOUT_NAME]);

	list_for_each_entry(cur, &net->nfct_timeout_list, head) {
		struct sk_buff *skb2;

		if (strncmp(cur->name, name, CTNL_TIMEOUT_NAME_MAX) != 0)
			continue;

		skb2 = nlmsg_new(NLMSG_DEFAULT_SIZE, GFP_KERNEL);
		if (skb2 == NULL) {
			ret = -ENOMEM;
			break;
		}

		ret = ctnl_timeout_fill_info(skb2, NETLINK_CB(skb).portid,
					     nlh->nlmsg_seq,
					     NFNL_MSG_TYPE(nlh->nlmsg_type),
					     IPCTNL_MSG_TIMEOUT_NEW, cur);
		if (ret <= 0) {
			kfree_skb(skb2);
			break;
		}
		ret = netlink_unicast(ctnl, skb2, NETLINK_CB(skb).portid,
					MSG_DONTWAIT);
		if (ret > 0)
			ret = 0;

		/* this avoids a loop in nfnetlink. */
		return ret == -EAGAIN ? -ENOBUFS : ret;
	}
	return ret;
}

/* try to delete object, fail if it is still in use. */
static int ctnl_timeout_try_del(struct net *net, struct ctnl_timeout *timeout)
{
	int ret = 0;

	/* We want to avoid races with ctnl_timeout_put. So only when the
	 * current refcnt is 1, we decrease it to 0.
	 */
	if (refcount_dec_if_one(&timeout->refcnt)) {
		/* We are protected by nfnl mutex. */
		list_del_rcu(&timeout->head);
		nf_ct_l4proto_put(timeout->timeout.l4proto);
		nf_ct_untimeout(net, &timeout->timeout);
		kfree_rcu(timeout, rcu_head);
	} else {
		ret = -EBUSY;
	}
	return ret;
}

static int cttimeout_del_timeout(struct net *net, struct sock *ctnl,
				 struct sk_buff *skb,
				 const struct nlmsghdr *nlh,
				 const struct nlattr * const cda[],
				 struct netlink_ext_ack *extack)
{
	struct ctnl_timeout *cur, *tmp;
	int ret = -ENOENT;
	char *name;

	if (!cda[CTA_TIMEOUT_NAME]) {
		list_for_each_entry_safe(cur, tmp, &net->nfct_timeout_list,
					 head)
			ctnl_timeout_try_del(net, cur);

		return 0;
	}
	name = nla_data(cda[CTA_TIMEOUT_NAME]);

	list_for_each_entry(cur, &net->nfct_timeout_list, head) {
		if (strncmp(cur->name, name, CTNL_TIMEOUT_NAME_MAX) != 0)
			continue;

		ret = ctnl_timeout_try_del(net, cur);
		if (ret < 0)
			return ret;

		break;
	}
	return ret;
}

static int cttimeout_default_set(struct net *net, struct sock *ctnl,
				 struct sk_buff *skb,
				 const struct nlmsghdr *nlh,
				 const struct nlattr * const cda[],
				 struct netlink_ext_ack *extack)
{
	const struct nf_conntrack_l4proto *l4proto;
	__u8 l4num;
	int ret;

	if (!cda[CTA_TIMEOUT_L3PROTO] ||
	    !cda[CTA_TIMEOUT_L4PROTO] ||
	    !cda[CTA_TIMEOUT_DATA])
		return -EINVAL;

	l4num = nla_get_u8(cda[CTA_TIMEOUT_L4PROTO]);
	l4proto = nf_ct_l4proto_find_get(l4num);

	/* This protocol is not supported, skip. */
	if (l4proto->l4proto != l4num) {
		ret = -EOPNOTSUPP;
		goto err;
	}

	ret = ctnl_timeout_parse_policy(NULL, l4proto, net,
					cda[CTA_TIMEOUT_DATA]);
	if (ret < 0)
		goto err;

	nf_ct_l4proto_put(l4proto);
	return 0;
err:
	nf_ct_l4proto_put(l4proto);
	return ret;
}

static int
cttimeout_default_fill_info(struct net *net, struct sk_buff *skb, u32 portid,
			    u32 seq, u32 type, int event, u16 l3num,
			    const struct nf_conntrack_l4proto *l4proto,
			    const unsigned int *timeouts)
{
	struct nlmsghdr *nlh;
	struct nfgenmsg *nfmsg;
	unsigned int flags = portid ? NLM_F_MULTI : 0;
	struct nlattr *nest_parms;
	int ret;

	event = nfnl_msg_type(NFNL_SUBSYS_CTNETLINK_TIMEOUT, event);
	nlh = nlmsg_put(skb, portid, seq, event, sizeof(*nfmsg), flags);
	if (nlh == NULL)
		goto nlmsg_failure;

	nfmsg = nlmsg_data(nlh);
	nfmsg->nfgen_family = AF_UNSPEC;
	nfmsg->version = NFNETLINK_V0;
	nfmsg->res_id = 0;

	if (nla_put_be16(skb, CTA_TIMEOUT_L3PROTO, htons(l3num)) ||
	    nla_put_u8(skb, CTA_TIMEOUT_L4PROTO, l4proto->l4proto))
		goto nla_put_failure;

	nest_parms = nla_nest_start(skb, CTA_TIMEOUT_DATA | NLA_F_NESTED);
	if (!nest_parms)
		goto nla_put_failure;

	ret = l4proto->ctnl_timeout.obj_to_nlattr(skb, timeouts);
	if (ret < 0)
		goto nla_put_failure;

	nla_nest_end(skb, nest_parms);

	nlmsg_end(skb, nlh);
	return skb->len;

nlmsg_failure:
nla_put_failure:
	nlmsg_cancel(skb, nlh);
	return -1;
}

static int cttimeout_default_get(struct net *net, struct sock *ctnl,
				 struct sk_buff *skb,
				 const struct nlmsghdr *nlh,
				 const struct nlattr * const cda[],
				 struct netlink_ext_ack *extack)
{
	const struct nf_conntrack_l4proto *l4proto;
	unsigned int *timeouts = NULL;
	struct sk_buff *skb2;
	int ret, err;
	__u16 l3num;
	__u8 l4num;

	if (!cda[CTA_TIMEOUT_L3PROTO] || !cda[CTA_TIMEOUT_L4PROTO])
		return -EINVAL;

	l3num = ntohs(nla_get_be16(cda[CTA_TIMEOUT_L3PROTO]));
	l4num = nla_get_u8(cda[CTA_TIMEOUT_L4PROTO]);
	l4proto = nf_ct_l4proto_find_get(l4num);

	err = -EOPNOTSUPP;
	if (l4proto->l4proto != l4num)
		goto err;

	switch (l4proto->l4proto) {
	case IPPROTO_ICMP:
		timeouts = &nf_icmp_pernet(net)->timeout;
		break;
	case IPPROTO_TCP:
		timeouts = nf_tcp_pernet(net)->timeouts;
		break;
<<<<<<< HEAD
	case IPPROTO_UDP:
=======
	case IPPROTO_UDP: /* fallthrough */
	case IPPROTO_UDPLITE:
>>>>>>> a7a850db
		timeouts = nf_udp_pernet(net)->timeouts;
		break;
	case IPPROTO_DCCP:
#ifdef CONFIG_NF_CT_PROTO_DCCP
		timeouts = nf_dccp_pernet(net)->dccp_timeout;
#endif
		break;
	case IPPROTO_ICMPV6:
		timeouts = &nf_icmpv6_pernet(net)->timeout;
		break;
	case IPPROTO_SCTP:
#ifdef CONFIG_NF_CT_PROTO_SCTP
		timeouts = nf_sctp_pernet(net)->timeouts;
#endif
		break;
<<<<<<< HEAD
=======
	case IPPROTO_GRE:
#ifdef CONFIG_NF_CT_PROTO_GRE
		if (l4proto->net_id) {
			struct netns_proto_gre *net_gre;

			net_gre = net_generic(net, *l4proto->net_id);
			timeouts = net_gre->gre_timeouts;
		}
#endif
		break;
>>>>>>> a7a850db
	case 255:
		timeouts = &nf_generic_pernet(net)->timeout;
		break;
	default:
<<<<<<< HEAD
		WARN_ON_ONCE(1);
=======
		WARN_ONCE(1, "Missing timeouts for proto %d", l4proto->l4proto);
>>>>>>> a7a850db
		break;
	}

	if (!timeouts)
		goto err;

	skb2 = nlmsg_new(NLMSG_DEFAULT_SIZE, GFP_KERNEL);
	if (skb2 == NULL) {
		err = -ENOMEM;
		goto err;
	}

	ret = cttimeout_default_fill_info(net, skb2, NETLINK_CB(skb).portid,
					  nlh->nlmsg_seq,
					  NFNL_MSG_TYPE(nlh->nlmsg_type),
					  IPCTNL_MSG_TIMEOUT_DEFAULT_SET,
					  l3num, l4proto, timeouts);
	if (ret <= 0) {
		kfree_skb(skb2);
		err = -ENOMEM;
		goto err;
	}
	ret = netlink_unicast(ctnl, skb2, NETLINK_CB(skb).portid, MSG_DONTWAIT);
	if (ret > 0)
		ret = 0;

	/* this avoids a loop in nfnetlink. */
	return ret == -EAGAIN ? -ENOBUFS : ret;
err:
	nf_ct_l4proto_put(l4proto);
	return err;
}

static struct nf_ct_timeout *ctnl_timeout_find_get(struct net *net,
						   const char *name)
{
	struct ctnl_timeout *timeout, *matching = NULL;

	list_for_each_entry_rcu(timeout, &net->nfct_timeout_list, head) {
		if (strncmp(timeout->name, name, CTNL_TIMEOUT_NAME_MAX) != 0)
			continue;

		if (!try_module_get(THIS_MODULE))
			goto err;

		if (!refcount_inc_not_zero(&timeout->refcnt)) {
			module_put(THIS_MODULE);
			goto err;
		}
		matching = timeout;
		break;
	}
err:
	return matching ? &matching->timeout : NULL;
}

static void ctnl_timeout_put(struct nf_ct_timeout *t)
{
	struct ctnl_timeout *timeout =
		container_of(t, struct ctnl_timeout, timeout);

	if (refcount_dec_and_test(&timeout->refcnt))
		kfree_rcu(timeout, rcu_head);

	module_put(THIS_MODULE);
}

static const struct nfnl_callback cttimeout_cb[IPCTNL_MSG_TIMEOUT_MAX] = {
	[IPCTNL_MSG_TIMEOUT_NEW]	= { .call = cttimeout_new_timeout,
					    .attr_count = CTA_TIMEOUT_MAX,
					    .policy = cttimeout_nla_policy },
	[IPCTNL_MSG_TIMEOUT_GET]	= { .call = cttimeout_get_timeout,
					    .attr_count = CTA_TIMEOUT_MAX,
					    .policy = cttimeout_nla_policy },
	[IPCTNL_MSG_TIMEOUT_DELETE]	= { .call = cttimeout_del_timeout,
					    .attr_count = CTA_TIMEOUT_MAX,
					    .policy = cttimeout_nla_policy },
	[IPCTNL_MSG_TIMEOUT_DEFAULT_SET]= { .call = cttimeout_default_set,
					    .attr_count = CTA_TIMEOUT_MAX,
					    .policy = cttimeout_nla_policy },
	[IPCTNL_MSG_TIMEOUT_DEFAULT_GET]= { .call = cttimeout_default_get,
					    .attr_count = CTA_TIMEOUT_MAX,
					    .policy = cttimeout_nla_policy },
};

static const struct nfnetlink_subsystem cttimeout_subsys = {
	.name				= "conntrack_timeout",
	.subsys_id			= NFNL_SUBSYS_CTNETLINK_TIMEOUT,
	.cb_count			= IPCTNL_MSG_TIMEOUT_MAX,
	.cb				= cttimeout_cb,
};

MODULE_ALIAS_NFNL_SUBSYS(NFNL_SUBSYS_CTNETLINK_TIMEOUT);

static int __net_init cttimeout_net_init(struct net *net)
{
	INIT_LIST_HEAD(&net->nfct_timeout_list);

	return 0;
}

static void __net_exit cttimeout_net_exit(struct net *net)
{
	struct ctnl_timeout *cur, *tmp;

	nf_ct_unconfirmed_destroy(net);
	nf_ct_untimeout(net, NULL);

	list_for_each_entry_safe(cur, tmp, &net->nfct_timeout_list, head) {
		list_del_rcu(&cur->head);
		nf_ct_l4proto_put(cur->timeout.l4proto);

		if (refcount_dec_and_test(&cur->refcnt))
			kfree_rcu(cur, rcu_head);
	}
}

static struct pernet_operations cttimeout_ops = {
	.init	= cttimeout_net_init,
	.exit	= cttimeout_net_exit,
};

static int __init cttimeout_init(void)
{
	int ret;

	ret = register_pernet_subsys(&cttimeout_ops);
	if (ret < 0)
		return ret;

	ret = nfnetlink_subsys_register(&cttimeout_subsys);
	if (ret < 0) {
		pr_err("cttimeout_init: cannot register cttimeout with "
			"nfnetlink.\n");
		goto err_out;
	}
	RCU_INIT_POINTER(nf_ct_timeout_find_get_hook, ctnl_timeout_find_get);
	RCU_INIT_POINTER(nf_ct_timeout_put_hook, ctnl_timeout_put);
	return 0;

err_out:
	unregister_pernet_subsys(&cttimeout_ops);
	return ret;
}

static void __exit cttimeout_exit(void)
{
	nfnetlink_subsys_unregister(&cttimeout_subsys);

	unregister_pernet_subsys(&cttimeout_ops);
	RCU_INIT_POINTER(nf_ct_timeout_find_get_hook, NULL);
	RCU_INIT_POINTER(nf_ct_timeout_put_hook, NULL);
	synchronize_rcu();
}

module_init(cttimeout_init);
module_exit(cttimeout_exit);<|MERGE_RESOLUTION|>--- conflicted
+++ resolved
@@ -455,12 +455,8 @@
 	case IPPROTO_TCP:
 		timeouts = nf_tcp_pernet(net)->timeouts;
 		break;
-<<<<<<< HEAD
-	case IPPROTO_UDP:
-=======
 	case IPPROTO_UDP: /* fallthrough */
 	case IPPROTO_UDPLITE:
->>>>>>> a7a850db
 		timeouts = nf_udp_pernet(net)->timeouts;
 		break;
 	case IPPROTO_DCCP:
@@ -476,8 +472,6 @@
 		timeouts = nf_sctp_pernet(net)->timeouts;
 #endif
 		break;
-<<<<<<< HEAD
-=======
 	case IPPROTO_GRE:
 #ifdef CONFIG_NF_CT_PROTO_GRE
 		if (l4proto->net_id) {
@@ -488,16 +482,11 @@
 		}
 #endif
 		break;
->>>>>>> a7a850db
 	case 255:
 		timeouts = &nf_generic_pernet(net)->timeout;
 		break;
 	default:
-<<<<<<< HEAD
-		WARN_ON_ONCE(1);
-=======
 		WARN_ONCE(1, "Missing timeouts for proto %d", l4proto->l4proto);
->>>>>>> a7a850db
 		break;
 	}
 
