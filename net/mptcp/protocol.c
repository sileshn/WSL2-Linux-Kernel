--- conflicted
+++ resolved
@@ -168,20 +168,6 @@
 	struct rb_node **p, *parent;
 	u64 seq, end_seq, max_seq;
 	struct sk_buff *skb1;
-<<<<<<< HEAD
-	int space;
-
-	seq = MPTCP_SKB_CB(skb)->map_seq;
-	end_seq = MPTCP_SKB_CB(skb)->end_seq;
-	space = tcp_space(sk);
-	max_seq = space > 0 ? space + msk->ack_seq : msk->ack_seq;
-
-	pr_debug("msk=%p seq=%llx limit=%llx empty=%d", msk, seq, max_seq,
-		 RB_EMPTY_ROOT(&msk->out_of_order_queue));
-	if (after64(seq, max_seq)) {
-		/* out of window */
-		mptcp_drop(sk, skb);
-=======
 
 	seq = MPTCP_SKB_CB(skb)->map_seq;
 	end_seq = MPTCP_SKB_CB(skb)->end_seq;
@@ -195,7 +181,6 @@
 		pr_debug("oow by %lld, rcv_wnd_sent %llu\n",
 			 (unsigned long long)end_seq - (unsigned long)max_seq,
 			 (unsigned long long)msk->rcv_wnd_sent);
->>>>>>> 356006a6
 		MPTCP_INC_STATS(sock_net(sk), MPTCP_MIB_NODSSWINDOW);
 		return;
 	}
@@ -263,8 +248,6 @@
 			return;
 		}
 		p = &parent->rb_right;
-<<<<<<< HEAD
-=======
 	}
 
 insert:
@@ -280,18 +263,11 @@
 		rb_erase(&skb1->rbnode, &msk->out_of_order_queue);
 		mptcp_drop(sk, skb1);
 		MPTCP_INC_STATS(sock_net(sk), MPTCP_MIB_DUPDATA);
->>>>>>> 356006a6
 	}
 	/* If there is no skb after us, we are the last_skb ! */
 	if (!skb1)
 		msk->ooo_last_skb = skb;
 
-<<<<<<< HEAD
-insert:
-	/* Insert segment into RB tree. */
-	rb_link_node(&skb->rbnode, parent, p);
-	rb_insert_color(&skb->rbnode, &msk->out_of_order_queue);
-=======
 end:
 	skb_condense(skb);
 	skb_set_owner_r(skb, sk);
@@ -350,80 +326,6 @@
 	mptcp_drop(sk, skb);
 	return false;
 }
->>>>>>> 356006a6
-
-merge_right:
-	/* Remove other segments covered by skb. */
-	while ((skb1 = skb_rb_next(skb)) != NULL) {
-		if (before64(end_seq, MPTCP_SKB_CB(skb1)->end_seq))
-			break;
-		rb_erase(&skb1->rbnode, &msk->out_of_order_queue);
-		mptcp_drop(sk, skb1);
-		MPTCP_INC_STATS(sock_net(sk), MPTCP_MIB_DUPDATA);
-	}
-	/* If there is no skb after us, we are the last_skb ! */
-	if (!skb1)
-		msk->ooo_last_skb = skb;
-
-end:
-	skb_condense(skb);
-	skb_set_owner_r(skb, sk);
-}
-
-<<<<<<< HEAD
-static bool __mptcp_move_skb(struct mptcp_sock *msk, struct sock *ssk,
-			     struct sk_buff *skb, unsigned int offset,
-			     size_t copy_len)
-{
-	struct mptcp_subflow_context *subflow = mptcp_subflow_ctx(ssk);
-	struct sock *sk = (struct sock *)msk;
-	struct sk_buff *tail;
-
-	__skb_unlink(skb, &ssk->sk_receive_queue);
-
-	skb_ext_reset(skb);
-	skb_orphan(skb);
-
-	/* try to fetch required memory from subflow */
-	if (!sk_rmem_schedule(sk, skb, skb->truesize)) {
-		if (ssk->sk_forward_alloc < skb->truesize)
-			goto drop;
-		__sk_mem_reclaim(ssk, skb->truesize);
-		if (!sk_rmem_schedule(sk, skb, skb->truesize))
-			goto drop;
-	}
-
-	/* the skb map_seq accounts for the skb offset:
-	 * mptcp_subflow_get_mapped_dsn() is based on the current tp->copied_seq
-	 * value
-	 */
-	MPTCP_SKB_CB(skb)->map_seq = mptcp_subflow_get_mapped_dsn(subflow);
-	MPTCP_SKB_CB(skb)->end_seq = MPTCP_SKB_CB(skb)->map_seq + copy_len;
-	MPTCP_SKB_CB(skb)->offset = offset;
-
-	if (MPTCP_SKB_CB(skb)->map_seq == msk->ack_seq) {
-		/* in sequence */
-		WRITE_ONCE(msk->ack_seq, msk->ack_seq + copy_len);
-		tail = skb_peek_tail(&sk->sk_receive_queue);
-		if (tail && mptcp_try_coalesce(sk, tail, skb))
-			return true;
-
-		skb_set_owner_r(skb, sk);
-		__skb_queue_tail(&sk->sk_receive_queue, skb);
-		return true;
-	} else if (after64(MPTCP_SKB_CB(skb)->map_seq, msk->ack_seq)) {
-		mptcp_data_queue_ofo(msk, skb);
-		return false;
-	}
-
-	/* old data, keep it simple and drop the whole pkt, sender
-	 * will retransmit as needed, if needed.
-	 */
-	MPTCP_INC_STATS(sock_net(sk), MPTCP_MIB_DUPDATA);
-drop:
-	mptcp_drop(sk, skb);
-	return false;
-}
 
 static void mptcp_stop_timer(struct sock *sk)
 {
@@ -431,7 +333,8 @@
 
 	sk_stop_timer(sk, &icsk->icsk_retransmit_timer);
 	mptcp_sk(sk)->timer_ival = 0;
-=======
+}
+
 static void mptcp_close_wake_up(struct sock *sk)
 {
 	if (sock_flag(sk, SOCK_DEAD))
@@ -453,7 +356,6 @@
 	       ((1 << sk->sk_state) &
 		(TCPF_FIN_WAIT1 | TCPF_CLOSING | TCPF_LAST_ACK)) &&
 	       msk->write_seq == READ_ONCE(msk->snd_una);
->>>>>>> 356006a6
 }
 
 static void mptcp_check_data_fin_ack(struct sock *sk)
@@ -638,12 +540,9 @@
 	unsigned int moved = 0;
 	bool more_data_avail;
 	struct tcp_sock *tp;
-	u32 old_copied_seq;
 	bool done = false;
 	int sk_rbuf;
 
-<<<<<<< HEAD
-=======
 	sk_rbuf = READ_ONCE(sk->sk_rcvbuf);
 
 	if (!(sk->sk_userlocks & SOCK_RCVBUF_LOCK)) {
@@ -655,10 +554,8 @@
 		}
 	}
 
->>>>>>> 356006a6
 	pr_debug("msk=%p ssk=%p", msk, ssk);
 	tp = tcp_sk(ssk);
-	old_copied_seq = tp->copied_seq;
 	do {
 		u32 map_remaining, offset;
 		u32 seq = tp->copied_seq;
@@ -725,10 +622,6 @@
 	WRITE_ONCE(msk->ack_hint, ssk);
 
 	*bytes += moved;
-<<<<<<< HEAD
-	if (tp->copied_seq != old_copied_seq)
-		tcp_cleanup_rbuf(ssk, 1);
-=======
 	return done;
 }
 
@@ -746,7 +639,6 @@
 		skb = rb_to_skb(p);
 		if (after64(MPTCP_SKB_CB(skb)->map_seq, msk->ack_seq))
 			break;
->>>>>>> 356006a6
 
 		p = rb_next(p);
 		rb_erase(&skb->rbnode, &msk->out_of_order_queue);
@@ -776,49 +668,6 @@
 	return moved;
 }
 
-static bool mptcp_ofo_queue(struct mptcp_sock *msk)
-{
-	struct sock *sk = (struct sock *)msk;
-	struct sk_buff *skb, *tail;
-	bool moved = false;
-	struct rb_node *p;
-	u64 end_seq;
-
-	p = rb_first(&msk->out_of_order_queue);
-	pr_debug("msk=%p empty=%d", msk, RB_EMPTY_ROOT(&msk->out_of_order_queue));
-	while (p) {
-		skb = rb_to_skb(p);
-		if (after64(MPTCP_SKB_CB(skb)->map_seq, msk->ack_seq))
-			break;
-
-		p = rb_next(p);
-		rb_erase(&skb->rbnode, &msk->out_of_order_queue);
-
-		if (unlikely(!after64(MPTCP_SKB_CB(skb)->end_seq,
-				      msk->ack_seq))) {
-			mptcp_drop(sk, skb);
-			MPTCP_INC_STATS(sock_net(sk), MPTCP_MIB_DUPDATA);
-			continue;
-		}
-
-		end_seq = MPTCP_SKB_CB(skb)->end_seq;
-		tail = skb_peek_tail(&sk->sk_receive_queue);
-		if (!tail || !mptcp_ooo_try_coalesce(msk, tail, skb)) {
-			int delta = msk->ack_seq - MPTCP_SKB_CB(skb)->map_seq;
-
-			/* skip overlapping data, if any */
-			pr_debug("uncoalesced seq=%llx ack seq=%llx delta=%d",
-				 MPTCP_SKB_CB(skb)->map_seq, msk->ack_seq,
-				 delta);
-			MPTCP_SKB_CB(skb)->offset += delta;
-			__skb_queue_tail(&sk->sk_receive_queue, skb);
-		}
-		msk->ack_seq = end_seq;
-		moved = true;
-	}
-	return moved;
-}
-
 /* In most cases we will be able to lock the mptcp socket.  If its already
  * owned, we need to defer to the work queue to avoid ABBA deadlock.
  */
@@ -830,24 +679,7 @@
 	if (inet_sk_state_load(sk) == TCP_CLOSE)
 		return;
 
-<<<<<<< HEAD
-	/* must re-check after taking the lock */
-	if (!READ_ONCE(sk->sk_lock.owned)) {
-		__mptcp_move_skbs_from_subflow(msk, ssk, &moved);
-		mptcp_ofo_queue(msk);
-
-		/* If the moves have caught up with the DATA_FIN sequence number
-		 * it's time to ack the DATA_FIN and change socket state, but
-		 * this is not a good place to change state. Let the workqueue
-		 * do it.
-		 */
-		if (mptcp_pending_data_fin(sk, NULL) &&
-		    schedule_work(&msk->work))
-			sock_hold(sk);
-	}
-=======
 	mptcp_data_lock(sk);
->>>>>>> 356006a6
 
 	__mptcp_move_skbs_from_subflow(msk, ssk, &moved);
 	__mptcp_ofo_queue(msk);
@@ -866,8 +698,15 @@
 {
 	struct mptcp_subflow_context *subflow = mptcp_subflow_ctx(ssk);
 	struct mptcp_sock *msk = mptcp_sk(sk);
-<<<<<<< HEAD
+	int sk_rbuf, ssk_rbuf;
 	bool wake;
+
+	/* The peer can send data while we are shutting down this
+	 * subflow at msk destruction time, but we must avoid enqueuing
+	 * more data to the msk receive queue
+	 */
+	if (unlikely(subflow->disposable))
+		return;
 
 	/* move_skbs_to_msk below can legitly clear the data_avail flag,
 	 * but we will need later to properly woke the reader, cache its
@@ -876,25 +715,6 @@
 	wake = subflow->data_avail == MPTCP_SUBFLOW_DATA_AVAIL;
 	if (wake)
 		set_bit(MPTCP_DATA_READY, &msk->flags);
-=======
-	int sk_rbuf, ssk_rbuf;
-	bool wake;
-
-	/* The peer can send data while we are shutting down this
-	 * subflow at msk destruction time, but we must avoid enqueuing
-	 * more data to the msk receive queue
-	 */
-	if (unlikely(subflow->disposable))
-		return;
->>>>>>> 356006a6
-
-	/* move_skbs_to_msk below can legitly clear the data_avail flag,
-	 * but we will need later to properly woke the reader, cache its
-	 * value
-	 */
-	wake = subflow->data_avail == MPTCP_SUBFLOW_DATA_AVAIL;
-	if (wake)
-		set_bit(MPTCP_DATA_READY, &msk->flags);
 
 	ssk_rbuf = READ_ONCE(ssk->sk_rcvbuf);
 	sk_rbuf = READ_ONCE(sk->sk_rcvbuf);
@@ -945,19 +765,11 @@
 
 bool mptcp_schedule_work(struct sock *sk)
 {
-<<<<<<< HEAD
-	mptcp_reset_timer(sk);
-
-	if ((!test_bit(MPTCP_SEND_SPACE, &mptcp_sk(sk)->flags) ||
-	     (inet_sk_state_load(sk) != TCP_ESTABLISHED)) &&
-	    schedule_work(&mptcp_sk(sk)->work))
-=======
 	if (inet_sk_state_load(sk) != TCP_CLOSE &&
 	    schedule_work(&mptcp_sk(sk)->work)) {
 		/* each subflow already holds a reference to the sk, and the
 		 * workqueue is invoked by a subflow, so sk can't go away here.
 		 */
->>>>>>> 356006a6
 		sock_hold(sk);
 		return true;
 	}
@@ -1059,25 +871,7 @@
 	return ret + (skbs - msk->skb_tx_cache.qlen) * SKB_TRUESIZE(MAX_TCP_HEADER);
 }
 
-<<<<<<< HEAD
-static bool mptcp_is_writeable(struct mptcp_sock *msk)
-{
-	struct mptcp_subflow_context *subflow;
-
-	if (!sk_stream_is_writeable((struct sock *)msk))
-		return false;
-
-	mptcp_for_each_subflow(msk, subflow) {
-		if (sk_stream_is_writeable(subflow->tcp_sock))
-			return true;
-	}
-	return false;
-}
-
-static void mptcp_clean_una(struct sock *sk)
-=======
 static void __mptcp_wmem_reserve(struct sock *sk, int size)
->>>>>>> 356006a6
 {
 	int amount = mptcp_wmem_with_overhead(sk, size);
 	struct mptcp_sock *msk = mptcp_sk(sk);
@@ -1117,24 +911,11 @@
 	if (!msk->wmem_reserved)
 		return;
 
-<<<<<<< HEAD
-		/* Only wake up writers if a subflow is ready */
-		if (mptcp_is_writeable(msk)) {
-			set_bit(MPTCP_SEND_SPACE, &mptcp_sk(sk)->flags);
-			smp_mb__after_atomic();
-
-			/* set SEND_SPACE before sk_stream_write_space clears
-			 * NOSPACE
-			 */
-			sk_stream_write_space(sk);
-		}
-=======
 	if (msk->wmem_reserved < 0)
 		msk->wmem_reserved = 0;
 	if (msk->wmem_reserved > 0) {
 		sk->sk_forward_alloc += msk->wmem_reserved;
 		msk->wmem_reserved = 0;
->>>>>>> 356006a6
 	}
 }
 
@@ -1567,36 +1348,6 @@
 	return ret;
 }
 
-<<<<<<< HEAD
-static void mptcp_nospace(struct mptcp_sock *msk)
-{
-	struct mptcp_subflow_context *subflow;
-
-	clear_bit(MPTCP_SEND_SPACE, &msk->flags);
-	smp_mb__after_atomic(); /* msk->flags is changed by write_space cb */
-
-	mptcp_for_each_subflow(msk, subflow) {
-		struct sock *ssk = mptcp_subflow_tcp_sock(subflow);
-		struct socket *sock = READ_ONCE(ssk->sk_socket);
-
-		/* enables ssk->write_space() callbacks */
-		if (sock)
-			set_bit(SOCK_NOSPACE, &sock->flags);
-	}
-}
-
-static bool mptcp_subflow_active(struct mptcp_subflow_context *subflow)
-{
-	struct sock *ssk = mptcp_subflow_tcp_sock(subflow);
-
-	/* can't send if JOIN hasn't completed yet (i.e. is usable for mptcp) */
-	if (subflow->request_join && !subflow->fully_established)
-		return false;
-
-	/* only send if our side has not closed yet */
-	return ((1 << ssk->sk_state) & (TCPF_ESTABLISHED | TCPF_CLOSE_WAIT));
-}
-
 #define MPTCP_SEND_BURST_SIZE		((1 << 16) - \
 					 sizeof(struct tcphdr) - \
 					 MAX_TCP_OPTION_SPACE - \
@@ -1611,22 +1362,6 @@
 static struct sock *mptcp_subflow_get_send(struct mptcp_sock *msk,
 					   u32 *sndbuf)
 {
-=======
-#define MPTCP_SEND_BURST_SIZE		((1 << 16) - \
-					 sizeof(struct tcphdr) - \
-					 MAX_TCP_OPTION_SPACE - \
-					 sizeof(struct ipv6hdr) - \
-					 sizeof(struct frag_hdr))
-
-struct subflow_send_info {
-	struct sock *ssk;
-	u64 ratio;
-};
-
-static struct sock *mptcp_subflow_get_send(struct mptcp_sock *msk,
-					   u32 *sndbuf)
-{
->>>>>>> 356006a6
 	struct subflow_send_info send_info[2];
 	struct mptcp_subflow_context *subflow;
 	int i, nr_active = 0;
@@ -1637,10 +1372,6 @@
 	sock_owned_by_me((struct sock *)msk);
 
 	*sndbuf = 0;
-<<<<<<< HEAD
-	if (!mptcp_ext_cache_refill(msk))
-		return NULL;
-
 	if (__mptcp_check_fallback(msk)) {
 		if (!msk->first)
 			return NULL;
@@ -1659,26 +1390,6 @@
 		return msk->last_snd;
 	}
 
-=======
-	if (__mptcp_check_fallback(msk)) {
-		if (!msk->first)
-			return NULL;
-		*sndbuf = msk->first->sk_sndbuf;
-		return sk_stream_memory_free(msk->first) ? msk->first : NULL;
-	}
-
-	/* re-use last subflow, if the burst allow that */
-	if (msk->last_snd && msk->snd_burst > 0 &&
-	    sk_stream_memory_free(msk->last_snd) &&
-	    mptcp_subflow_active(mptcp_subflow_ctx(msk->last_snd))) {
-		mptcp_for_each_subflow(msk, subflow) {
-			ssk =  mptcp_subflow_tcp_sock(subflow);
-			*sndbuf = max(tcp_sk(ssk)->snd_wnd, *sndbuf);
-		}
-		return msk->last_snd;
-	}
-
->>>>>>> 356006a6
 	/* pick the subflow with the lower wmem/wspace ratio */
 	for (i = 0; i < 2; ++i) {
 		send_info[i].ssk = NULL;
@@ -1721,14 +1432,6 @@
 		return msk->last_snd;
 	}
 	return NULL;
-<<<<<<< HEAD
-}
-
-static void ssk_check_wmem(struct mptcp_sock *msk)
-{
-	if (unlikely(!mptcp_is_writeable(msk)))
-		mptcp_nospace(msk);
-=======
 }
 
 static void mptcp_push_release(struct sock *sk, struct sock *ssk,
@@ -1871,7 +1574,6 @@
 		    msk->snd_nxt + 1 == msk->write_seq)
 			mptcp_schedule_work(sk);
 	}
->>>>>>> 356006a6
 }
 
 static int mptcp_sendmsg(struct sock *sk, struct msghdr *msg, size_t len)
@@ -1879,13 +1581,7 @@
 	struct mptcp_sock *msk = mptcp_sk(sk);
 	struct page_frag *pfrag;
 	size_t copied = 0;
-<<<<<<< HEAD
-	struct sock *ssk;
-	u32 sndbuf;
-	bool tx_ok;
-=======
 	int ret = 0;
->>>>>>> 356006a6
 	long timeo;
 
 	if (msg->msg_flags & ~(MSG_MORE | MSG_DONTWAIT | MSG_NOSIGNAL))
@@ -1910,30 +1606,6 @@
 		bool dfrag_collapsed;
 		size_t psize, offset;
 
-<<<<<<< HEAD
-	__mptcp_flush_join_list(msk);
-	ssk = mptcp_subflow_get_send(msk, &sndbuf);
-	while (!sk_stream_memory_free(sk) ||
-	       !ssk ||
-	       !mptcp_page_frag_refill(ssk, pfrag)) {
-		if (ssk) {
-			/* make sure retransmit timer is
-			 * running before we wait for memory.
-			 *
-			 * The retransmit timer might be needed
-			 * to make the peer send an up-to-date
-			 * MPTCP Ack.
-			 */
-			mptcp_set_timeout(sk, ssk);
-			if (!mptcp_timer_pending(sk))
-				mptcp_reset_timer(sk);
-		}
-
-		mptcp_nospace(msk);
-		ret = sk_stream_wait_memory(sk, &timeo);
-		if (ret)
-			goto out;
-=======
 		if (sk->sk_err || (sk->sk_shutdown & SEND_SHUTDOWN)) {
 			ret = -EPIPE;
 			goto out;
@@ -1947,30 +1619,13 @@
 		if (!dfrag_collapsed) {
 			if (!sk_stream_memory_free(sk))
 				goto wait_for_memory;
->>>>>>> 356006a6
 
 			if (!mptcp_page_frag_refill(sk, pfrag))
 				goto wait_for_memory;
 
-<<<<<<< HEAD
-		ssk = mptcp_subflow_get_send(msk, &sndbuf);
-		if (list_empty(&msk->conn_list)) {
-			ret = -ENOTCONN;
-			goto out;
-		}
-	}
-
-	/* do auto tuning */
-	if (!(sk->sk_userlocks & SOCK_SNDBUF_LOCK) &&
-	    sndbuf > READ_ONCE(sk->sk_sndbuf))
-		WRITE_ONCE(sk->sk_sndbuf, sndbuf);
-
-	pr_debug("conn_list->subflow=%p", ssk);
-=======
 			dfrag = mptcp_carve_data_frag(msk, pfrag, pfrag->offset);
 			frag_truesize = dfrag->overhead;
 		}
->>>>>>> 356006a6
 
 		/* we do not bound vs wspace, to allow a single packet.
 		 * memory accounting will prevent execessive memory usage
@@ -1989,33 +1644,12 @@
 			goto wait_for_memory;
 		}
 
-<<<<<<< HEAD
-		/* burst can be negative, we will try move to the next subflow
-		 * at selection time, if possible.
-		 */
-		msk->snd_burst -= ret;
-		copied += ret;
-
-		tx_ok = msg_data_left(msg);
-		if (!tx_ok)
-			break;
-
-		if (!sk_stream_memory_free(ssk) ||
-		    !mptcp_page_frag_refill(ssk, pfrag) ||
-		    !mptcp_ext_cache_refill(msk)) {
-			tcp_push(ssk, msg->msg_flags, mss_now,
-				 tcp_sk(ssk)->nonagle, size_goal);
-			mptcp_set_timeout(sk, ssk);
-			release_sock(ssk);
-			goto restart;
-=======
 		skb_queue_splice_tail(&skbs, &msk->skb_tx_cache);
 		if (copy_page_from_iter(dfrag->page, offset, psize,
 					&msg->msg_iter) != psize) {
 			mptcp_wmem_uncharge(sk, psize + frag_truesize);
 			ret = -EFAULT;
 			goto out;
->>>>>>> 356006a6
 		}
 
 		/* data successfully copied into the write queue */
@@ -2054,12 +1688,7 @@
 		mptcp_push_pending(sk, msg->msg_flags);
 	}
 
-<<<<<<< HEAD
-	release_sock(ssk);
-=======
->>>>>>> 356006a6
 out:
-	ssk_check_wmem(msk);
 	release_sock(sk);
 	return copied ? : ret;
 }
@@ -2242,13 +1871,6 @@
 	unsigned int moved = 0;
 	bool ret, done;
 
-<<<<<<< HEAD
-	/* avoid looping forever below on racing close */
-	if (((struct sock *)msk)->sk_state == TCP_CLOSE)
-		return false;
-
-=======
->>>>>>> 356006a6
 	__mptcp_flush_join_list(msk);
 	do {
 		struct sock *ssk = mptcp_subflow_recv_lookup(msk);
@@ -2273,13 +1895,6 @@
 		unlock_sock_fast(ssk, slowpath);
 	} while (!done);
 
-<<<<<<< HEAD
-	if (mptcp_ofo_queue(msk) || moved > 0) {
-		mptcp_check_data_fin((struct sock *)msk);
-		return true;
-	}
-	return false;
-=======
 	/* acquire the data lock only if some input data is pending */
 	ret = moved > 0;
 	if (!RB_EMPTY_ROOT(&msk->out_of_order_queue) ||
@@ -2293,7 +1908,6 @@
 	if (ret)
 		mptcp_check_data_fin((struct sock *)msk);
 	return !skb_queue_empty(&msk->receive_queue);
->>>>>>> 356006a6
 }
 
 static int mptcp_recvmsg(struct sock *sk, struct msghdr *msg, size_t len,
@@ -2407,11 +2021,7 @@
 out_err:
 	pr_debug("msk=%p data_ready=%d rx queue empty=%d copied=%d",
 		 msk, test_bit(MPTCP_DATA_READY, &msk->flags),
-<<<<<<< HEAD
-		 skb_queue_empty(&sk->sk_receive_queue), copied);
-=======
 		 skb_queue_empty_lockless(&sk->sk_receive_queue), copied);
->>>>>>> 356006a6
 	mptcp_rcv_space_adjust(msk, copied);
 
 	release_sock(sk);
@@ -2466,11 +2076,7 @@
 	sock_owned_by_me((const struct sock *)msk);
 
 	if (__mptcp_check_fallback(msk))
-<<<<<<< HEAD
-		return msk->first;
-=======
 		return NULL;
->>>>>>> 356006a6
 
 	mptcp_for_each_subflow(msk, subflow) {
 		struct sock *ssk = mptcp_subflow_tcp_sock(subflow);
@@ -2506,12 +2112,7 @@
  * parent socket.
  */
 void __mptcp_close_ssk(struct sock *sk, struct sock *ssk,
-<<<<<<< HEAD
-		       struct mptcp_subflow_context *subflow,
-		       long timeout)
-=======
 		       struct mptcp_subflow_context *subflow)
->>>>>>> 356006a6
 {
 	bool dispose_socket = false;
 	struct socket *sock;
@@ -2567,13 +2168,10 @@
 		pm->status &= ~BIT(MPTCP_PM_ADD_ADDR_RECEIVED);
 		mptcp_pm_nl_add_addr_received(msk);
 	}
-<<<<<<< HEAD
-=======
 	if (pm->status & BIT(MPTCP_PM_ADD_ADDR_SEND_ACK)) {
 		pm->status &= ~BIT(MPTCP_PM_ADD_ADDR_SEND_ACK);
 		mptcp_pm_nl_add_addr_send_ack(msk);
 	}
->>>>>>> 356006a6
 	if (pm->status & BIT(MPTCP_PM_RM_ADDR_RECEIVED)) {
 		pm->status &= ~BIT(MPTCP_PM_RM_ADDR_RECEIVED);
 		mptcp_pm_nl_rm_addr_received(msk);
@@ -2600,12 +2198,6 @@
 		if (inet_sk_state_load(ssk) != TCP_CLOSE)
 			continue;
 
-<<<<<<< HEAD
-		__mptcp_close_ssk((struct sock *)msk, ssk, subflow, 0);
-	}
-}
-
-=======
 		__mptcp_close_ssk((struct sock *)msk, ssk, subflow);
 	}
 }
@@ -2659,7 +2251,6 @@
 	mptcp_close_wake_up(sk);
 }
 
->>>>>>> 356006a6
 static void mptcp_worker(struct work_struct *work)
 {
 	struct mptcp_sock *msk = container_of(work, struct mptcp_sock, work);
@@ -2676,18 +2267,11 @@
 
 	mptcp_check_data_fin_ack(sk);
 	__mptcp_flush_join_list(msk);
-<<<<<<< HEAD
+
+	mptcp_check_fastclose(msk);
+
 	if (test_and_clear_bit(MPTCP_WORK_CLOSE_SUBFLOW, &msk->flags))
 		__mptcp_close_subflow(msk);
-
-	__mptcp_move_skbs(msk);
-=======
-
-	mptcp_check_fastclose(msk);
-
-	if (test_and_clear_bit(MPTCP_WORK_CLOSE_SUBFLOW, &msk->flags))
-		__mptcp_close_subflow(msk);
->>>>>>> 356006a6
 
 	if (msk->pm.status)
 		pm_work(msk);
@@ -2764,10 +2348,6 @@
 	INIT_LIST_HEAD(&msk->join_list);
 	INIT_LIST_HEAD(&msk->rtx_queue);
 	INIT_WORK(&msk->work, mptcp_worker);
-<<<<<<< HEAD
-	msk->out_of_order_queue = RB_ROOT;
-
-=======
 	__skb_queue_head_init(&msk->receive_queue);
 	__skb_queue_head_init(&msk->skb_tx_cache);
 	msk->out_of_order_queue = RB_ROOT;
@@ -2778,7 +2358,6 @@
 	msk->size_goal_cache = TCP_BASE_MSS;
 
 	msk->ack_hint = NULL;
->>>>>>> 356006a6
 	msk->first = NULL;
 	inet_csk(sk)->icsk_sync_mss = mptcp_sync_mss;
 
@@ -3192,37 +2771,22 @@
 }
 
 void mptcp_destroy_common(struct mptcp_sock *msk)
-<<<<<<< HEAD
-{
+{
+	struct sock *sk = (struct sock *)msk;
+
+	__mptcp_clear_xmit(sk);
+
+	/* move to sk_receive_queue, sk_stream_kill_queues will purge it */
+	skb_queue_splice_tail_init(&msk->receive_queue, &sk->sk_receive_queue);
+
 	skb_rbtree_purge(&msk->out_of_order_queue);
 	mptcp_token_destroy(msk);
 	mptcp_pm_free_anno_list(msk);
 }
 
 static void mptcp_destroy(struct sock *sk)
-=======
->>>>>>> 356006a6
-{
-	struct sock *sk = (struct sock *)msk;
-
-	__mptcp_clear_xmit(sk);
-
-<<<<<<< HEAD
-	if (msk->cached_ext)
-		__skb_ext_put(msk->cached_ext);
-=======
-	/* move to sk_receive_queue, sk_stream_kill_queues will purge it */
-	skb_queue_splice_tail_init(&msk->receive_queue, &sk->sk_receive_queue);
-
-	skb_rbtree_purge(&msk->out_of_order_queue);
-	mptcp_token_destroy(msk);
-	mptcp_pm_free_anno_list(msk);
-}
-
-static void mptcp_destroy(struct sock *sk)
 {
 	struct mptcp_sock *msk = mptcp_sk(sk);
->>>>>>> 356006a6
 
 	mptcp_destroy_common(msk);
 	sk_sockets_allocated_dec(sk);
@@ -3768,12 +3332,7 @@
 
 	if (state != TCP_SYN_SENT && state != TCP_SYN_RECV) {
 		mask |= mptcp_check_readable(msk);
-<<<<<<< HEAD
-		if (test_bit(MPTCP_SEND_SPACE, &msk->flags))
-			mask |= EPOLLOUT | EPOLLWRNORM;
-=======
 		mask |= mptcp_check_writeable(msk);
->>>>>>> 356006a6
 	}
 	if (sk->sk_shutdown & RCV_SHUTDOWN)
 		mask |= EPOLLIN | EPOLLRDNORM | EPOLLRDHUP;
