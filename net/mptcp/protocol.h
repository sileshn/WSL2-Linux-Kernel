/* SPDX-License-Identifier: GPL-2.0 */
/* Multipath TCP
 *
 * Copyright (c) 2017 - 2019, Intel Corporation.
 */

#ifndef __MPTCP_PROTOCOL_H
#define __MPTCP_PROTOCOL_H

#include <linux/random.h>
#include <net/tcp.h>
#include <net/inet_connection_sock.h>

#define MPTCP_SUPPORTED_VERSION	1

/* MPTCP option bits */
#define OPTION_MPTCP_MPC_SYN	BIT(0)
#define OPTION_MPTCP_MPC_SYNACK	BIT(1)
#define OPTION_MPTCP_MPC_ACK	BIT(2)
#define OPTION_MPTCP_MPJ_SYN	BIT(3)
#define OPTION_MPTCP_MPJ_SYNACK	BIT(4)
#define OPTION_MPTCP_MPJ_ACK	BIT(5)
#define OPTION_MPTCP_ADD_ADDR	BIT(6)
#define OPTION_MPTCP_ADD_ADDR6	BIT(7)
#define OPTION_MPTCP_RM_ADDR	BIT(8)
#define OPTION_MPTCP_FASTCLOSE	BIT(9)

/* MPTCP option subtypes */
#define MPTCPOPT_MP_CAPABLE	0
#define MPTCPOPT_MP_JOIN	1
#define MPTCPOPT_DSS		2
#define MPTCPOPT_ADD_ADDR	3
#define MPTCPOPT_RM_ADDR	4
#define MPTCPOPT_MP_PRIO	5
#define MPTCPOPT_MP_FAIL	6
#define MPTCPOPT_MP_FASTCLOSE	7

/* MPTCP suboption lengths */
#define TCPOLEN_MPTCP_MPC_SYN		4
#define TCPOLEN_MPTCP_MPC_SYNACK	12
#define TCPOLEN_MPTCP_MPC_ACK		20
#define TCPOLEN_MPTCP_MPC_ACK_DATA	22
#define TCPOLEN_MPTCP_MPJ_SYN		12
#define TCPOLEN_MPTCP_MPJ_SYNACK	16
#define TCPOLEN_MPTCP_MPJ_ACK		24
#define TCPOLEN_MPTCP_DSS_BASE		4
#define TCPOLEN_MPTCP_DSS_ACK32		4
#define TCPOLEN_MPTCP_DSS_ACK64		8
#define TCPOLEN_MPTCP_DSS_MAP32		10
#define TCPOLEN_MPTCP_DSS_MAP64		14
#define TCPOLEN_MPTCP_DSS_CHECKSUM	2
#define TCPOLEN_MPTCP_ADD_ADDR		16
#define TCPOLEN_MPTCP_ADD_ADDR_PORT	20
#define TCPOLEN_MPTCP_ADD_ADDR_BASE	8
#define TCPOLEN_MPTCP_ADD_ADDR_BASE_PORT	12
#define TCPOLEN_MPTCP_ADD_ADDR6		28
#define TCPOLEN_MPTCP_ADD_ADDR6_PORT	32
#define TCPOLEN_MPTCP_ADD_ADDR6_BASE	20
#define TCPOLEN_MPTCP_ADD_ADDR6_BASE_PORT	24
#define TCPOLEN_MPTCP_PORT_LEN		4
#define TCPOLEN_MPTCP_RM_ADDR_BASE	4
#define TCPOLEN_MPTCP_FASTCLOSE		12

/* MPTCP MP_JOIN flags */
#define MPTCPOPT_BACKUP		BIT(0)
#define MPTCPOPT_HMAC_LEN	20
#define MPTCPOPT_THMAC_LEN	8

/* MPTCP MP_CAPABLE flags */
#define MPTCP_VERSION_MASK	(0x0F)
#define MPTCP_CAP_CHECKSUM_REQD	BIT(7)
#define MPTCP_CAP_EXTENSIBILITY	BIT(6)
#define MPTCP_CAP_HMAC_SHA256	BIT(0)
#define MPTCP_CAP_FLAG_MASK	(0x3F)

/* MPTCP DSS flags */
#define MPTCP_DSS_DATA_FIN	BIT(4)
#define MPTCP_DSS_DSN64		BIT(3)
#define MPTCP_DSS_HAS_MAP	BIT(2)
#define MPTCP_DSS_ACK64		BIT(1)
#define MPTCP_DSS_HAS_ACK	BIT(0)
#define MPTCP_DSS_FLAG_MASK	(0x1F)

/* MPTCP ADD_ADDR flags */
#define MPTCP_ADDR_ECHO		BIT(0)
#define MPTCP_ADDR_IPVERSION_4	4
#define MPTCP_ADDR_IPVERSION_6	6

/* MPTCP socket flags */
#define MPTCP_DATA_READY	0
#define MPTCP_NOSPACE		1
#define MPTCP_WORK_RTX		2
#define MPTCP_WORK_EOF		3
#define MPTCP_FALLBACK_DONE	4
#define MPTCP_WORK_CLOSE_SUBFLOW 5
#define MPTCP_PUSH_PENDING	6
#define MPTCP_CLEAN_UNA		7

static inline bool before64(__u64 seq1, __u64 seq2)
{
	return (__s64)(seq1 - seq2) < 0;
}

#define after64(seq2, seq1)	before64(seq1, seq2)

struct mptcp_options_received {
	u64	sndr_key;
	u64	rcvr_key;
	u64	data_ack;
	u64	data_seq;
	u32	subflow_seq;
	u16	data_len;
	u16	mp_capable : 1,
		mp_join : 1,
		fastclose : 1,
		dss : 1,
		add_addr : 1,
		rm_addr : 1,
		family : 4,
		echo : 1,
		backup : 1;
	u32	token;
	u32	nonce;
	u64	thmac;
	u8	hmac[MPTCPOPT_HMAC_LEN];
	u8	join_id;
	u8	use_map:1,
		dsn64:1,
		data_fin:1,
		use_ack:1,
		ack64:1,
		mpc_map:1,
		__unused:2;
	u8	addr_id;
	u8	rm_id;
	union {
		struct in_addr	addr;
#if IS_ENABLED(CONFIG_MPTCP_IPV6)
		struct in6_addr	addr6;
#endif
	};
	u64	ahmac;
	u16	port;
};

static inline __be32 mptcp_option(u8 subopt, u8 len, u8 nib, u8 field)
{
	return htonl((TCPOPT_MPTCP << 24) | (len << 16) | (subopt << 12) |
		     ((nib & 0xF) << 8) | field);
}

struct mptcp_addr_info {
	sa_family_t		family;
	__be16			port;
	u8			id;
	u8			flags;
	int			ifindex;
	union {
		struct in_addr addr;
#if IS_ENABLED(CONFIG_MPTCP_IPV6)
		struct in6_addr addr6;
#endif
	};
};

enum mptcp_pm_status {
	MPTCP_PM_ADD_ADDR_RECEIVED,
	MPTCP_PM_ADD_ADDR_SEND_ACK,
	MPTCP_PM_RM_ADDR_RECEIVED,
	MPTCP_PM_ESTABLISHED,
	MPTCP_PM_ALREADY_ESTABLISHED,	/* persistent status, set after ESTABLISHED event */
	MPTCP_PM_SUBFLOW_ESTABLISHED,
};

enum mptcp_addr_signal_status {
	MPTCP_ADD_ADDR_SIGNAL,
	MPTCP_ADD_ADDR_ECHO,
	MPTCP_ADD_ADDR_IPV6,
	MPTCP_ADD_ADDR_PORT,
	MPTCP_RM_ADDR_SIGNAL,
};

struct mptcp_pm_data {
	struct mptcp_addr_info local;
	struct mptcp_addr_info remote;
	struct list_head anno_list;

	spinlock_t	lock;		/*protects the whole PM data */

	u8		addr_signal;
	bool		server_side;
	bool		work_pending;
	bool		accept_addr;
	bool		accept_subflow;
	u8		add_addr_signaled;
	u8		add_addr_accepted;
	u8		local_addr_used;
	u8		subflows;
	u8		add_addr_signal_max;
	u8		add_addr_accept_max;
	u8		local_addr_max;
	u8		subflows_max;
	u8		status;
	u8		rm_id;
};

struct mptcp_data_frag {
	struct list_head list;
	u64 data_seq;
	u16 data_len;
	u16 offset;
	u16 overhead;
	u16 already_sent;
	struct page *page;
};

/* MPTCP connection sock */
struct mptcp_sock {
	/* inet_connection_sock must be the first member */
	struct inet_connection_sock sk;
	u64		local_key;
	u64		remote_key;
	u64		write_seq;
	u64		snd_nxt;
	u64		ack_seq;
	u64		rcv_wnd_sent;
	u64		rcv_data_fin_seq;
	int		wmem_reserved;
	struct sock	*last_snd;
	int		snd_burst;
	int		old_wspace;
	u64		snd_una;
	u64		wnd_end;
	unsigned long	timer_ival;
	u32		token;
	int		rmem_pending;
	int		rmem_released;
	unsigned long	flags;
	bool		can_ack;
	bool		fully_established;
	bool		rcv_data_fin;
	bool		snd_data_fin_enable;
	bool		rcv_fastclose;
	bool		use_64bit_ack; /* Set when we received a 64-bit DSN */
	spinlock_t	join_list_lock;
	struct sock	*ack_hint;
	struct work_struct work;
	struct sk_buff  *ooo_last_skb;
	struct rb_root  out_of_order_queue;
	struct sk_buff_head receive_queue;
	struct sk_buff_head skb_tx_cache;	/* this is wmem accounted */
	int		tx_pending_data;
	int		size_goal_cache;
	struct list_head conn_list;
	struct list_head rtx_queue;
	struct mptcp_data_frag *first_pending;
	struct list_head join_list;
	struct socket	*subflow; /* outgoing connect/listener/!mp_capable */
	struct sock	*first;
	struct mptcp_pm_data	pm;
	struct {
		u32	space;	/* bytes copied in last measurement window */
		u32	copied; /* bytes copied in this measurement window */
		u64	time;	/* start time of measurement window */
		u64	rtt_us; /* last maximum rtt of subflows */
	} rcvq_space;
};

#define mptcp_lock_sock(___sk, cb) do {					\
	struct sock *__sk = (___sk); /* silence macro reuse warning */	\
	might_sleep();							\
	spin_lock_bh(&__sk->sk_lock.slock);				\
	if (__sk->sk_lock.owned)					\
		__lock_sock(__sk);					\
	cb;								\
	__sk->sk_lock.owned = 1;					\
	spin_unlock(&__sk->sk_lock.slock);				\
	mutex_acquire(&__sk->sk_lock.dep_map, 0, 0, _RET_IP_);		\
	local_bh_enable();						\
} while (0)

#define mptcp_data_lock(sk) spin_lock_bh(&(sk)->sk_lock.slock)
#define mptcp_data_unlock(sk) spin_unlock_bh(&(sk)->sk_lock.slock)

#define mptcp_for_each_subflow(__msk, __subflow)			\
	list_for_each_entry(__subflow, &((__msk)->conn_list), node)

static inline struct mptcp_sock *mptcp_sk(const struct sock *sk)
{
	return (struct mptcp_sock *)sk;
}

static inline int __mptcp_space(const struct sock *sk)
{
	return tcp_space(sk) + READ_ONCE(mptcp_sk(sk)->rmem_pending);
}

static inline struct mptcp_data_frag *mptcp_send_head(const struct sock *sk)
{
	const struct mptcp_sock *msk = mptcp_sk(sk);

	return READ_ONCE(msk->first_pending);
}

static inline struct mptcp_data_frag *mptcp_send_next(struct sock *sk)
{
	struct mptcp_sock *msk = mptcp_sk(sk);
	struct mptcp_data_frag *cur;

	cur = msk->first_pending;
	return list_is_last(&cur->list, &msk->rtx_queue) ? NULL :
						     list_next_entry(cur, list);
}

static inline struct mptcp_data_frag *mptcp_pending_tail(const struct sock *sk)
{
	struct mptcp_sock *msk = mptcp_sk(sk);

	if (!msk->first_pending)
		return NULL;

	if (WARN_ON_ONCE(list_empty(&msk->rtx_queue)))
		return NULL;

	return list_last_entry(&msk->rtx_queue, struct mptcp_data_frag, list);
}

static inline struct mptcp_data_frag *mptcp_rtx_tail(const struct sock *sk)
{
	struct mptcp_sock *msk = mptcp_sk(sk);

	if (!before64(msk->snd_nxt, READ_ONCE(msk->snd_una)))
		return NULL;

	return list_last_entry(&msk->rtx_queue, struct mptcp_data_frag, list);
}

static inline struct mptcp_data_frag *mptcp_rtx_head(const struct sock *sk)
{
	struct mptcp_sock *msk = mptcp_sk(sk);

	return list_first_entry_or_null(&msk->rtx_queue, struct mptcp_data_frag, list);
}

struct mptcp_subflow_request_sock {
	struct	tcp_request_sock sk;
	u16	mp_capable : 1,
		mp_join : 1,
		backup : 1;
	u8	local_id;
	u8	remote_id;
	u64	local_key;
	u64	idsn;
	u32	token;
	u32	ssn_offset;
	u64	thmac;
	u32	local_nonce;
	u32	remote_nonce;
	struct mptcp_sock	*msk;
	struct hlist_nulls_node token_node;
};

static inline struct mptcp_subflow_request_sock *
mptcp_subflow_rsk(const struct request_sock *rsk)
{
	return (struct mptcp_subflow_request_sock *)rsk;
}

enum mptcp_data_avail {
	MPTCP_SUBFLOW_NODATA,
	MPTCP_SUBFLOW_DATA_AVAIL,
	MPTCP_SUBFLOW_OOO_DATA
};

/* MPTCP subflow context */
struct mptcp_subflow_context {
	struct	list_head node;/* conn_list of subflows */
	u64	local_key;
	u64	remote_key;
	u64	idsn;
	u64	map_seq;
	u32	snd_isn;
	u32	token;
	u32	rel_write_seq;
	u32	map_subflow_seq;
	u32	ssn_offset;
	u32	map_data_len;
	u32	request_mptcp : 1,  /* send MP_CAPABLE */
		request_join : 1,   /* send MP_JOIN */
		request_bkup : 1,
		mp_capable : 1,	    /* remote is MPTCP capable */
		mp_join : 1,	    /* remote is JOINing */
		fully_established : 1,	    /* path validated */
		pm_notified : 1,    /* PM hook called for established status */
		conn_finished : 1,
		map_valid : 1,
		mpc_map : 1,
		backup : 1,
		rx_eof : 1,
		can_ack : 1,        /* only after processing the remote a key */
		disposable : 1;	    /* ctx can be free at ulp release time */
	enum mptcp_data_avail data_avail;
	u32	remote_nonce;
	u64	thmac;
	u32	local_nonce;
	u32	remote_token;
	u8	hmac[MPTCPOPT_HMAC_LEN];
	u8	local_id;
	u8	remote_id;

	struct	sock *tcp_sock;	    /* tcp sk backpointer */
	struct	sock *conn;	    /* parent mptcp_sock */
	const	struct inet_connection_sock_af_ops *icsk_af_ops;
	void	(*tcp_data_ready)(struct sock *sk);
	void	(*tcp_state_change)(struct sock *sk);
	void	(*tcp_write_space)(struct sock *sk);

	struct	rcu_head rcu;
};

static inline struct mptcp_subflow_context *
mptcp_subflow_ctx(const struct sock *sk)
{
	struct inet_connection_sock *icsk = inet_csk(sk);

	/* Use RCU on icsk_ulp_data only for sock diag code */
	return (__force struct mptcp_subflow_context *)icsk->icsk_ulp_data;
}

static inline struct sock *
mptcp_subflow_tcp_sock(const struct mptcp_subflow_context *subflow)
{
	return subflow->tcp_sock;
}

static inline u64
mptcp_subflow_get_map_offset(const struct mptcp_subflow_context *subflow)
{
	return tcp_sk(mptcp_subflow_tcp_sock(subflow))->copied_seq -
		      subflow->ssn_offset -
		      subflow->map_subflow_seq;
}

static inline u64
mptcp_subflow_get_mapped_dsn(const struct mptcp_subflow_context *subflow)
{
	return subflow->map_seq + mptcp_subflow_get_map_offset(subflow);
}

static inline void mptcp_add_pending_subflow(struct mptcp_sock *msk,
					     struct mptcp_subflow_context *subflow)
{
	sock_hold(mptcp_subflow_tcp_sock(subflow));
	spin_lock_bh(&msk->join_list_lock);
	list_add_tail(&subflow->node, &msk->join_list);
	spin_unlock_bh(&msk->join_list_lock);
}

int mptcp_is_enabled(struct net *net);
unsigned int mptcp_get_add_addr_timeout(struct net *net);
void mptcp_subflow_fully_established(struct mptcp_subflow_context *subflow,
				     struct mptcp_options_received *mp_opt);
bool mptcp_subflow_data_available(struct sock *sk);
void __init mptcp_subflow_init(void);
void mptcp_subflow_shutdown(struct sock *sk, struct sock *ssk, int how);
void __mptcp_close_ssk(struct sock *sk, struct sock *ssk,
		       struct mptcp_subflow_context *subflow);
void mptcp_subflow_reset(struct sock *ssk);

/* called with sk socket lock held */
int __mptcp_subflow_connect(struct sock *sk, const struct mptcp_addr_info *loc,
			    const struct mptcp_addr_info *remote);
int mptcp_subflow_create_socket(struct sock *sk, struct socket **new_sock);

static inline void mptcp_subflow_tcp_fallback(struct sock *sk,
					      struct mptcp_subflow_context *ctx)
{
	sk->sk_data_ready = ctx->tcp_data_ready;
	sk->sk_state_change = ctx->tcp_state_change;
	sk->sk_write_space = ctx->tcp_write_space;

	inet_csk(sk)->icsk_af_ops = ctx->icsk_af_ops;
}

void __init mptcp_proto_init(void);
#if IS_ENABLED(CONFIG_MPTCP_IPV6)
int __init mptcp_proto_v6_init(void);
#endif

struct sock *mptcp_sk_clone(const struct sock *sk,
			    const struct mptcp_options_received *mp_opt,
			    struct request_sock *req);
void mptcp_get_options(const struct sk_buff *skb,
		       struct mptcp_options_received *mp_opt);

void mptcp_finish_connect(struct sock *sk);
static inline bool mptcp_is_fully_established(struct sock *sk)
{
	return inet_sk_state_load(sk) == TCP_ESTABLISHED &&
	       READ_ONCE(mptcp_sk(sk)->fully_established);
}
void mptcp_rcv_space_init(struct mptcp_sock *msk, const struct sock *ssk);
void mptcp_data_ready(struct sock *sk, struct sock *ssk);
bool mptcp_finish_join(struct sock *sk);
bool mptcp_schedule_work(struct sock *sk);
<<<<<<< HEAD
void __mptcp_wnd_updated(struct sock *sk, struct sock *ssk);
=======
void __mptcp_check_push(struct sock *sk, struct sock *ssk);
>>>>>>> 8a8109f3
void __mptcp_data_acked(struct sock *sk);
void mptcp_subflow_eof(struct sock *sk);
bool mptcp_update_rcv_data_fin(struct mptcp_sock *msk, u64 data_fin_seq, bool use_64bit);
void __mptcp_flush_join_list(struct mptcp_sock *msk);
static inline bool mptcp_data_fin_enabled(const struct mptcp_sock *msk)
{
	return READ_ONCE(msk->snd_data_fin_enable) &&
	       READ_ONCE(msk->write_seq) == READ_ONCE(msk->snd_nxt);
}

void mptcp_destroy_common(struct mptcp_sock *msk);

void __init mptcp_token_init(void);
static inline void mptcp_token_init_request(struct request_sock *req)
{
	mptcp_subflow_rsk(req)->token_node.pprev = NULL;
}

int mptcp_token_new_request(struct request_sock *req);
void mptcp_token_destroy_request(struct request_sock *req);
int mptcp_token_new_connect(struct sock *sk);
void mptcp_token_accept(struct mptcp_subflow_request_sock *r,
			struct mptcp_sock *msk);
bool mptcp_token_exists(u32 token);
struct mptcp_sock *mptcp_token_get_sock(u32 token);
struct mptcp_sock *mptcp_token_iter_next(const struct net *net, long *s_slot,
					 long *s_num);
void mptcp_token_destroy(struct mptcp_sock *msk);

void mptcp_crypto_key_sha(u64 key, u32 *token, u64 *idsn);

void mptcp_crypto_hmac_sha(u64 key1, u64 key2, u8 *msg, int len, void *hmac);

void __init mptcp_pm_init(void);
void mptcp_pm_data_init(struct mptcp_sock *msk);
void mptcp_pm_new_connection(struct mptcp_sock *msk, int server_side);
void mptcp_pm_fully_established(struct mptcp_sock *msk);
bool mptcp_pm_allow_new_subflow(struct mptcp_sock *msk);
void mptcp_pm_connection_closed(struct mptcp_sock *msk);
void mptcp_pm_subflow_established(struct mptcp_sock *msk,
				  struct mptcp_subflow_context *subflow);
void mptcp_pm_subflow_closed(struct mptcp_sock *msk, u8 id);
void mptcp_pm_add_addr_received(struct mptcp_sock *msk,
				const struct mptcp_addr_info *addr);
void mptcp_pm_add_addr_send_ack(struct mptcp_sock *msk);
void mptcp_pm_rm_addr_received(struct mptcp_sock *msk, u8 rm_id);
void mptcp_pm_free_anno_list(struct mptcp_sock *msk);
struct mptcp_pm_add_entry *
mptcp_pm_del_add_timer(struct mptcp_sock *msk,
		       struct mptcp_addr_info *addr);

int mptcp_pm_announce_addr(struct mptcp_sock *msk,
			   const struct mptcp_addr_info *addr,
			   bool echo, bool port);
int mptcp_pm_remove_addr(struct mptcp_sock *msk, u8 local_id);
int mptcp_pm_remove_subflow(struct mptcp_sock *msk, u8 local_id);

static inline bool mptcp_pm_should_add_signal(struct mptcp_sock *msk)
{
	return READ_ONCE(msk->pm.addr_signal) & BIT(MPTCP_ADD_ADDR_SIGNAL);
}

static inline bool mptcp_pm_should_add_signal_echo(struct mptcp_sock *msk)
{
	return READ_ONCE(msk->pm.addr_signal) & BIT(MPTCP_ADD_ADDR_ECHO);
}

static inline bool mptcp_pm_should_add_signal_ipv6(struct mptcp_sock *msk)
{
	return READ_ONCE(msk->pm.addr_signal) & BIT(MPTCP_ADD_ADDR_IPV6);
}

static inline bool mptcp_pm_should_add_signal_port(struct mptcp_sock *msk)
{
	return READ_ONCE(msk->pm.addr_signal) & BIT(MPTCP_ADD_ADDR_PORT);
}

static inline bool mptcp_pm_should_rm_signal(struct mptcp_sock *msk)
{
	return READ_ONCE(msk->pm.addr_signal) & BIT(MPTCP_RM_ADDR_SIGNAL);
}

static inline unsigned int mptcp_add_addr_len(int family, bool echo, bool port)
{
	u8 len = TCPOLEN_MPTCP_ADD_ADDR_BASE;

	if (family == AF_INET6)
		len = TCPOLEN_MPTCP_ADD_ADDR6_BASE;
	if (!echo)
		len += MPTCPOPT_THMAC_LEN;
	if (port)
		len += TCPOLEN_MPTCP_PORT_LEN;

	return len;
}

bool mptcp_pm_add_addr_signal(struct mptcp_sock *msk, unsigned int remaining,
			      struct mptcp_addr_info *saddr, bool *echo, bool *port);
bool mptcp_pm_rm_addr_signal(struct mptcp_sock *msk, unsigned int remaining,
			     u8 *rm_id);
int mptcp_pm_get_local_id(struct mptcp_sock *msk, struct sock_common *skc);

void __init mptcp_pm_nl_init(void);
void mptcp_pm_nl_data_init(struct mptcp_sock *msk);
void mptcp_pm_nl_fully_established(struct mptcp_sock *msk);
void mptcp_pm_nl_subflow_established(struct mptcp_sock *msk);
void mptcp_pm_nl_add_addr_received(struct mptcp_sock *msk);
void mptcp_pm_nl_add_addr_send_ack(struct mptcp_sock *msk);
void mptcp_pm_nl_rm_addr_received(struct mptcp_sock *msk);
void mptcp_pm_nl_rm_subflow_received(struct mptcp_sock *msk, u8 rm_id);
int mptcp_pm_nl_get_local_id(struct mptcp_sock *msk, struct sock_common *skc);

static inline struct mptcp_ext *mptcp_get_ext(struct sk_buff *skb)
{
	return (struct mptcp_ext *)skb_ext_find(skb, SKB_EXT_MPTCP);
}

void mptcp_diag_subflow_init(struct tcp_ulp_ops *ops);

static inline bool __mptcp_check_fallback(const struct mptcp_sock *msk)
{
	return test_bit(MPTCP_FALLBACK_DONE, &msk->flags);
}

static inline bool mptcp_check_fallback(const struct sock *sk)
{
	struct mptcp_subflow_context *subflow = mptcp_subflow_ctx(sk);
	struct mptcp_sock *msk = mptcp_sk(subflow->conn);

	return __mptcp_check_fallback(msk);
}

static inline void __mptcp_do_fallback(struct mptcp_sock *msk)
{
	if (test_bit(MPTCP_FALLBACK_DONE, &msk->flags)) {
		pr_debug("TCP fallback already done (msk=%p)", msk);
		return;
	}
	set_bit(MPTCP_FALLBACK_DONE, &msk->flags);
}

static inline void mptcp_do_fallback(struct sock *sk)
{
	struct mptcp_subflow_context *subflow = mptcp_subflow_ctx(sk);
	struct mptcp_sock *msk = mptcp_sk(subflow->conn);

	__mptcp_do_fallback(msk);
}

#define pr_fallback(a) pr_debug("%s:fallback to TCP (msk=%p)", __func__, a)

static inline bool subflow_simultaneous_connect(struct sock *sk)
{
	struct mptcp_subflow_context *subflow = mptcp_subflow_ctx(sk);
	struct sock *parent = subflow->conn;

	return sk->sk_state == TCP_ESTABLISHED &&
	       !mptcp_sk(parent)->pm.server_side &&
	       !subflow->conn_finished;
}

#ifdef CONFIG_SYN_COOKIES
void subflow_init_req_cookie_join_save(const struct mptcp_subflow_request_sock *subflow_req,
				       struct sk_buff *skb);
bool mptcp_token_join_cookie_init_state(struct mptcp_subflow_request_sock *subflow_req,
					struct sk_buff *skb);
void __init mptcp_join_cookie_init(void);
#else
static inline void
subflow_init_req_cookie_join_save(const struct mptcp_subflow_request_sock *subflow_req,
				  struct sk_buff *skb) {}
static inline bool
mptcp_token_join_cookie_init_state(struct mptcp_subflow_request_sock *subflow_req,
				   struct sk_buff *skb)
{
	return false;
}

static inline void mptcp_join_cookie_init(void) {}
#endif

#endif /* __MPTCP_PROTOCOL_H */<|MERGE_RESOLUTION|>--- conflicted
+++ resolved
@@ -503,11 +503,7 @@
 void mptcp_data_ready(struct sock *sk, struct sock *ssk);
 bool mptcp_finish_join(struct sock *sk);
 bool mptcp_schedule_work(struct sock *sk);
-<<<<<<< HEAD
-void __mptcp_wnd_updated(struct sock *sk, struct sock *ssk);
-=======
 void __mptcp_check_push(struct sock *sk, struct sock *ssk);
->>>>>>> 8a8109f3
 void __mptcp_data_acked(struct sock *sk);
 void mptcp_subflow_eof(struct sock *sk);
 bool mptcp_update_rcv_data_fin(struct mptcp_sock *msk, u64 data_fin_seq, bool use_64bit);
