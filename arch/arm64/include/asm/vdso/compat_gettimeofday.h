--- conflicted
+++ resolved
@@ -119,17 +119,10 @@
 	u64 res;
 
 	/*
-<<<<<<< HEAD
-	 * clock_mode == VCLOCK_NONE implies that vDSO are disabled so
-	 * fallback on syscall.
-	 */
-	if (clock_mode == VCLOCK_NONE)
-=======
 	 * clock_mode == ARCHTIMER implies that vDSO are enabled otherwise
 	 * fallback on syscall.
 	 */
 	if (clock_mode != VDSO_CLOCKMODE_ARCHTIMER)
->>>>>>> d811d295
 		return __VDSO_USE_SYSCALL;
 
 	/*
