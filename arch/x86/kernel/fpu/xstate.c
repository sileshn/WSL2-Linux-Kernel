// SPDX-License-Identifier: GPL-2.0-only
/*
 * xsave/xrstor support.
 *
 * Author: Suresh Siddha <suresh.b.siddha@intel.com>
 */
#include <linux/compat.h>
#include <linux/cpu.h>
#include <linux/mman.h>
#include <linux/pkeys.h>
#include <linux/seq_file.h>
#include <linux/proc_fs.h>

#include <asm/fpu/api.h>
#include <asm/fpu/internal.h>
#include <asm/fpu/signal.h>
#include <asm/fpu/regset.h>
#include <asm/fpu/xstate.h>

#include <asm/tlbflush.h>
#include <asm/cpufeature.h>

/*
 * Although we spell it out in here, the Processor Trace
 * xfeature is completely unused.  We use other mechanisms
 * to save/restore PT state in Linux.
 */
static const char *xfeature_names[] =
{
	"x87 floating point registers"	,
	"SSE registers"			,
	"AVX registers"			,
	"MPX bounds registers"		,
	"MPX CSR"			,
	"AVX-512 opmask"		,
	"AVX-512 Hi256"			,
	"AVX-512 ZMM_Hi256"		,
	"Processor Trace (unused)"	,
	"Protection Keys User registers",
	"unknown xstate feature"	,
};

static short xsave_cpuid_features[] __initdata = {
	X86_FEATURE_FPU,
	X86_FEATURE_XMM,
	X86_FEATURE_AVX,
	X86_FEATURE_MPX,
	X86_FEATURE_MPX,
	X86_FEATURE_AVX512F,
	X86_FEATURE_AVX512F,
	X86_FEATURE_AVX512F,
	X86_FEATURE_INTEL_PT,
	X86_FEATURE_PKU,
};

/*
 * Mask of xstate features supported by the CPU and the kernel:
 */
u64 xfeatures_mask __read_mostly;

static unsigned int xstate_offsets[XFEATURE_MAX] = { [ 0 ... XFEATURE_MAX - 1] = -1};
static unsigned int xstate_sizes[XFEATURE_MAX]   = { [ 0 ... XFEATURE_MAX - 1] = -1};
static unsigned int xstate_comp_offsets[XFEATURE_MAX] = { [ 0 ... XFEATURE_MAX - 1] = -1};

/*
 * The XSAVE area of kernel can be in standard or compacted format;
 * it is always in standard format for user mode. This is the user
 * mode standard format size used for signal and ptrace frames.
 */
unsigned int fpu_user_xstate_size;

/*
 * Return whether the system supports a given xfeature.
 *
 * Also return the name of the (most advanced) feature that the caller requested:
 */
int cpu_has_xfeatures(u64 xfeatures_needed, const char **feature_name)
{
	u64 xfeatures_missing = xfeatures_needed & ~xfeatures_mask;

	if (unlikely(feature_name)) {
		long xfeature_idx, max_idx;
		u64 xfeatures_print;
		/*
		 * So we use FLS here to be able to print the most advanced
		 * feature that was requested but is missing. So if a driver
		 * asks about "XFEATURE_MASK_SSE | XFEATURE_MASK_YMM" we'll print the
		 * missing AVX feature - this is the most informative message
		 * to users:
		 */
		if (xfeatures_missing)
			xfeatures_print = xfeatures_missing;
		else
			xfeatures_print = xfeatures_needed;

		xfeature_idx = fls64(xfeatures_print)-1;
		max_idx = ARRAY_SIZE(xfeature_names)-1;
		xfeature_idx = min(xfeature_idx, max_idx);

		*feature_name = xfeature_names[xfeature_idx];
	}

	if (xfeatures_missing)
		return 0;

	return 1;
}
EXPORT_SYMBOL_GPL(cpu_has_xfeatures);

static int xfeature_is_supervisor(int xfeature_nr)
{
	/*
	 * We currently do not support supervisor states, but if
	 * we did, we could find out like this.
	 *
	 * SDM says: If state component 'i' is a user state component,
	 * ECX[0] return 0; if state component i is a supervisor
	 * state component, ECX[0] returns 1.
	 */
	u32 eax, ebx, ecx, edx;

	cpuid_count(XSTATE_CPUID, xfeature_nr, &eax, &ebx, &ecx, &edx);
	return !!(ecx & 1);
}

static int xfeature_is_user(int xfeature_nr)
{
	return !xfeature_is_supervisor(xfeature_nr);
}

/*
 * When executing XSAVEOPT (or other optimized XSAVE instructions), if
 * a processor implementation detects that an FPU state component is still
 * (or is again) in its initialized state, it may clear the corresponding
 * bit in the header.xfeatures field, and can skip the writeout of registers
 * to the corresponding memory layout.
 *
 * This means that when the bit is zero, the state component might still contain
 * some previous - non-initialized register state.
 *
 * Before writing xstate information to user-space we sanitize those components,
 * to always ensure that the memory layout of a feature will be in the init state
 * if the corresponding header bit is zero. This is to ensure that user-space doesn't
 * see some stale state in the memory layout during signal handling, debugging etc.
 */
void fpstate_sanitize_xstate(struct fpu *fpu)
{
	struct fxregs_state *fx = &fpu->state.fxsave;
	int feature_bit;
	u64 xfeatures;

	if (!use_xsaveopt())
		return;

	xfeatures = fpu->state.xsave.header.xfeatures;

	/*
	 * None of the feature bits are in init state. So nothing else
	 * to do for us, as the memory layout is up to date.
	 */
	if ((xfeatures & xfeatures_mask) == xfeatures_mask)
		return;

	/*
	 * FP is in init state
	 */
	if (!(xfeatures & XFEATURE_MASK_FP)) {
		fx->cwd = 0x37f;
		fx->swd = 0;
		fx->twd = 0;
		fx->fop = 0;
		fx->rip = 0;
		fx->rdp = 0;
		memset(&fx->st_space[0], 0, 128);
	}

	/*
	 * SSE is in init state
	 */
	if (!(xfeatures & XFEATURE_MASK_SSE))
		memset(&fx->xmm_space[0], 0, 256);

	/*
	 * First two features are FPU and SSE, which above we handled
	 * in a special way already:
	 */
	feature_bit = 0x2;
	xfeatures = (xfeatures_mask & ~xfeatures) >> 2;

	/*
	 * Update all the remaining memory layouts according to their
	 * standard xstate layout, if their header bit is in the init
	 * state:
	 */
	while (xfeatures) {
		if (xfeatures & 0x1) {
			int offset = xstate_comp_offsets[feature_bit];
			int size = xstate_sizes[feature_bit];

			memcpy((void *)fx + offset,
			       (void *)&init_fpstate.xsave + offset,
			       size);
		}

		xfeatures >>= 1;
		feature_bit++;
	}
}

/*
 * Enable the extended processor state save/restore feature.
 * Called once per CPU onlining.
 */
void fpu__init_cpu_xstate(void)
{
	if (!boot_cpu_has(X86_FEATURE_XSAVE) || !xfeatures_mask)
		return;
	/*
	 * Make it clear that XSAVES supervisor states are not yet
	 * implemented should anyone expect it to work by changing
	 * bits in XFEATURE_MASK_* macros and XCR0.
	 */
	WARN_ONCE((xfeatures_mask & XFEATURE_MASK_SUPERVISOR),
		"x86/fpu: XSAVES supervisor states are not yet implemented.\n");

	xfeatures_mask &= ~XFEATURE_MASK_SUPERVISOR;

	cr4_set_bits(X86_CR4_OSXSAVE);
	xsetbv(XCR_XFEATURE_ENABLED_MASK, xfeatures_mask);
}

/*
 * Note that in the future we will likely need a pair of
 * functions here: one for user xstates and the other for
 * system xstates.  For now, they are the same.
 */
static int xfeature_enabled(enum xfeature xfeature)
{
	return !!(xfeatures_mask & (1UL << xfeature));
}

/*
 * Record the offsets and sizes of various xstates contained
 * in the XSAVE state memory layout.
 */
static void __init setup_xstate_features(void)
{
	u32 eax, ebx, ecx, edx, i;
	/* start at the beginnning of the "extended state" */
	unsigned int last_good_offset = offsetof(struct xregs_state,
						 extended_state_area);
	/*
	 * The FP xstates and SSE xstates are legacy states. They are always
	 * in the fixed offsets in the xsave area in either compacted form
	 * or standard form.
	 */
	xstate_offsets[XFEATURE_FP]	= 0;
	xstate_sizes[XFEATURE_FP]	= offsetof(struct fxregs_state,
						   xmm_space);

	xstate_offsets[XFEATURE_SSE]	= xstate_sizes[XFEATURE_FP];
<<<<<<< HEAD
	xstate_sizes[XFEATURE_SSE]	= FIELD_SIZEOF(struct fxregs_state,
=======
	xstate_sizes[XFEATURE_SSE]	= sizeof_field(struct fxregs_state,
>>>>>>> a7196caf
						       xmm_space);

	for (i = FIRST_EXTENDED_XFEATURE; i < XFEATURE_MAX; i++) {
		if (!xfeature_enabled(i))
			continue;

		cpuid_count(XSTATE_CPUID, i, &eax, &ebx, &ecx, &edx);

		/*
		 * If an xfeature is supervisor state, the offset
		 * in EBX is invalid. We leave it to -1.
		 */
		if (xfeature_is_user(i))
			xstate_offsets[i] = ebx;

		xstate_sizes[i] = eax;
		/*
		 * In our xstate size checks, we assume that the
		 * highest-numbered xstate feature has the
		 * highest offset in the buffer.  Ensure it does.
		 */
		WARN_ONCE(last_good_offset > xstate_offsets[i],
			"x86/fpu: misordered xstate at %d\n", last_good_offset);
		last_good_offset = xstate_offsets[i];
	}
}

static void __init print_xstate_feature(u64 xstate_mask)
{
	const char *feature_name;

	if (cpu_has_xfeatures(xstate_mask, &feature_name))
		pr_info("x86/fpu: Supporting XSAVE feature 0x%03Lx: '%s'\n", xstate_mask, feature_name);
}

/*
 * Print out all the supported xstate features:
 */
static void __init print_xstate_features(void)
{
	print_xstate_feature(XFEATURE_MASK_FP);
	print_xstate_feature(XFEATURE_MASK_SSE);
	print_xstate_feature(XFEATURE_MASK_YMM);
	print_xstate_feature(XFEATURE_MASK_BNDREGS);
	print_xstate_feature(XFEATURE_MASK_BNDCSR);
	print_xstate_feature(XFEATURE_MASK_OPMASK);
	print_xstate_feature(XFEATURE_MASK_ZMM_Hi256);
	print_xstate_feature(XFEATURE_MASK_Hi16_ZMM);
	print_xstate_feature(XFEATURE_MASK_PKRU);
}

/*
 * This check is important because it is easy to get XSTATE_*
 * confused with XSTATE_BIT_*.
 */
#define CHECK_XFEATURE(nr) do {		\
	WARN_ON(nr < FIRST_EXTENDED_XFEATURE);	\
	WARN_ON(nr >= XFEATURE_MAX);	\
} while (0)

/*
 * We could cache this like xstate_size[], but we only use
 * it here, so it would be a waste of space.
 */
static int xfeature_is_aligned(int xfeature_nr)
{
	u32 eax, ebx, ecx, edx;

	CHECK_XFEATURE(xfeature_nr);
	cpuid_count(XSTATE_CPUID, xfeature_nr, &eax, &ebx, &ecx, &edx);
	/*
	 * The value returned by ECX[1] indicates the alignment
	 * of state component 'i' when the compacted format
	 * of the extended region of an XSAVE area is used:
	 */
	return !!(ecx & 2);
}

/*
 * This function sets up offsets and sizes of all extended states in
 * xsave area. This supports both standard format and compacted format
 * of the xsave aread.
 */
static void __init setup_xstate_comp(void)
{
	unsigned int xstate_comp_sizes[XFEATURE_MAX];
	int i;

	/*
	 * The FP xstates and SSE xstates are legacy states. They are always
	 * in the fixed offsets in the xsave area in either compacted form
	 * or standard form.
	 */
	xstate_comp_offsets[XFEATURE_FP] = 0;
	xstate_comp_offsets[XFEATURE_SSE] = offsetof(struct fxregs_state,
						     xmm_space);

	if (!boot_cpu_has(X86_FEATURE_XSAVES)) {
		for (i = FIRST_EXTENDED_XFEATURE; i < XFEATURE_MAX; i++) {
			if (xfeature_enabled(i)) {
				xstate_comp_offsets[i] = xstate_offsets[i];
				xstate_comp_sizes[i] = xstate_sizes[i];
			}
		}
		return;
	}

	xstate_comp_offsets[FIRST_EXTENDED_XFEATURE] =
		FXSAVE_SIZE + XSAVE_HDR_SIZE;

	for (i = FIRST_EXTENDED_XFEATURE; i < XFEATURE_MAX; i++) {
		if (xfeature_enabled(i))
			xstate_comp_sizes[i] = xstate_sizes[i];
		else
			xstate_comp_sizes[i] = 0;

		if (i > FIRST_EXTENDED_XFEATURE) {
			xstate_comp_offsets[i] = xstate_comp_offsets[i-1]
					+ xstate_comp_sizes[i-1];

			if (xfeature_is_aligned(i))
				xstate_comp_offsets[i] =
					ALIGN(xstate_comp_offsets[i], 64);
		}
	}
}

/*
 * Print out xstate component offsets and sizes
 */
static void __init print_xstate_offset_size(void)
{
	int i;

	for (i = FIRST_EXTENDED_XFEATURE; i < XFEATURE_MAX; i++) {
		if (!xfeature_enabled(i))
			continue;
		pr_info("x86/fpu: xstate_offset[%d]: %4d, xstate_sizes[%d]: %4d\n",
			 i, xstate_comp_offsets[i], i, xstate_sizes[i]);
	}
}

/*
 * setup the xstate image representing the init state
 */
static void __init setup_init_fpu_buf(void)
{
	static int on_boot_cpu __initdata = 1;

	WARN_ON_FPU(!on_boot_cpu);
	on_boot_cpu = 0;

	if (!boot_cpu_has(X86_FEATURE_XSAVE))
		return;

	setup_xstate_features();
	print_xstate_features();

	if (boot_cpu_has(X86_FEATURE_XSAVES))
		init_fpstate.xsave.header.xcomp_bv = (u64)1 << 63 | xfeatures_mask;

	/*
	 * Init all the features state with header.xfeatures being 0x0
	 */
	copy_kernel_to_xregs_booting(&init_fpstate.xsave);

	/*
	 * Dump the init state again. This is to identify the init state
	 * of any feature which is not represented by all zero's.
	 */
	copy_xregs_to_kernel_booting(&init_fpstate.xsave);
}

static int xfeature_uncompacted_offset(int xfeature_nr)
{
	u32 eax, ebx, ecx, edx;

	/*
	 * Only XSAVES supports supervisor states and it uses compacted
	 * format. Checking a supervisor state's uncompacted offset is
	 * an error.
	 */
	if (XFEATURE_MASK_SUPERVISOR & BIT_ULL(xfeature_nr)) {
		WARN_ONCE(1, "No fixed offset for xstate %d\n", xfeature_nr);
		return -1;
	}

	CHECK_XFEATURE(xfeature_nr);
	cpuid_count(XSTATE_CPUID, xfeature_nr, &eax, &ebx, &ecx, &edx);
	return ebx;
}

static int xfeature_size(int xfeature_nr)
{
	u32 eax, ebx, ecx, edx;

	CHECK_XFEATURE(xfeature_nr);
	cpuid_count(XSTATE_CPUID, xfeature_nr, &eax, &ebx, &ecx, &edx);
	return eax;
}

/*
 * 'XSAVES' implies two different things:
 * 1. saving of supervisor/system state
 * 2. using the compacted format
 *
 * Use this function when dealing with the compacted format so
 * that it is obvious which aspect of 'XSAVES' is being handled
 * by the calling code.
 */
int using_compacted_format(void)
{
	return boot_cpu_has(X86_FEATURE_XSAVES);
}

/* Validate an xstate header supplied by userspace (ptrace or sigreturn) */
int validate_xstate_header(const struct xstate_header *hdr)
{
	/* No unknown or supervisor features may be set */
	if (hdr->xfeatures & (~xfeatures_mask | XFEATURE_MASK_SUPERVISOR))
		return -EINVAL;

	/* Userspace must use the uncompacted format */
	if (hdr->xcomp_bv)
		return -EINVAL;

	/*
	 * If 'reserved' is shrunken to add a new field, make sure to validate
	 * that new field here!
	 */
	BUILD_BUG_ON(sizeof(hdr->reserved) != 48);

	/* No reserved bits may be set */
	if (memchr_inv(hdr->reserved, 0, sizeof(hdr->reserved)))
		return -EINVAL;

	return 0;
}

static void __xstate_dump_leaves(void)
{
	int i;
	u32 eax, ebx, ecx, edx;
	static int should_dump = 1;

	if (!should_dump)
		return;
	should_dump = 0;
	/*
	 * Dump out a few leaves past the ones that we support
	 * just in case there are some goodies up there
	 */
	for (i = 0; i < XFEATURE_MAX + 10; i++) {
		cpuid_count(XSTATE_CPUID, i, &eax, &ebx, &ecx, &edx);
		pr_warn("CPUID[%02x, %02x]: eax=%08x ebx=%08x ecx=%08x edx=%08x\n",
			XSTATE_CPUID, i, eax, ebx, ecx, edx);
	}
}

#define XSTATE_WARN_ON(x) do {							\
	if (WARN_ONCE(x, "XSAVE consistency problem, dumping leaves")) {	\
		__xstate_dump_leaves();						\
	}									\
} while (0)

#define XCHECK_SZ(sz, nr, nr_macro, __struct) do {			\
	if ((nr == nr_macro) &&						\
	    WARN_ONCE(sz != sizeof(__struct),				\
		"%s: struct is %zu bytes, cpu state %d bytes\n",	\
		__stringify(nr_macro), sizeof(__struct), sz)) {		\
		__xstate_dump_leaves();					\
	}								\
} while (0)

/*
 * We have a C struct for each 'xstate'.  We need to ensure
 * that our software representation matches what the CPU
 * tells us about the state's size.
 */
static void check_xstate_against_struct(int nr)
{
	/*
	 * Ask the CPU for the size of the state.
	 */
	int sz = xfeature_size(nr);
	/*
	 * Match each CPU state with the corresponding software
	 * structure.
	 */
	XCHECK_SZ(sz, nr, XFEATURE_YMM,       struct ymmh_struct);
	XCHECK_SZ(sz, nr, XFEATURE_BNDREGS,   struct mpx_bndreg_state);
	XCHECK_SZ(sz, nr, XFEATURE_BNDCSR,    struct mpx_bndcsr_state);
	XCHECK_SZ(sz, nr, XFEATURE_OPMASK,    struct avx_512_opmask_state);
	XCHECK_SZ(sz, nr, XFEATURE_ZMM_Hi256, struct avx_512_zmm_uppers_state);
	XCHECK_SZ(sz, nr, XFEATURE_Hi16_ZMM,  struct avx_512_hi16_state);
	XCHECK_SZ(sz, nr, XFEATURE_PKRU,      struct pkru_state);

	/*
	 * Make *SURE* to add any feature numbers in below if
	 * there are "holes" in the xsave state component
	 * numbers.
	 */
	if ((nr < XFEATURE_YMM) ||
	    (nr >= XFEATURE_MAX) ||
	    (nr == XFEATURE_PT_UNIMPLEMENTED_SO_FAR)) {
		WARN_ONCE(1, "no structure for xstate: %d\n", nr);
		XSTATE_WARN_ON(1);
	}
}

/*
 * This essentially double-checks what the cpu told us about
 * how large the XSAVE buffer needs to be.  We are recalculating
 * it to be safe.
 */
static void do_extra_xstate_size_checks(void)
{
	int paranoid_xstate_size = FXSAVE_SIZE + XSAVE_HDR_SIZE;
	int i;

	for (i = FIRST_EXTENDED_XFEATURE; i < XFEATURE_MAX; i++) {
		if (!xfeature_enabled(i))
			continue;

		check_xstate_against_struct(i);
		/*
		 * Supervisor state components can be managed only by
		 * XSAVES, which is compacted-format only.
		 */
		if (!using_compacted_format())
			XSTATE_WARN_ON(xfeature_is_supervisor(i));

		/* Align from the end of the previous feature */
		if (xfeature_is_aligned(i))
			paranoid_xstate_size = ALIGN(paranoid_xstate_size, 64);
		/*
		 * The offset of a given state in the non-compacted
		 * format is given to us in a CPUID leaf.  We check
		 * them for being ordered (increasing offsets) in
		 * setup_xstate_features().
		 */
		if (!using_compacted_format())
			paranoid_xstate_size = xfeature_uncompacted_offset(i);
		/*
		 * The compacted-format offset always depends on where
		 * the previous state ended.
		 */
		paranoid_xstate_size += xfeature_size(i);
	}
	XSTATE_WARN_ON(paranoid_xstate_size != fpu_kernel_xstate_size);
}


/*
 * Get total size of enabled xstates in XCR0/xfeatures_mask.
 *
 * Note the SDM's wording here.  "sub-function 0" only enumerates
 * the size of the *user* states.  If we use it to size a buffer
 * that we use 'XSAVES' on, we could potentially overflow the
 * buffer because 'XSAVES' saves system states too.
 *
 * Note that we do not currently set any bits on IA32_XSS so
 * 'XCR0 | IA32_XSS == XCR0' for now.
 */
static unsigned int __init get_xsaves_size(void)
{
	unsigned int eax, ebx, ecx, edx;
	/*
	 * - CPUID function 0DH, sub-function 1:
	 *    EBX enumerates the size (in bytes) required by
	 *    the XSAVES instruction for an XSAVE area
	 *    containing all the state components
	 *    corresponding to bits currently set in
	 *    XCR0 | IA32_XSS.
	 */
	cpuid_count(XSTATE_CPUID, 1, &eax, &ebx, &ecx, &edx);
	return ebx;
}

static unsigned int __init get_xsave_size(void)
{
	unsigned int eax, ebx, ecx, edx;
	/*
	 * - CPUID function 0DH, sub-function 0:
	 *    EBX enumerates the size (in bytes) required by
	 *    the XSAVE instruction for an XSAVE area
	 *    containing all the *user* state components
	 *    corresponding to bits currently set in XCR0.
	 */
	cpuid_count(XSTATE_CPUID, 0, &eax, &ebx, &ecx, &edx);
	return ebx;
}

/*
 * Will the runtime-enumerated 'xstate_size' fit in the init
 * task's statically-allocated buffer?
 */
static bool is_supported_xstate_size(unsigned int test_xstate_size)
{
	if (test_xstate_size <= sizeof(union fpregs_state))
		return true;

	pr_warn("x86/fpu: xstate buffer too small (%zu < %d), disabling xsave\n",
			sizeof(union fpregs_state), test_xstate_size);
	return false;
}

static int __init init_xstate_size(void)
{
	/* Recompute the context size for enabled features: */
	unsigned int possible_xstate_size;
	unsigned int xsave_size;

	xsave_size = get_xsave_size();

	if (boot_cpu_has(X86_FEATURE_XSAVES))
		possible_xstate_size = get_xsaves_size();
	else
		possible_xstate_size = xsave_size;

	/* Ensure we have the space to store all enabled: */
	if (!is_supported_xstate_size(possible_xstate_size))
		return -EINVAL;

	/*
	 * The size is OK, we are definitely going to use xsave,
	 * make it known to the world that we need more space.
	 */
	fpu_kernel_xstate_size = possible_xstate_size;
	do_extra_xstate_size_checks();

	/*
	 * User space is always in standard format.
	 */
	fpu_user_xstate_size = xsave_size;
	return 0;
}

/*
 * We enabled the XSAVE hardware, but something went wrong and
 * we can not use it.  Disable it.
 */
static void fpu__init_disable_system_xstate(void)
{
	xfeatures_mask = 0;
	cr4_clear_bits(X86_CR4_OSXSAVE);
	setup_clear_cpu_cap(X86_FEATURE_XSAVE);
}

/*
 * Enable and initialize the xsave feature.
 * Called once per system bootup.
 */
void __init fpu__init_system_xstate(void)
{
	unsigned int eax, ebx, ecx, edx;
	static int on_boot_cpu __initdata = 1;
	int err;
	int i;

	WARN_ON_FPU(!on_boot_cpu);
	on_boot_cpu = 0;

	if (!boot_cpu_has(X86_FEATURE_FPU)) {
		pr_info("x86/fpu: No FPU detected\n");
		return;
	}

	if (!boot_cpu_has(X86_FEATURE_XSAVE)) {
		pr_info("x86/fpu: x87 FPU will use %s\n",
			boot_cpu_has(X86_FEATURE_FXSR) ? "FXSAVE" : "FSAVE");
		return;
	}

	if (boot_cpu_data.cpuid_level < XSTATE_CPUID) {
		WARN_ON_FPU(1);
		return;
	}

	cpuid_count(XSTATE_CPUID, 0, &eax, &ebx, &ecx, &edx);
	xfeatures_mask = eax + ((u64)edx << 32);

	if ((xfeatures_mask & XFEATURE_MASK_FPSSE) != XFEATURE_MASK_FPSSE) {
		/*
		 * This indicates that something really unexpected happened
		 * with the enumeration.  Disable XSAVE and try to continue
		 * booting without it.  This is too early to BUG().
		 */
		pr_err("x86/fpu: FP/SSE not present amongst the CPU's xstate features: 0x%llx.\n", xfeatures_mask);
		goto out_disable;
	}

	/*
	 * Clear XSAVE features that are disabled in the normal CPUID.
	 */
	for (i = 0; i < ARRAY_SIZE(xsave_cpuid_features); i++) {
		if (!boot_cpu_has(xsave_cpuid_features[i]))
			xfeatures_mask &= ~BIT(i);
	}

	xfeatures_mask &= fpu__get_supported_xfeatures_mask();

	/* Enable xstate instructions to be able to continue with initialization: */
	fpu__init_cpu_xstate();
	err = init_xstate_size();
	if (err)
		goto out_disable;

	/*
	 * Update info used for ptrace frames; use standard-format size and no
	 * supervisor xstates:
	 */
	update_regset_xstate_info(fpu_user_xstate_size,	xfeatures_mask & ~XFEATURE_MASK_SUPERVISOR);

	fpu__init_prepare_fx_sw_frame();
	setup_init_fpu_buf();
	setup_xstate_comp();
	print_xstate_offset_size();

	pr_info("x86/fpu: Enabled xstate features 0x%llx, context size is %d bytes, using '%s' format.\n",
		xfeatures_mask,
		fpu_kernel_xstate_size,
		boot_cpu_has(X86_FEATURE_XSAVES) ? "compacted" : "standard");
	return;

out_disable:
	/* something went wrong, try to boot without any XSAVE support */
	fpu__init_disable_system_xstate();
}

/*
 * Restore minimal FPU state after suspend:
 */
void fpu__resume_cpu(void)
{
	/*
	 * Restore XCR0 on xsave capable CPUs:
	 */
	if (boot_cpu_has(X86_FEATURE_XSAVE))
		xsetbv(XCR_XFEATURE_ENABLED_MASK, xfeatures_mask);
}

/*
 * Given an xstate feature nr, calculate where in the xsave
 * buffer the state is.  Callers should ensure that the buffer
 * is valid.
 */
static void *__raw_xsave_addr(struct xregs_state *xsave, int xfeature_nr)
{
	if (!xfeature_enabled(xfeature_nr)) {
		WARN_ON_FPU(1);
		return NULL;
	}

	return (void *)xsave + xstate_comp_offsets[xfeature_nr];
}
/*
 * Given the xsave area and a state inside, this function returns the
 * address of the state.
 *
 * This is the API that is called to get xstate address in either
 * standard format or compacted format of xsave area.
 *
 * Note that if there is no data for the field in the xsave buffer
 * this will return NULL.
 *
 * Inputs:
 *	xstate: the thread's storage area for all FPU data
 *	xfeature_nr: state which is defined in xsave.h (e.g. XFEATURE_FP,
 *	XFEATURE_SSE, etc...)
 * Output:
 *	address of the state in the xsave area, or NULL if the
 *	field is not present in the xsave buffer.
 */
void *get_xsave_addr(struct xregs_state *xsave, int xfeature_nr)
{
	/*
	 * Do we even *have* xsave state?
	 */
	if (!boot_cpu_has(X86_FEATURE_XSAVE))
		return NULL;

	/*
	 * We should not ever be requesting features that we
	 * have not enabled.  Remember that xfeatures_mask is
	 * what we write to the XCR0 register.
	 */
	WARN_ONCE(!(xfeatures_mask & BIT_ULL(xfeature_nr)),
		  "get of unsupported state");
	/*
	 * This assumes the last 'xsave*' instruction to
	 * have requested that 'xfeature_nr' be saved.
	 * If it did not, we might be seeing and old value
	 * of the field in the buffer.
	 *
	 * This can happen because the last 'xsave' did not
	 * request that this feature be saved (unlikely)
	 * or because the "init optimization" caused it
	 * to not be saved.
	 */
	if (!(xsave->header.xfeatures & BIT_ULL(xfeature_nr)))
		return NULL;

	return __raw_xsave_addr(xsave, xfeature_nr);
}
EXPORT_SYMBOL_GPL(get_xsave_addr);

/*
 * This wraps up the common operations that need to occur when retrieving
 * data from xsave state.  It first ensures that the current task was
 * using the FPU and retrieves the data in to a buffer.  It then calculates
 * the offset of the requested field in the buffer.
 *
 * This function is safe to call whether the FPU is in use or not.
 *
 * Note that this only works on the current task.
 *
 * Inputs:
 *	@xfeature_nr: state which is defined in xsave.h (e.g. XFEATURE_FP,
 *	XFEATURE_SSE, etc...)
 * Output:
 *	address of the state in the xsave area or NULL if the state
 *	is not present or is in its 'init state'.
 */
const void *get_xsave_field_ptr(int xfeature_nr)
{
	struct fpu *fpu = &current->thread.fpu;

	/*
	 * fpu__save() takes the CPU's xstate registers
	 * and saves them off to the 'fpu memory buffer.
	 */
	fpu__save(fpu);

	return get_xsave_addr(&fpu->state.xsave, xfeature_nr);
}

#ifdef CONFIG_ARCH_HAS_PKEYS

#define NR_VALID_PKRU_BITS (CONFIG_NR_PROTECTION_KEYS * 2)
#define PKRU_VALID_MASK (NR_VALID_PKRU_BITS - 1)
/*
 * This will go out and modify PKRU register to set the access
 * rights for @pkey to @init_val.
 */
int arch_set_user_pkey_access(struct task_struct *tsk, int pkey,
		unsigned long init_val)
{
	u32 old_pkru;
	int pkey_shift = (pkey * PKRU_BITS_PER_PKEY);
	u32 new_pkru_bits = 0;

	/*
	 * This check implies XSAVE support.  OSPKE only gets
	 * set if we enable XSAVE and we enable PKU in XCR0.
	 */
	if (!boot_cpu_has(X86_FEATURE_OSPKE))
		return -EINVAL;

	/* Set the bits we need in PKRU:  */
	if (init_val & PKEY_DISABLE_ACCESS)
		new_pkru_bits |= PKRU_AD_BIT;
	if (init_val & PKEY_DISABLE_WRITE)
		new_pkru_bits |= PKRU_WD_BIT;

	/* Shift the bits in to the correct place in PKRU for pkey: */
	new_pkru_bits <<= pkey_shift;

	/* Get old PKRU and mask off any old bits in place: */
	old_pkru = read_pkru();
	old_pkru &= ~((PKRU_AD_BIT|PKRU_WD_BIT) << pkey_shift);

	/* Write old part along with new part: */
	write_pkru(old_pkru | new_pkru_bits);

	return 0;
}
#endif /* ! CONFIG_ARCH_HAS_PKEYS */

/*
 * Weird legacy quirk: SSE and YMM states store information in the
 * MXCSR and MXCSR_FLAGS fields of the FP area. That means if the FP
 * area is marked as unused in the xfeatures header, we need to copy
 * MXCSR and MXCSR_FLAGS if either SSE or YMM are in use.
 */
static inline bool xfeatures_mxcsr_quirk(u64 xfeatures)
{
	if (!(xfeatures & (XFEATURE_MASK_SSE|XFEATURE_MASK_YMM)))
		return false;

	if (xfeatures & XFEATURE_MASK_FP)
		return false;

	return true;
}

/*
 * This is similar to user_regset_copyout(), but will not add offset to
 * the source data pointer or increment pos, count, kbuf, and ubuf.
 */
static inline void
__copy_xstate_to_kernel(void *kbuf, const void *data,
			unsigned int offset, unsigned int size, unsigned int size_total)
{
	if (offset < size_total) {
		unsigned int copy = min(size, size_total - offset);

		memcpy(kbuf + offset, data, copy);
	}
}

/*
 * Convert from kernel XSAVES compacted format to standard format and copy
 * to a kernel-space ptrace buffer.
 *
 * It supports partial copy but pos always starts from zero. This is called
 * from xstateregs_get() and there we check the CPU has XSAVES.
 */
int copy_xstate_to_kernel(void *kbuf, struct xregs_state *xsave, unsigned int offset_start, unsigned int size_total)
{
	unsigned int offset, size;
	struct xstate_header header;
	int i;

	/*
	 * Currently copy_regset_to_user() starts from pos 0:
	 */
	if (unlikely(offset_start != 0))
		return -EFAULT;

	/*
	 * The destination is a ptrace buffer; we put in only user xstates:
	 */
	memset(&header, 0, sizeof(header));
	header.xfeatures = xsave->header.xfeatures;
	header.xfeatures &= ~XFEATURE_MASK_SUPERVISOR;

	/*
	 * Copy xregs_state->header:
	 */
	offset = offsetof(struct xregs_state, header);
	size = sizeof(header);

	__copy_xstate_to_kernel(kbuf, &header, offset, size, size_total);

	for (i = 0; i < XFEATURE_MAX; i++) {
		/*
		 * Copy only in-use xstates:
		 */
		if ((header.xfeatures >> i) & 1) {
			void *src = __raw_xsave_addr(xsave, i);

			offset = xstate_offsets[i];
			size = xstate_sizes[i];

			/* The next component has to fit fully into the output buffer: */
			if (offset + size > size_total)
				break;

			__copy_xstate_to_kernel(kbuf, src, offset, size, size_total);
		}

	}

	if (xfeatures_mxcsr_quirk(header.xfeatures)) {
		offset = offsetof(struct fxregs_state, mxcsr);
		size = MXCSR_AND_FLAGS_SIZE;
		__copy_xstate_to_kernel(kbuf, &xsave->i387.mxcsr, offset, size, size_total);
	}

	/*
	 * Fill xsave->i387.sw_reserved value for ptrace frame:
	 */
	offset = offsetof(struct fxregs_state, sw_reserved);
	size = sizeof(xstate_fx_sw_bytes);

	__copy_xstate_to_kernel(kbuf, xstate_fx_sw_bytes, offset, size, size_total);

	return 0;
}

static inline int
__copy_xstate_to_user(void __user *ubuf, const void *data, unsigned int offset, unsigned int size, unsigned int size_total)
{
	if (!size)
		return 0;

	if (offset < size_total) {
		unsigned int copy = min(size, size_total - offset);

		if (__copy_to_user(ubuf + offset, data, copy))
			return -EFAULT;
	}
	return 0;
}

/*
 * Convert from kernel XSAVES compacted format to standard format and copy
 * to a user-space buffer. It supports partial copy but pos always starts from
 * zero. This is called from xstateregs_get() and there we check the CPU
 * has XSAVES.
 */
int copy_xstate_to_user(void __user *ubuf, struct xregs_state *xsave, unsigned int offset_start, unsigned int size_total)
{
	unsigned int offset, size;
	int ret, i;
	struct xstate_header header;

	/*
	 * Currently copy_regset_to_user() starts from pos 0:
	 */
	if (unlikely(offset_start != 0))
		return -EFAULT;

	/*
	 * The destination is a ptrace buffer; we put in only user xstates:
	 */
	memset(&header, 0, sizeof(header));
	header.xfeatures = xsave->header.xfeatures;
	header.xfeatures &= ~XFEATURE_MASK_SUPERVISOR;

	/*
	 * Copy xregs_state->header:
	 */
	offset = offsetof(struct xregs_state, header);
	size = sizeof(header);

	ret = __copy_xstate_to_user(ubuf, &header, offset, size, size_total);
	if (ret)
		return ret;

	for (i = 0; i < XFEATURE_MAX; i++) {
		/*
		 * Copy only in-use xstates:
		 */
		if ((header.xfeatures >> i) & 1) {
			void *src = __raw_xsave_addr(xsave, i);

			offset = xstate_offsets[i];
			size = xstate_sizes[i];

			/* The next component has to fit fully into the output buffer: */
			if (offset + size > size_total)
				break;

			ret = __copy_xstate_to_user(ubuf, src, offset, size, size_total);
			if (ret)
				return ret;
		}

	}

	if (xfeatures_mxcsr_quirk(header.xfeatures)) {
		offset = offsetof(struct fxregs_state, mxcsr);
		size = MXCSR_AND_FLAGS_SIZE;
		__copy_xstate_to_user(ubuf, &xsave->i387.mxcsr, offset, size, size_total);
	}

	/*
	 * Fill xsave->i387.sw_reserved value for ptrace frame:
	 */
	offset = offsetof(struct fxregs_state, sw_reserved);
	size = sizeof(xstate_fx_sw_bytes);

	ret = __copy_xstate_to_user(ubuf, xstate_fx_sw_bytes, offset, size, size_total);
	if (ret)
		return ret;

	return 0;
}

/*
 * Convert from a ptrace standard-format kernel buffer to kernel XSAVES format
 * and copy to the target thread. This is called from xstateregs_set().
 */
int copy_kernel_to_xstate(struct xregs_state *xsave, const void *kbuf)
{
	unsigned int offset, size;
	int i;
	struct xstate_header hdr;

	offset = offsetof(struct xregs_state, header);
	size = sizeof(hdr);

	memcpy(&hdr, kbuf + offset, size);

	if (validate_xstate_header(&hdr))
		return -EINVAL;

	for (i = 0; i < XFEATURE_MAX; i++) {
		u64 mask = ((u64)1 << i);

		if (hdr.xfeatures & mask) {
			void *dst = __raw_xsave_addr(xsave, i);

			offset = xstate_offsets[i];
			size = xstate_sizes[i];

			memcpy(dst, kbuf + offset, size);
		}
	}

	if (xfeatures_mxcsr_quirk(hdr.xfeatures)) {
		offset = offsetof(struct fxregs_state, mxcsr);
		size = MXCSR_AND_FLAGS_SIZE;
		memcpy(&xsave->i387.mxcsr, kbuf + offset, size);
	}

	/*
	 * The state that came in from userspace was user-state only.
	 * Mask all the user states out of 'xfeatures':
	 */
	xsave->header.xfeatures &= XFEATURE_MASK_SUPERVISOR;

	/*
	 * Add back in the features that came in from userspace:
	 */
	xsave->header.xfeatures |= hdr.xfeatures;

	return 0;
}

/*
 * Convert from a ptrace or sigreturn standard-format user-space buffer to
 * kernel XSAVES format and copy to the target thread. This is called from
 * xstateregs_set(), as well as potentially from the sigreturn() and
 * rt_sigreturn() system calls.
 */
int copy_user_to_xstate(struct xregs_state *xsave, const void __user *ubuf)
{
	unsigned int offset, size;
	int i;
	struct xstate_header hdr;

	offset = offsetof(struct xregs_state, header);
	size = sizeof(hdr);

	if (__copy_from_user(&hdr, ubuf + offset, size))
		return -EFAULT;

	if (validate_xstate_header(&hdr))
		return -EINVAL;

	for (i = 0; i < XFEATURE_MAX; i++) {
		u64 mask = ((u64)1 << i);

		if (hdr.xfeatures & mask) {
			void *dst = __raw_xsave_addr(xsave, i);

			offset = xstate_offsets[i];
			size = xstate_sizes[i];

			if (__copy_from_user(dst, ubuf + offset, size))
				return -EFAULT;
		}
	}

	if (xfeatures_mxcsr_quirk(hdr.xfeatures)) {
		offset = offsetof(struct fxregs_state, mxcsr);
		size = MXCSR_AND_FLAGS_SIZE;
		if (__copy_from_user(&xsave->i387.mxcsr, ubuf + offset, size))
			return -EFAULT;
	}

	/*
	 * The state that came in from userspace was user-state only.
	 * Mask all the user states out of 'xfeatures':
	 */
	xsave->header.xfeatures &= XFEATURE_MASK_SUPERVISOR;

	/*
	 * Add back in the features that came in from userspace:
	 */
	xsave->header.xfeatures |= hdr.xfeatures;

	return 0;
}

#ifdef CONFIG_PROC_PID_ARCH_STATUS
/*
 * Report the amount of time elapsed in millisecond since last AVX512
 * use in the task.
 */
static void avx512_status(struct seq_file *m, struct task_struct *task)
{
	unsigned long timestamp = READ_ONCE(task->thread.fpu.avx512_timestamp);
	long delta;

	if (!timestamp) {
		/*
		 * Report -1 if no AVX512 usage
		 */
		delta = -1;
	} else {
		delta = (long)(jiffies - timestamp);
		/*
		 * Cap to LONG_MAX if time difference > LONG_MAX
		 */
		if (delta < 0)
			delta = LONG_MAX;
		delta = jiffies_to_msecs(delta);
	}

	seq_put_decimal_ll(m, "AVX512_elapsed_ms:\t", delta);
	seq_putc(m, '\n');
}

/*
 * Report architecture specific information
 */
int proc_pid_arch_status(struct seq_file *m, struct pid_namespace *ns,
			struct pid *pid, struct task_struct *task)
{
	/*
	 * Report AVX512 state if the processor and build option supported.
	 */
	if (cpu_feature_enabled(X86_FEATURE_AVX512F))
		avx512_status(m, task);

	return 0;
}
#endif /* CONFIG_PROC_PID_ARCH_STATUS */<|MERGE_RESOLUTION|>--- conflicted
+++ resolved
@@ -259,11 +259,7 @@
 						   xmm_space);
 
 	xstate_offsets[XFEATURE_SSE]	= xstate_sizes[XFEATURE_FP];
-<<<<<<< HEAD
-	xstate_sizes[XFEATURE_SSE]	= FIELD_SIZEOF(struct fxregs_state,
-=======
 	xstate_sizes[XFEATURE_SSE]	= sizeof_field(struct fxregs_state,
->>>>>>> a7196caf
 						       xmm_space);
 
 	for (i = FIRST_EXTENDED_XFEATURE; i < XFEATURE_MAX; i++) {
