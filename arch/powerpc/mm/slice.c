--- conflicted
+++ resolved
@@ -216,11 +216,6 @@
 
 	spin_unlock_irqrestore(&slice_convert_lock, flags);
 
-<<<<<<< HEAD
-=======
-	/* XXX this is sub-optimal but will do for now */
-	on_each_cpu(slice_flush_segments, mm, 1);
->>>>>>> fafa3a3f
 #ifdef CONFIG_SPU_BASE
 	spu_flush_all_slbs(mm);
 #endif
@@ -561,7 +556,7 @@
 	if (mask.low_slices || mask.high_slices) {
 		slice_convert(mm, mask, psize);
 		if (psize > MMU_PAGE_BASE)
-			on_each_cpu(slice_flush_segments, mm, 0, 1);
+			on_each_cpu(slice_flush_segments, mm, 1);
 	}
 	return addr;
 
