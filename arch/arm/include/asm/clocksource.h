--- conflicted
+++ resolved
@@ -1,14 +1,6 @@
 #ifndef _ASM_CLOCKSOURCE_H
 #define _ASM_CLOCKSOURCE_H
 
-<<<<<<< HEAD
-#define VCLOCK_NONE	0	/* No vDSO clock available.		*/
-#define VCLOCK_CNTVCT	1	/* vDSO should use cntvcnt		*/
-#define VCLOCK_MAX	1
-
-struct arch_clocksource_data {
-	int vclock_mode;
-=======
 enum vdso_arch_clockmode {
 	/* vdso clocksource not usable */
 	VDSO_CLOCKMODE_NONE,
@@ -20,7 +12,6 @@
 struct arch_clocksource_data {
 	/* Usable for direct VDSO access? */
 	enum vdso_arch_clockmode clock_mode;
->>>>>>> d811d295
 };
 
 #endif