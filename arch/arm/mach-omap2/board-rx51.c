/*
 * linux/arch/arm/mach-omap2/board-rx51.c
 *
 * Copyright (C) 2007, 2008 Nokia
 *
 * This program is free software; you can redistribute it and/or modify
 * it under the terms of the GNU General Public License version 2 as
 * published by the Free Software Foundation.
 */

#include <linux/kernel.h>
#include <linux/init.h>
#include <linux/platform_device.h>
#include <linux/delay.h>
#include <linux/err.h>
#include <linux/clk.h>
#include <linux/io.h>
#include <linux/gpio.h>
#include <linux/leds.h>
#include <linux/platform_data/spi-omap2-mcspi.h>

#include <asm/mach-types.h>
#include <asm/mach/arch.h>
#include <asm/mach/map.h>

#include "common.h"
<<<<<<< HEAD
#include <plat-omap/dma-omap.h>
#include <plat/gpmc.h>
=======
#include <plat/dma.h>
#include "gpmc.h"
>>>>>>> 94709014
#include <plat/usb.h>

#include "mux.h"
#include "pm.h"
#include "sdram-nokia.h"

#define RX51_GPIO_SLEEP_IND 162

extern void rx51_video_mem_init(void);

static struct gpio_led gpio_leds[] = {
	{
		.name	= "sleep_ind",
		.gpio	= RX51_GPIO_SLEEP_IND,
	},
};

static struct gpio_led_platform_data gpio_led_info = {
	.leds		= gpio_leds,
	.num_leds	= ARRAY_SIZE(gpio_leds),
};

static struct platform_device leds_gpio = {
	.name	= "leds-gpio",
	.id	= -1,
	.dev	= {
		.platform_data	= &gpio_led_info,
	},
};

/*
 * cpuidle C-states definition for rx51.
 *
 * The 'exit_latency' field is the sum of sleep
 * and wake-up latencies.

    ---------------------------------------------
   | state |  exit_latency  |  target_residency  |
    ---------------------------------------------
   |  C1   |    110 + 162   |            5       |
   |  C2   |    106 + 180   |          309       |
   |  C3   |    107 + 410   |        46057       |
   |  C4   |    121 + 3374  |        46057       |
   |  C5   |    855 + 1146  |        46057       |
   |  C6   |   7580 + 4134  |       484329       |
   |  C7   |   7505 + 15274 |       484329       |
    ---------------------------------------------

*/

extern void __init rx51_peripherals_init(void);

#ifdef CONFIG_OMAP_MUX
static struct omap_board_mux board_mux[] __initdata = {
	{ .reg_offset = OMAP_MUX_TERMINATOR },
};
#endif

static struct omap_musb_board_data musb_board_data = {
	.interface_type		= MUSB_INTERFACE_ULPI,
	.mode			= MUSB_PERIPHERAL,
	.power			= 0,
};

static void __init rx51_init(void)
{
	struct omap_sdrc_params *sdrc_params;

	omap3_mux_init(board_mux, OMAP_PACKAGE_CBB);
	omap_serial_init();

	sdrc_params = nokia_get_sdram_timings();
	omap_sdrc_init(sdrc_params, sdrc_params);

	usb_musb_init(&musb_board_data);
	rx51_peripherals_init();

	/* Ensure SDRC pins are mux'd for self-refresh */
	omap_mux_init_signal("sdrc_cke0", OMAP_PIN_OUTPUT);
	omap_mux_init_signal("sdrc_cke1", OMAP_PIN_OUTPUT);

	platform_device_register(&leds_gpio);
}

static void __init rx51_reserve(void)
{
	rx51_video_mem_init();
	omap_reserve();
}

MACHINE_START(NOKIA_RX51, "Nokia RX-51 board")
	/* Maintainer: Lauri Leukkunen <lauri.leukkunen@nokia.com> */
	.atag_offset	= 0x100,
	.reserve	= rx51_reserve,
	.map_io		= omap3_map_io,
	.init_early	= omap3430_init_early,
	.init_irq	= omap3_init_irq,
	.handle_irq	= omap3_intc_handle_irq,
	.init_machine	= rx51_init,
	.init_late	= omap3430_init_late,
	.timer		= &omap3_timer,
	.restart	= omap_prcm_restart,
MACHINE_END<|MERGE_RESOLUTION|>--- conflicted
+++ resolved
@@ -23,17 +23,12 @@
 #include <asm/mach/arch.h>
 #include <asm/mach/map.h>
 
-#include "common.h"
-<<<<<<< HEAD
 #include <plat-omap/dma-omap.h>
-#include <plat/gpmc.h>
-=======
-#include <plat/dma.h>
-#include "gpmc.h"
->>>>>>> 94709014
 #include <plat/usb.h>
 
+#include "common.h"
 #include "mux.h"
+#include "gpmc.h"
 #include "pm.h"
 #include "sdram-nokia.h"
 
