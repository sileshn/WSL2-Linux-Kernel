# SPDX-License-Identifier: GPL-2.0
#
# General architecture dependent options
#

#
# Note: arch/$(SRCARCH)/Kconfig needs to be included first so that it can
# override the default values in this file.
#
source "arch/$(SRCARCH)/Kconfig"

menu "General architecture-dependent options"

config CRASH_CORE
	bool

config KEXEC_CORE
	select CRASH_CORE
	bool

config KEXEC_ELF
	bool

config HAVE_IMA_KEXEC
	bool

config SET_FS
	bool

config HOTPLUG_SMT
	bool

config GENERIC_ENTRY
       bool

config KPROBES
	bool "Kprobes"
	depends on MODULES
	depends on HAVE_KPROBES
	select KALLSYMS
	help
	  Kprobes allows you to trap at almost any kernel address and
	  execute a callback function.  register_kprobe() establishes
	  a probepoint and specifies the callback.  Kprobes is useful
	  for kernel debugging, non-intrusive instrumentation and testing.
	  If in doubt, say "N".

config JUMP_LABEL
	bool "Optimize very unlikely/likely branches"
	depends on HAVE_ARCH_JUMP_LABEL
	depends on CC_HAS_ASM_GOTO
	help
	 This option enables a transparent branch optimization that
	 makes certain almost-always-true or almost-always-false branch
	 conditions even cheaper to execute within the kernel.

	 Certain performance-sensitive kernel code, such as trace points,
	 scheduler functionality, networking code and KVM have such
	 branches and include support for this optimization technique.

	 If it is detected that the compiler has support for "asm goto",
	 the kernel will compile such branches with just a nop
	 instruction. When the condition flag is toggled to true, the
	 nop will be converted to a jump instruction to execute the
	 conditional block of instructions.

	 This technique lowers overhead and stress on the branch prediction
	 of the processor and generally makes the kernel faster. The update
	 of the condition is slower, but those are always very rare.

	 ( On 32-bit x86, the necessary options added to the compiler
	   flags may increase the size of the kernel slightly. )

config STATIC_KEYS_SELFTEST
	bool "Static key selftest"
	depends on JUMP_LABEL
	help
	  Boot time self-test of the branch patching code.

config STATIC_CALL_SELFTEST
	bool "Static call selftest"
	depends on HAVE_STATIC_CALL
	help
	  Boot time self-test of the call patching code.

config OPTPROBES
	def_bool y
	depends on KPROBES && HAVE_OPTPROBES
	select TASKS_RCU if PREEMPTION

config KPROBES_ON_FTRACE
	def_bool y
	depends on KPROBES && HAVE_KPROBES_ON_FTRACE
	depends on DYNAMIC_FTRACE_WITH_REGS
	help
	 If function tracer is enabled and the arch supports full
	 passing of pt_regs to function tracing, then kprobes can
	 optimize on top of function tracing.

config UPROBES
	def_bool n
	depends on ARCH_SUPPORTS_UPROBES
	help
	  Uprobes is the user-space counterpart to kprobes: they
	  enable instrumentation applications (such as 'perf probe')
	  to establish unintrusive probes in user-space binaries and
	  libraries, by executing handler functions when the probes
	  are hit by user-space applications.

	  ( These probes come in the form of single-byte breakpoints,
	    managed by the kernel and kept transparent to the probed
	    application. )

config HAVE_64BIT_ALIGNED_ACCESS
	def_bool 64BIT && !HAVE_EFFICIENT_UNALIGNED_ACCESS
	help
	  Some architectures require 64 bit accesses to be 64 bit
	  aligned, which also requires structs containing 64 bit values
	  to be 64 bit aligned too. This includes some 32 bit
	  architectures which can do 64 bit accesses, as well as 64 bit
	  architectures without unaligned access.

	  This symbol should be selected by an architecture if 64 bit
	  accesses are required to be 64 bit aligned in this way even
	  though it is not a 64 bit architecture.

	  See Documentation/core-api/unaligned-memory-access.rst for
	  more information on the topic of unaligned memory accesses.

config HAVE_EFFICIENT_UNALIGNED_ACCESS
	bool
	help
	  Some architectures are unable to perform unaligned accesses
	  without the use of get_unaligned/put_unaligned. Others are
	  unable to perform such accesses efficiently (e.g. trap on
	  unaligned access and require fixing it up in the exception
	  handler.)

	  This symbol should be selected by an architecture if it can
	  perform unaligned accesses efficiently to allow different
	  code paths to be selected for these cases. Some network
	  drivers, for example, could opt to not fix up alignment
	  problems with received packets if doing so would not help
	  much.

	  See Documentation/core-api/unaligned-memory-access.rst for more
	  information on the topic of unaligned memory accesses.

config ARCH_USE_BUILTIN_BSWAP
	bool
	help
	 Modern versions of GCC (since 4.4) have builtin functions
	 for handling byte-swapping. Using these, instead of the old
	 inline assembler that the architecture code provides in the
	 __arch_bswapXX() macros, allows the compiler to see what's
	 happening and offers more opportunity for optimisation. In
	 particular, the compiler will be able to combine the byteswap
	 with a nearby load or store and use load-and-swap or
	 store-and-swap instructions if the architecture has them. It
	 should almost *never* result in code which is worse than the
	 hand-coded assembler in <asm/swab.h>.  But just in case it
	 does, the use of the builtins is optional.

	 Any architecture with load-and-swap or store-and-swap
	 instructions should set this. And it shouldn't hurt to set it
	 on architectures that don't have such instructions.

config KRETPROBES
	def_bool y
	depends on KPROBES && HAVE_KRETPROBES

config USER_RETURN_NOTIFIER
	bool
	depends on HAVE_USER_RETURN_NOTIFIER
	help
	  Provide a kernel-internal notification when a cpu is about to
	  switch to user mode.

config HAVE_IOREMAP_PROT
	bool

config HAVE_KPROBES
	bool

config HAVE_KRETPROBES
	bool

config HAVE_OPTPROBES
	bool

config HAVE_KPROBES_ON_FTRACE
	bool

config HAVE_FUNCTION_ERROR_INJECTION
	bool

config HAVE_NMI
	bool

#
# An arch should select this if it provides all these things:
#
#	task_pt_regs()		in asm/processor.h or asm/ptrace.h
#	arch_has_single_step()	if there is hardware single-step support
#	arch_has_block_step()	if there is hardware block-step support
#	asm/syscall.h		supplying asm-generic/syscall.h interface
#	linux/regset.h		user_regset interfaces
#	CORE_DUMP_USE_REGSET	#define'd in linux/elf.h
#	TIF_SYSCALL_TRACE	calls tracehook_report_syscall_{entry,exit}
#	TIF_NOTIFY_RESUME	calls tracehook_notify_resume()
#	signal delivery		calls tracehook_signal_handler()
#
config HAVE_ARCH_TRACEHOOK
	bool

config HAVE_DMA_CONTIGUOUS
	bool

config GENERIC_SMP_IDLE_THREAD
	bool

config GENERIC_IDLE_POLL_SETUP
	bool

config ARCH_HAS_FORTIFY_SOURCE
	bool
	help
	  An architecture should select this when it can successfully
	  build and run with CONFIG_FORTIFY_SOURCE.

#
# Select if the arch provides a historic keepinit alias for the retain_initrd
# command line option
#
config ARCH_HAS_KEEPINITRD
	bool

# Select if arch has all set_memory_ro/rw/x/nx() functions in asm/cacheflush.h
config ARCH_HAS_SET_MEMORY
	bool

# Select if arch has all set_direct_map_invalid/default() functions
config ARCH_HAS_SET_DIRECT_MAP
	bool

#
# Select if the architecture provides the arch_dma_set_uncached symbol to
# either provide an uncached segment alias for a DMA allocation, or
# to remap the page tables in place.
#
config ARCH_HAS_DMA_SET_UNCACHED
	bool

#
# Select if the architectures provides the arch_dma_clear_uncached symbol
# to undo an in-place page table remap for uncached access.
#
config ARCH_HAS_DMA_CLEAR_UNCACHED
	bool

# Select if arch init_task must go in the __init_task_data section
config ARCH_TASK_STRUCT_ON_STACK
	bool

# Select if arch has its private alloc_task_struct() function
config ARCH_TASK_STRUCT_ALLOCATOR
	bool

config HAVE_ARCH_THREAD_STRUCT_WHITELIST
	bool
	depends on !ARCH_TASK_STRUCT_ALLOCATOR
	help
	  An architecture should select this to provide hardened usercopy
	  knowledge about what region of the thread_struct should be
	  whitelisted for copying to userspace. Normally this is only the
	  FPU registers. Specifically, arch_thread_struct_whitelist()
	  should be implemented. Without this, the entire thread_struct
	  field in task_struct will be left whitelisted.

# Select if arch has its private alloc_thread_stack() function
config ARCH_THREAD_STACK_ALLOCATOR
	bool

# Select if arch wants to size task_struct dynamically via arch_task_struct_size:
config ARCH_WANTS_DYNAMIC_TASK_STRUCT
	bool

config ARCH_32BIT_OFF_T
	bool
	depends on !64BIT
	help
	  All new 32-bit architectures should have 64-bit off_t type on
	  userspace side which corresponds to the loff_t kernel type. This
	  is the requirement for modern ABIs. Some existing architectures
	  still support 32-bit off_t. This option is enabled for all such
	  architectures explicitly.

config HAVE_ASM_MODVERSIONS
	bool
	help
	  This symbol should be selected by an architecture if it provides
	  <asm/asm-prototypes.h> to support the module versioning for symbols
	  exported from assembly code.

config HAVE_REGS_AND_STACK_ACCESS_API
	bool
	help
	  This symbol should be selected by an architecture if it supports
	  the API needed to access registers and stack entries from pt_regs,
	  declared in asm/ptrace.h
	  For example the kprobes-based event tracer needs this API.

config HAVE_RSEQ
	bool
	depends on HAVE_REGS_AND_STACK_ACCESS_API
	help
	  This symbol should be selected by an architecture if it
	  supports an implementation of restartable sequences.

config HAVE_FUNCTION_ARG_ACCESS_API
	bool
	help
	  This symbol should be selected by an architecture if it supports
	  the API needed to access function arguments from pt_regs,
	  declared in asm/ptrace.h

config HAVE_HW_BREAKPOINT
	bool
	depends on PERF_EVENTS

config HAVE_MIXED_BREAKPOINTS_REGS
	bool
	depends on HAVE_HW_BREAKPOINT
	help
	  Depending on the arch implementation of hardware breakpoints,
	  some of them have separate registers for data and instruction
	  breakpoints addresses, others have mixed registers to store
	  them but define the access type in a control register.
	  Select this option if your arch implements breakpoints under the
	  latter fashion.

config HAVE_USER_RETURN_NOTIFIER
	bool

config HAVE_PERF_EVENTS_NMI
	bool
	help
	  System hardware can generate an NMI using the perf event
	  subsystem.  Also has support for calculating CPU cycle events
	  to determine how many clock cycles in a given period.

config HAVE_HARDLOCKUP_DETECTOR_PERF
	bool
	depends on HAVE_PERF_EVENTS_NMI
	help
	  The arch chooses to use the generic perf-NMI-based hardlockup
	  detector. Must define HAVE_PERF_EVENTS_NMI.

config HAVE_NMI_WATCHDOG
	depends on HAVE_NMI
	bool
	help
	  The arch provides a low level NMI watchdog. It provides
	  asm/nmi.h, and defines its own arch_touch_nmi_watchdog().

config HAVE_HARDLOCKUP_DETECTOR_ARCH
	bool
	select HAVE_NMI_WATCHDOG
	help
	  The arch chooses to provide its own hardlockup detector, which is
	  a superset of the HAVE_NMI_WATCHDOG. It also conforms to config
	  interfaces and parameters provided by hardlockup detector subsystem.

config HAVE_PERF_REGS
	bool
	help
	  Support selective register dumps for perf events. This includes
	  bit-mapping of each registers and a unique architecture id.

config HAVE_PERF_USER_STACK_DUMP
	bool
	help
	  Support user stack dumps for perf event samples. This needs
	  access to the user stack pointer which is not unified across
	  architectures.

config HAVE_ARCH_JUMP_LABEL
	bool

config HAVE_ARCH_JUMP_LABEL_RELATIVE
	bool

config MMU_GATHER_TABLE_FREE
	bool

config MMU_GATHER_RCU_TABLE_FREE
	bool
	select MMU_GATHER_TABLE_FREE

config MMU_GATHER_PAGE_SIZE
	bool

config MMU_GATHER_NO_RANGE
	bool

config MMU_GATHER_NO_GATHER
	bool
	depends on MMU_GATHER_TABLE_FREE

config ARCH_WANT_IRQS_OFF_ACTIVATE_MM
	bool
	help
	  Temporary select until all architectures can be converted to have
	  irqs disabled over activate_mm. Architectures that do IPI based TLB
	  shootdowns should enable this.

config ARCH_HAVE_NMI_SAFE_CMPXCHG
	bool

config HAVE_ALIGNED_STRUCT_PAGE
	bool
	help
	  This makes sure that struct pages are double word aligned and that
	  e.g. the SLUB allocator can perform double word atomic operations
	  on a struct page for better performance. However selecting this
	  might increase the size of a struct page by a word.

config HAVE_CMPXCHG_LOCAL
	bool

config HAVE_CMPXCHG_DOUBLE
	bool

config ARCH_WEAK_RELEASE_ACQUIRE
	bool

config ARCH_WANT_IPC_PARSE_VERSION
	bool

config ARCH_WANT_COMPAT_IPC_PARSE_VERSION
	bool

config ARCH_WANT_OLD_COMPAT_IPC
	select ARCH_WANT_COMPAT_IPC_PARSE_VERSION
	bool

config HAVE_ARCH_SECCOMP
	bool
	help
	  An arch should select this symbol to support seccomp mode 1 (the fixed
	  syscall policy), and must provide an overrides for __NR_seccomp_sigreturn,
	  and compat syscalls if the asm-generic/seccomp.h defaults need adjustment:
	  - __NR_seccomp_read_32
	  - __NR_seccomp_write_32
	  - __NR_seccomp_exit_32
	  - __NR_seccomp_sigreturn_32

config HAVE_ARCH_SECCOMP_FILTER
	bool
	select HAVE_ARCH_SECCOMP
	help
	  An arch should select this symbol if it provides all of these things:
	  - all the requirements for HAVE_ARCH_SECCOMP
	  - syscall_get_arch()
	  - syscall_get_arguments()
	  - syscall_rollback()
	  - syscall_set_return_value()
	  - SIGSYS siginfo_t support
	  - secure_computing is called from a ptrace_event()-safe context
	  - secure_computing return value is checked and a return value of -1
	    results in the system call being skipped immediately.
	  - seccomp syscall wired up
	  - if !HAVE_SPARSE_SYSCALL_NR, have SECCOMP_ARCH_NATIVE,
	    SECCOMP_ARCH_NATIVE_NR, SECCOMP_ARCH_NATIVE_NAME defined. If
	    COMPAT is supported, have the SECCOMP_ARCH_COMPAT* defines too.

config SECCOMP
	prompt "Enable seccomp to safely execute untrusted bytecode"
	def_bool y
	depends on HAVE_ARCH_SECCOMP
	help
	  This kernel feature is useful for number crunching applications
	  that may need to handle untrusted bytecode during their
	  execution. By using pipes or other transports made available
	  to the process as file descriptors supporting the read/write
	  syscalls, it's possible to isolate those applications in their
	  own address space using seccomp. Once seccomp is enabled via
	  prctl(PR_SET_SECCOMP) or the seccomp() syscall, it cannot be
	  disabled and the task is only allowed to execute a few safe
	  syscalls defined by each seccomp mode.

	  If unsure, say Y.

config SECCOMP_FILTER
	def_bool y
	depends on HAVE_ARCH_SECCOMP_FILTER && SECCOMP && NET
	help
	  Enable tasks to build secure computing environments defined
	  in terms of Berkeley Packet Filter programs which implement
	  task-defined system call filtering polices.

	  See Documentation/userspace-api/seccomp_filter.rst for details.

config SECCOMP_CACHE_DEBUG
	bool "Show seccomp filter cache status in /proc/pid/seccomp_cache"
	depends on SECCOMP_FILTER && !HAVE_SPARSE_SYSCALL_NR
	depends on PROC_FS
	help
	  This enables the /proc/pid/seccomp_cache interface to monitor
	  seccomp cache data. The file format is subject to change. Reading
	  the file requires CAP_SYS_ADMIN.

	  This option is for debugging only. Enabling presents the risk that
	  an adversary may be able to infer the seccomp filter logic.

	  If unsure, say N.

config HAVE_ARCH_STACKLEAK
	bool
	help
	  An architecture should select this if it has the code which
	  fills the used part of the kernel stack with the STACKLEAK_POISON
	  value before returning from system calls.

config HAVE_STACKPROTECTOR
	bool
	help
	  An arch should select this symbol if:
	  - it has implemented a stack canary (e.g. __stack_chk_guard)

config STACKPROTECTOR
	bool "Stack Protector buffer overflow detection"
	depends on HAVE_STACKPROTECTOR
	depends on $(cc-option,-fstack-protector)
	default y
	help
	  This option turns on the "stack-protector" GCC feature. This
	  feature puts, at the beginning of functions, a canary value on
	  the stack just before the return address, and validates
	  the value just before actually returning.  Stack based buffer
	  overflows (that need to overwrite this return address) now also
	  overwrite the canary, which gets detected and the attack is then
	  neutralized via a kernel panic.

	  Functions will have the stack-protector canary logic added if they
	  have an 8-byte or larger character array on the stack.

	  This feature requires gcc version 4.2 or above, or a distribution
	  gcc with the feature backported ("-fstack-protector").

	  On an x86 "defconfig" build, this feature adds canary checks to
	  about 3% of all kernel functions, which increases kernel code size
	  by about 0.3%.

config STACKPROTECTOR_STRONG
	bool "Strong Stack Protector"
	depends on STACKPROTECTOR
	depends on $(cc-option,-fstack-protector-strong)
	default y
	help
	  Functions will have the stack-protector canary logic added in any
	  of the following conditions:

	  - local variable's address used as part of the right hand side of an
	    assignment or function argument
	  - local variable is an array (or union containing an array),
	    regardless of array type or length
	  - uses register local variables

	  This feature requires gcc version 4.9 or above, or a distribution
	  gcc with the feature backported ("-fstack-protector-strong").

	  On an x86 "defconfig" build, this feature adds canary checks to
	  about 20% of all kernel functions, which increases the kernel code
	  size by about 2%.

config ARCH_SUPPORTS_SHADOW_CALL_STACK
	bool
	help
	  An architecture should select this if it supports Clang's Shadow
	  Call Stack and implements runtime support for shadow stack
	  switching.

config SHADOW_CALL_STACK
	bool "Clang Shadow Call Stack"
	depends on CC_IS_CLANG && ARCH_SUPPORTS_SHADOW_CALL_STACK
	depends on DYNAMIC_FTRACE_WITH_REGS || !FUNCTION_GRAPH_TRACER
	help
	  This option enables Clang's Shadow Call Stack, which uses a
	  shadow stack to protect function return addresses from being
	  overwritten by an attacker. More information can be found in
	  Clang's documentation:

	    https://clang.llvm.org/docs/ShadowCallStack.html

	  Note that security guarantees in the kernel differ from the
	  ones documented for user space. The kernel must store addresses
	  of shadow stacks in memory, which means an attacker capable of
	  reading and writing arbitrary memory may be able to locate them
	  and hijack control flow by modifying the stacks.

config LTO
	bool
	help
	  Selected if the kernel will be built using the compiler's LTO feature.

config LTO_CLANG
	bool
	select LTO
	help
	  Selected if the kernel will be built using Clang's LTO feature.

config ARCH_SUPPORTS_LTO_CLANG
	bool
	help
	  An architecture should select this option if it supports:
	  - compiling with Clang,
	  - compiling inline assembly with Clang's integrated assembler,
	  - and linking with LLD.

config ARCH_SUPPORTS_LTO_CLANG_THIN
	bool
	help
	  An architecture should select this option if it can support Clang's
	  ThinLTO mode.

config HAS_LTO_CLANG
	def_bool y
	# Clang >= 11: https://github.com/ClangBuiltLinux/linux/issues/510
	depends on CC_IS_CLANG && CLANG_VERSION >= 110000 && LD_IS_LLD
	depends on $(success,test $(LLVM) -eq 1)
	depends on $(success,test $(LLVM_IAS) -eq 1)
	depends on $(success,$(NM) --help | head -n 1 | grep -qi llvm)
	depends on $(success,$(AR) --help | head -n 1 | grep -qi llvm)
	depends on ARCH_SUPPORTS_LTO_CLANG
	depends on !FTRACE_MCOUNT_USE_RECORDMCOUNT
	depends on !KASAN
	depends on !GCOV_KERNEL
	help
	  The compiler and Kconfig options support building with Clang's
	  LTO.

choice
	prompt "Link Time Optimization (LTO)"
	default LTO_NONE
	help
	  This option enables Link Time Optimization (LTO), which allows the
	  compiler to optimize binaries globally.

	  If unsure, select LTO_NONE. Note that LTO is very resource-intensive
	  so it's disabled by default.

config LTO_NONE
	bool "None"
	help
	  Build the kernel normally, without Link Time Optimization (LTO).

config LTO_CLANG_FULL
	bool "Clang Full LTO (EXPERIMENTAL)"
	depends on HAS_LTO_CLANG
	depends on !COMPILE_TEST
	select LTO_CLANG
	help
          This option enables Clang's full Link Time Optimization (LTO), which
          allows the compiler to optimize the kernel globally. If you enable
          this option, the compiler generates LLVM bitcode instead of ELF
          object files, and the actual compilation from bitcode happens at
          the LTO link step, which may take several minutes depending on the
          kernel configuration. More information can be found from LLVM's
          documentation:

	    https://llvm.org/docs/LinkTimeOptimization.html

	  During link time, this option can use a large amount of RAM, and
	  may take much longer than the ThinLTO option.

config LTO_CLANG_THIN
	bool "Clang ThinLTO (EXPERIMENTAL)"
	depends on HAS_LTO_CLANG && ARCH_SUPPORTS_LTO_CLANG_THIN
	select LTO_CLANG
	help
	  This option enables Clang's ThinLTO, which allows for parallel
	  optimization and faster incremental compiles compared to the
	  CONFIG_LTO_CLANG_FULL option. More information can be found
	  from Clang's documentation:

	    https://clang.llvm.org/docs/ThinLTO.html

	  If unsure, say Y.
endchoice

<<<<<<< HEAD
=======
config CFI_CLANG
	bool "Use Clang's Control Flow Integrity (CFI)"
	depends on LTO_CLANG
	# Clang >= 12:
	# - https://bugs.llvm.org/show_bug.cgi?id=46258
	# - https://bugs.llvm.org/show_bug.cgi?id=47479
	depends on CLANG_VERSION >= 120000
	select KALLSYMS
	help
	  This option enables Clang's Control Flow Integrity (CFI), which adds
	  runtime checking for indirect function calls.

config CFI_CLANG_SHADOW
	bool "Use CFI shadow to speed up cross-module checks"
	default y
	depends on CFI_CLANG && MODULES
	help
	  If you select this option, the kernel builds a fast look-up table of
	  CFI check functions in loaded modules to reduce overhead.

config CFI_PERMISSIVE
	bool "Use CFI in permissive mode"
	depends on CFI_CLANG
	help
	  When selected, Control Flow Integrity (CFI) violations result in a
	  warning instead of a kernel panic. This option is useful for finding
	  CFI violations during development.

>>>>>>> 400616bc
config HAVE_ARCH_WITHIN_STACK_FRAMES
	bool
	help
	  An architecture should select this if it can walk the kernel stack
	  frames to determine if an object is part of either the arguments
	  or local variables (i.e. that it excludes saved return addresses,
	  and similar) by implementing an inline arch_within_stack_frames(),
	  which is used by CONFIG_HARDENED_USERCOPY.

config HAVE_CONTEXT_TRACKING
	bool
	help
	  Provide kernel/user boundaries probes necessary for subsystems
	  that need it, such as userspace RCU extended quiescent state.
	  Syscalls need to be wrapped inside user_exit()-user_enter(), either
	  optimized behind static key or through the slow path using TIF_NOHZ
	  flag. Exceptions handlers must be wrapped as well. Irqs are already
	  protected inside rcu_irq_enter/rcu_irq_exit() but preemption or signal
	  handling on irq exit still need to be protected.

config HAVE_CONTEXT_TRACKING_OFFSTACK
	bool
	help
	  Architecture neither relies on exception_enter()/exception_exit()
	  nor on schedule_user(). Also preempt_schedule_notrace() and
	  preempt_schedule_irq() can't be called in a preemptible section
	  while context tracking is CONTEXT_USER. This feature reflects a sane
	  entry implementation where the following requirements are met on
	  critical entry code, ie: before user_exit() or after user_enter():

	  - Critical entry code isn't preemptible (or better yet:
	    not interruptible).
	  - No use of RCU read side critical sections, unless rcu_nmi_enter()
	    got called.
	  - No use of instrumentation, unless instrumentation_begin() got
	    called.

config HAVE_TIF_NOHZ
	bool
	help
	  Arch relies on TIF_NOHZ and syscall slow path to implement context
	  tracking calls to user_enter()/user_exit().

config HAVE_VIRT_CPU_ACCOUNTING
	bool

config HAVE_VIRT_CPU_ACCOUNTING_IDLE
	bool
	help
	  Architecture has its own way to account idle CPU time and therefore
	  doesn't implement vtime_account_idle().

config ARCH_HAS_SCALED_CPUTIME
	bool

config HAVE_VIRT_CPU_ACCOUNTING_GEN
	bool
	default y if 64BIT
	help
	  With VIRT_CPU_ACCOUNTING_GEN, cputime_t becomes 64-bit.
	  Before enabling this option, arch code must be audited
	  to ensure there are no races in concurrent read/write of
	  cputime_t. For example, reading/writing 64-bit cputime_t on
	  some 32-bit arches may require multiple accesses, so proper
	  locking is needed to protect against concurrent accesses.

config HAVE_IRQ_TIME_ACCOUNTING
	bool
	help
	  Archs need to ensure they use a high enough resolution clock to
	  support irq time accounting and then call enable_sched_clock_irqtime().

config HAVE_MOVE_PUD
	bool
	help
	  Architectures that select this are able to move page tables at the
	  PUD level. If there are only 3 page table levels, the move effectively
	  happens at the PGD level.

config HAVE_MOVE_PMD
	bool
	help
	  Archs that select this are able to move page tables at the PMD level.

config HAVE_ARCH_TRANSPARENT_HUGEPAGE
	bool

config HAVE_ARCH_TRANSPARENT_HUGEPAGE_PUD
	bool

config HAVE_ARCH_HUGE_VMAP
	bool

config ARCH_WANT_HUGE_PMD_SHARE
	bool

config HAVE_ARCH_SOFT_DIRTY
	bool

config HAVE_MOD_ARCH_SPECIFIC
	bool
	help
	  The arch uses struct mod_arch_specific to store data.  Many arches
	  just need a simple module loader without arch specific data - those
	  should not enable this.

config MODULES_USE_ELF_RELA
	bool
	help
	  Modules only use ELF RELA relocations.  Modules with ELF REL
	  relocations will give an error.

config MODULES_USE_ELF_REL
	bool
	help
	  Modules only use ELF REL relocations.  Modules with ELF RELA
	  relocations will give an error.

config HAVE_IRQ_EXIT_ON_IRQ_STACK
	bool
	help
	  Architecture doesn't only execute the irq handler on the irq stack
	  but also irq_exit(). This way we can process softirqs on this irq
	  stack instead of switching to a new one when we call __do_softirq()
	  in the end of an hardirq.
	  This spares a stack switch and improves cache usage on softirq
	  processing.

config PGTABLE_LEVELS
	int
	default 2

config ARCH_HAS_ELF_RANDOMIZE
	bool
	help
	  An architecture supports choosing randomized locations for
	  stack, mmap, brk, and ET_DYN. Defined functions:
	  - arch_mmap_rnd()
	  - arch_randomize_brk()

config HAVE_ARCH_MMAP_RND_BITS
	bool
	help
	  An arch should select this symbol if it supports setting a variable
	  number of bits for use in establishing the base address for mmap
	  allocations, has MMU enabled and provides values for both:
	  - ARCH_MMAP_RND_BITS_MIN
	  - ARCH_MMAP_RND_BITS_MAX

config HAVE_EXIT_THREAD
	bool
	help
	  An architecture implements exit_thread.

config ARCH_MMAP_RND_BITS_MIN
	int

config ARCH_MMAP_RND_BITS_MAX
	int

config ARCH_MMAP_RND_BITS_DEFAULT
	int

config ARCH_MMAP_RND_BITS
	int "Number of bits to use for ASLR of mmap base address" if EXPERT
	range ARCH_MMAP_RND_BITS_MIN ARCH_MMAP_RND_BITS_MAX
	default ARCH_MMAP_RND_BITS_DEFAULT if ARCH_MMAP_RND_BITS_DEFAULT
	default ARCH_MMAP_RND_BITS_MIN
	depends on HAVE_ARCH_MMAP_RND_BITS
	help
	  This value can be used to select the number of bits to use to
	  determine the random offset to the base address of vma regions
	  resulting from mmap allocations. This value will be bounded
	  by the architecture's minimum and maximum supported values.

	  This value can be changed after boot using the
	  /proc/sys/vm/mmap_rnd_bits tunable

config HAVE_ARCH_MMAP_RND_COMPAT_BITS
	bool
	help
	  An arch should select this symbol if it supports running applications
	  in compatibility mode, supports setting a variable number of bits for
	  use in establishing the base address for mmap allocations, has MMU
	  enabled and provides values for both:
	  - ARCH_MMAP_RND_COMPAT_BITS_MIN
	  - ARCH_MMAP_RND_COMPAT_BITS_MAX

config ARCH_MMAP_RND_COMPAT_BITS_MIN
	int

config ARCH_MMAP_RND_COMPAT_BITS_MAX
	int

config ARCH_MMAP_RND_COMPAT_BITS_DEFAULT
	int

config ARCH_MMAP_RND_COMPAT_BITS
	int "Number of bits to use for ASLR of mmap base address for compatible applications" if EXPERT
	range ARCH_MMAP_RND_COMPAT_BITS_MIN ARCH_MMAP_RND_COMPAT_BITS_MAX
	default ARCH_MMAP_RND_COMPAT_BITS_DEFAULT if ARCH_MMAP_RND_COMPAT_BITS_DEFAULT
	default ARCH_MMAP_RND_COMPAT_BITS_MIN
	depends on HAVE_ARCH_MMAP_RND_COMPAT_BITS
	help
	  This value can be used to select the number of bits to use to
	  determine the random offset to the base address of vma regions
	  resulting from mmap allocations for compatible applications This
	  value will be bounded by the architecture's minimum and maximum
	  supported values.

	  This value can be changed after boot using the
	  /proc/sys/vm/mmap_rnd_compat_bits tunable

config HAVE_ARCH_COMPAT_MMAP_BASES
	bool
	help
	  This allows 64bit applications to invoke 32-bit mmap() syscall
	  and vice-versa 32-bit applications to call 64-bit mmap().
	  Required for applications doing different bitness syscalls.

# This allows to use a set of generic functions to determine mmap base
# address by giving priority to top-down scheme only if the process
# is not in legacy mode (compat task, unlimited stack size or
# sysctl_legacy_va_layout).
# Architecture that selects this option can provide its own version of:
# - STACK_RND_MASK
config ARCH_WANT_DEFAULT_TOPDOWN_MMAP_LAYOUT
	bool
	depends on MMU
	select ARCH_HAS_ELF_RANDOMIZE

config HAVE_STACK_VALIDATION
	bool
	help
	  Architecture supports the 'objtool check' host tool command, which
	  performs compile-time stack metadata validation.

config HAVE_RELIABLE_STACKTRACE
	bool
	help
	  Architecture has either save_stack_trace_tsk_reliable() or
	  arch_stack_walk_reliable() function which only returns a stack trace
	  if it can guarantee the trace is reliable.

config HAVE_ARCH_HASH
	bool
	default n
	help
	  If this is set, the architecture provides an <asm/hash.h>
	  file which provides platform-specific implementations of some
	  functions in <linux/hash.h> or fs/namei.c.

config HAVE_ARCH_NVRAM_OPS
	bool

config ISA_BUS_API
	def_bool ISA

#
# ABI hall of shame
#
config CLONE_BACKWARDS
	bool
	help
	  Architecture has tls passed as the 4th argument of clone(2),
	  not the 5th one.

config CLONE_BACKWARDS2
	bool
	help
	  Architecture has the first two arguments of clone(2) swapped.

config CLONE_BACKWARDS3
	bool
	help
	  Architecture has tls passed as the 3rd argument of clone(2),
	  not the 5th one.

config ODD_RT_SIGACTION
	bool
	help
	  Architecture has unusual rt_sigaction(2) arguments

config OLD_SIGSUSPEND
	bool
	help
	  Architecture has old sigsuspend(2) syscall, of one-argument variety

config OLD_SIGSUSPEND3
	bool
	help
	  Even weirder antique ABI - three-argument sigsuspend(2)

config OLD_SIGACTION
	bool
	help
	  Architecture has old sigaction(2) syscall.  Nope, not the same
	  as OLD_SIGSUSPEND | OLD_SIGSUSPEND3 - alpha has sigsuspend(2),
	  but fairly different variant of sigaction(2), thanks to OSF/1
	  compatibility...

config COMPAT_OLD_SIGACTION
	bool

config COMPAT_32BIT_TIME
	bool "Provide system calls for 32-bit time_t"
	default !64BIT || COMPAT
	help
	  This enables 32 bit time_t support in addition to 64 bit time_t support.
	  This is relevant on all 32-bit architectures, and 64-bit architectures
	  as part of compat syscall handling.

config ARCH_NO_PREEMPT
	bool

config ARCH_SUPPORTS_RT
	bool

config CPU_NO_EFFICIENT_FFS
	def_bool n

config HAVE_ARCH_VMAP_STACK
	def_bool n
	help
	  An arch should select this symbol if it can support kernel stacks
	  in vmalloc space.  This means:

	  - vmalloc space must be large enough to hold many kernel stacks.
	    This may rule out many 32-bit architectures.

	  - Stacks in vmalloc space need to work reliably.  For example, if
	    vmap page tables are created on demand, either this mechanism
	    needs to work while the stack points to a virtual address with
	    unpopulated page tables or arch code (switch_to() and switch_mm(),
	    most likely) needs to ensure that the stack's page table entries
	    are populated before running on a possibly unpopulated stack.

	  - If the stack overflows into a guard page, something reasonable
	    should happen.  The definition of "reasonable" is flexible, but
	    instantly rebooting without logging anything would be unfriendly.

config VMAP_STACK
	default y
	bool "Use a virtually-mapped stack"
	depends on HAVE_ARCH_VMAP_STACK
	depends on !KASAN || KASAN_HW_TAGS || KASAN_VMALLOC
	help
	  Enable this if you want the use virtually-mapped kernel stacks
	  with guard pages.  This causes kernel stack overflows to be
	  caught immediately rather than causing difficult-to-diagnose
	  corruption.

	  To use this with software KASAN modes, the architecture must support
	  backing virtual mappings with real shadow memory, and KASAN_VMALLOC
	  must be enabled.

config ARCH_OPTIONAL_KERNEL_RWX
	def_bool n

config ARCH_OPTIONAL_KERNEL_RWX_DEFAULT
	def_bool n

config ARCH_HAS_STRICT_KERNEL_RWX
	def_bool n

config STRICT_KERNEL_RWX
	bool "Make kernel text and rodata read-only" if ARCH_OPTIONAL_KERNEL_RWX
	depends on ARCH_HAS_STRICT_KERNEL_RWX
	default !ARCH_OPTIONAL_KERNEL_RWX || ARCH_OPTIONAL_KERNEL_RWX_DEFAULT
	help
	  If this is set, kernel text and rodata memory will be made read-only,
	  and non-text memory will be made non-executable. This provides
	  protection against certain security exploits (e.g. executing the heap
	  or modifying text)

	  These features are considered standard security practice these days.
	  You should say Y here in almost all cases.

config ARCH_HAS_STRICT_MODULE_RWX
	def_bool n

config STRICT_MODULE_RWX
	bool "Set loadable kernel module data as NX and text as RO" if ARCH_OPTIONAL_KERNEL_RWX
	depends on ARCH_HAS_STRICT_MODULE_RWX && MODULES
	default !ARCH_OPTIONAL_KERNEL_RWX || ARCH_OPTIONAL_KERNEL_RWX_DEFAULT
	help
	  If this is set, module text and rodata memory will be made read-only,
	  and non-text memory will be made non-executable. This provides
	  protection against certain security exploits (e.g. writing to text)

# select if the architecture provides an asm/dma-direct.h header
config ARCH_HAS_PHYS_TO_DMA
	bool

config HAVE_ARCH_COMPILER_H
	bool
	help
	  An architecture can select this if it provides an
	  asm/compiler.h header that should be included after
	  linux/compiler-*.h in order to override macro definitions that those
	  headers generally provide.

config HAVE_ARCH_PREL32_RELOCATIONS
	bool
	help
	  May be selected by an architecture if it supports place-relative
	  32-bit relocations, both in the toolchain and in the module loader,
	  in which case relative references can be used in special sections
	  for PCI fixup, initcalls etc which are only half the size on 64 bit
	  architectures, and don't require runtime relocation on relocatable
	  kernels.

config ARCH_USE_MEMREMAP_PROT
	bool

config LOCK_EVENT_COUNTS
	bool "Locking event counts collection"
	depends on DEBUG_FS
	help
	  Enable light-weight counting of various locking related events
	  in the system with minimal performance impact. This reduces
	  the chance of application behavior change because of timing
	  differences. The counts are reported via debugfs.

# Select if the architecture has support for applying RELR relocations.
config ARCH_HAS_RELR
	bool

config RELR
	bool "Use RELR relocation packing"
	depends on ARCH_HAS_RELR && TOOLS_SUPPORT_RELR
	default y
	help
	  Store the kernel's dynamic relocations in the RELR relocation packing
	  format. Requires a compatible linker (LLD supports this feature), as
	  well as compatible NM and OBJCOPY utilities (llvm-nm and llvm-objcopy
	  are compatible).

config ARCH_HAS_MEM_ENCRYPT
	bool

config HAVE_SPARSE_SYSCALL_NR
       bool
       help
          An architecture should select this if its syscall numbering is sparse
	  to save space. For example, MIPS architecture has a syscall array with
	  entries at 4000, 5000 and 6000 locations. This option turns on syscall
	  related optimizations for a given architecture.

config ARCH_HAS_VDSO_DATA
	bool

config HAVE_STATIC_CALL
	bool

config HAVE_STATIC_CALL_INLINE
	bool
	depends on HAVE_STATIC_CALL

config HAVE_PREEMPT_DYNAMIC
	bool
	depends on HAVE_STATIC_CALL
	depends on GENERIC_ENTRY
	help
	   Select this if the architecture support boot time preempt setting
	   on top of static calls. It is strongly advised to support inline
	   static call to avoid any overhead.

config ARCH_WANT_LD_ORPHAN_WARN
	bool
	help
	  An arch should select this symbol once all linker sections are explicitly
	  included, size-asserted, or discarded in the linker scripts. This is
	  important because we never want expected sections to be placed heuristically
	  by the linker, since the locations of such sections can change between linker
	  versions.

config HAVE_ARCH_PFN_VALID
	bool

config ARCH_SUPPORTS_DEBUG_PAGEALLOC
	bool

config ARCH_HAS_ELFCORE_COMPAT
	bool

config ARCH_SPLIT_ARG64
	bool
	help
	   If a 32-bit architecture requires 64-bit arguments to be split into
	   pairs of 32-bit arguments, select this option.

source "kernel/gcov/Kconfig"

source "scripts/gcc-plugins/Kconfig"

endmenu<|MERGE_RESOLUTION|>--- conflicted
+++ resolved
@@ -689,8 +689,6 @@
 	  If unsure, say Y.
 endchoice
 
-<<<<<<< HEAD
-=======
 config CFI_CLANG
 	bool "Use Clang's Control Flow Integrity (CFI)"
 	depends on LTO_CLANG
@@ -719,7 +717,6 @@
 	  warning instead of a kernel panic. This option is useful for finding
 	  CFI violations during development.
 
->>>>>>> 400616bc
 config HAVE_ARCH_WITHIN_STACK_FRAMES
 	bool
 	help
