/*
 *  Server-side types for NFSv4.
 *
 *  Copyright (c) 2002 The Regents of the University of Michigan.
 *  All rights reserved.
 *
 *  Kendrick Smith <kmsmith@umich.edu>
 *  Andy Adamson   <andros@umich.edu>
 *
 *  Redistribution and use in source and binary forms, with or without
 *  modification, are permitted provided that the following conditions
 *  are met:
 *
 *  1. Redistributions of source code must retain the above copyright
 *     notice, this list of conditions and the following disclaimer.
 *  2. Redistributions in binary form must reproduce the above copyright
 *     notice, this list of conditions and the following disclaimer in the
 *     documentation and/or other materials provided with the distribution.
 *  3. Neither the name of the University nor the names of its
 *     contributors may be used to endorse or promote products derived
 *     from this software without specific prior written permission.
 *
 *  THIS SOFTWARE IS PROVIDED ``AS IS'' AND ANY EXPRESS OR IMPLIED
 *  WARRANTIES, INCLUDING, BUT NOT LIMITED TO, THE IMPLIED WARRANTIES OF
 *  MERCHANTABILITY AND FITNESS FOR A PARTICULAR PURPOSE ARE
 *  DISCLAIMED. IN NO EVENT SHALL THE REGENTS OR CONTRIBUTORS BE LIABLE
 *  FOR ANY DIRECT, INDIRECT, INCIDENTAL, SPECIAL, EXEMPLARY, OR
 *  CONSEQUENTIAL DAMAGES (INCLUDING, BUT NOT LIMITED TO, PROCUREMENT OF
 *  SUBSTITUTE GOODS OR SERVICES; LOSS OF USE, DATA, OR PROFITS; OR
 *  BUSINESS INTERRUPTION) HOWEVER CAUSED AND ON ANY THEORY OF
 *  LIABILITY, WHETHER IN CONTRACT, STRICT LIABILITY, OR TORT (INCLUDING
 *  NEGLIGENCE OR OTHERWISE) ARISING IN ANY WAY OUT OF THE USE OF THIS
 *  SOFTWARE, EVEN IF ADVISED OF THE POSSIBILITY OF SUCH DAMAGE.
 *
 */

#ifndef _LINUX_NFSD_XDR4_H
#define _LINUX_NFSD_XDR4_H

#include "state.h"
#include "nfsd.h"

#define NFSD4_MAX_TAGLEN	128
#define XDR_LEN(n)                     (((n) + 3) & ~3)

#define CURRENT_STATE_ID_FLAG (1<<0)
#define SAVED_STATE_ID_FLAG (1<<1)

#define SET_CSTATE_FLAG(c, f) ((c)->sid_flags |= (f))
#define HAS_CSTATE_FLAG(c, f) ((c)->sid_flags & (f))
#define CLEAR_CSTATE_FLAG(c, f) ((c)->sid_flags &= ~(f))

struct nfsd4_compound_state {
	struct svc_fh		current_fh;
	struct svc_fh		save_fh;
	struct nfs4_stateowner	*replay_owner;
	struct nfs4_client	*clp;
	/* For sessions DRC */
	struct nfsd4_session	*session;
	struct nfsd4_slot	*slot;
	int			data_offset;
	bool                    spo_must_allowed;
	size_t			iovlen;
	u32			minorversion;
	__be32			status;
	stateid_t	current_stateid;
	stateid_t	save_stateid;
	/* to indicate current and saved state id presents */
	u32		sid_flags;
};

static inline bool nfsd4_has_session(struct nfsd4_compound_state *cs)
{
	return cs->slot != NULL;
}

struct nfsd4_change_info {
	u32		atomic;
	u64		before_change;
	u64		after_change;
};

struct nfsd4_access {
	u32		ac_req_access;      /* request */
	u32		ac_supported;       /* response */
	u32		ac_resp_access;     /* response */
};

struct nfsd4_close {
	u32		cl_seqid;           /* request */
	stateid_t	cl_stateid;         /* request+response */
};

struct nfsd4_commit {
	u64		co_offset;          /* request */
	u32		co_count;           /* request */
	nfs4_verifier	co_verf;            /* response */
};

struct nfsd4_create {
	u32		cr_namelen;         /* request */
	char *		cr_name;            /* request */
	u32		cr_type;            /* request */
	union {                             /* request */
		struct {
			u32 datalen;
			char *data;
			struct kvec first;
		} link;   /* NF4LNK */
		struct {
			u32 specdata1;
			u32 specdata2;
		} dev;    /* NF4BLK, NF4CHR */
	} u;
	u32		cr_bmval[3];        /* request */
	struct iattr	cr_iattr;           /* request */
	int		cr_umask;           /* request */
	struct nfsd4_change_info  cr_cinfo; /* response */
	struct nfs4_acl *cr_acl;
	struct xdr_netobj cr_label;
};
#define cr_datalen	u.link.datalen
#define cr_data		u.link.data
#define cr_first	u.link.first
#define cr_specdata1	u.dev.specdata1
#define cr_specdata2	u.dev.specdata2

struct nfsd4_delegreturn {
	stateid_t	dr_stateid;
};

struct nfsd4_getattr {
	u32		ga_bmval[3];        /* request */
	struct svc_fh	*ga_fhp;            /* response */
};

struct nfsd4_link {
	u32		li_namelen;         /* request */
	char *		li_name;            /* request */
	struct nfsd4_change_info  li_cinfo; /* response */
};

struct nfsd4_lock_denied {
	clientid_t	ld_clientid;
	struct xdr_netobj	ld_owner;
	u64             ld_start;
	u64             ld_length;
	u32             ld_type;
};

struct nfsd4_lock {
	/* request */
	u32             lk_type;
	u32             lk_reclaim;         /* boolean */
	u64             lk_offset;
	u64             lk_length;
	u32             lk_is_new;
	union {
		struct {
			u32             open_seqid;
			stateid_t       open_stateid;
			u32             lock_seqid;
			clientid_t      clientid;
			struct xdr_netobj owner;
		} new;
		struct {
			stateid_t       lock_stateid;
			u32             lock_seqid;
		} old;
	} v;

	/* response */
	union {
		struct {
			stateid_t               stateid;
		} ok;
		struct nfsd4_lock_denied        denied;
	} u;
};
#define lk_new_open_seqid       v.new.open_seqid
#define lk_new_open_stateid     v.new.open_stateid
#define lk_new_lock_seqid       v.new.lock_seqid
#define lk_new_clientid         v.new.clientid
#define lk_new_owner            v.new.owner
#define lk_old_lock_stateid     v.old.lock_stateid
#define lk_old_lock_seqid       v.old.lock_seqid

#define lk_resp_stateid u.ok.stateid
#define lk_denied       u.denied


struct nfsd4_lockt {
	u32				lt_type;
	clientid_t			lt_clientid;
	struct xdr_netobj		lt_owner;
	u64				lt_offset;
	u64				lt_length;
	struct nfsd4_lock_denied  	lt_denied;
};

 
struct nfsd4_locku {
	u32             lu_type;
	u32             lu_seqid;
	stateid_t       lu_stateid;
	u64             lu_offset;
	u64             lu_length;
};


struct nfsd4_lookup {
	u32		lo_len;             /* request */
	char *		lo_name;            /* request */
};

struct nfsd4_putfh {
	u32		pf_fhlen;           /* request */
	char		*pf_fhval;          /* request */
	bool		no_verify;	    /* represents foreigh fh */
};

struct nfsd4_getxattr {
	char		*getxa_name;		/* request */
	u32		getxa_len;		/* request */
	void		*getxa_buf;
};

struct nfsd4_setxattr {
	u32		setxa_flags;		/* request */
	char		*setxa_name;		/* request */
	char		*setxa_buf;		/* request */
	u32		setxa_len;		/* request */
	struct nfsd4_change_info  setxa_cinfo;	/* response */
};

struct nfsd4_removexattr {
	char		*rmxa_name;		/* request */
	struct nfsd4_change_info  rmxa_cinfo;	/* response */
};

struct nfsd4_listxattrs {
	u64		lsxa_cookie;		/* request */
	u32		lsxa_maxcount;		/* request */
	char		*lsxa_buf;		/* unfiltered buffer (reply) */
	u32		lsxa_len;		/* unfiltered len (reply) */
};

struct nfsd4_open {
	u32		op_claim_type;      /* request */
	u32		op_fnamelen;
	char *		op_fname;	    /* request - everything but CLAIM_PREV */
	u32		op_delegate_type;   /* request - CLAIM_PREV only */
	stateid_t       op_delegate_stateid; /* request - response */
	u32		op_why_no_deleg;    /* response - DELEG_NONE_EXT only */
	u32		op_create;     	    /* request */
	u32		op_createmode;      /* request */
	int		op_umask;           /* request */
	u32		op_bmval[3];        /* request */
	struct iattr	op_iattr;           /* UNCHECKED4, GUARDED4, EXCLUSIVE4_1 */
	nfs4_verifier	op_verf __attribute__((aligned(32)));
					    /* EXCLUSIVE4 */
	clientid_t	op_clientid;        /* request */
	struct xdr_netobj op_owner;           /* request */
	u32		op_seqid;           /* request */
	u32		op_share_access;    /* request */
	u32		op_share_deny;      /* request */
	u32		op_deleg_want;      /* request */
	stateid_t	op_stateid;         /* response */
	__be32		op_xdr_error;       /* see nfsd4_open_omfg() */
	u32		op_recall;          /* recall */
	struct nfsd4_change_info  op_cinfo; /* response */
	u32		op_rflags;          /* response */
	bool		op_truncate;        /* used during processing */
	bool		op_created;         /* used during processing */
	struct nfs4_openowner *op_openowner; /* used during processing */
	struct nfs4_file *op_file;          /* used during processing */
	struct nfs4_ol_stateid *op_stp;	    /* used during processing */
	struct nfs4_clnt_odstate *op_odstate; /* used during processing */
	struct nfs4_acl *op_acl;
	struct xdr_netobj op_label;
};

struct nfsd4_open_confirm {
	stateid_t	oc_req_stateid		/* request */;
	u32		oc_seqid    		/* request */;
	stateid_t	oc_resp_stateid		/* response */;
};

struct nfsd4_open_downgrade {
	stateid_t       od_stateid;
	u32             od_seqid;
	u32             od_share_access;	/* request */
	u32		od_deleg_want;		/* request */
	u32             od_share_deny;		/* request */
};


struct nfsd4_read {
	stateid_t		rd_stateid;         /* request */
	u64			rd_offset;          /* request */
	u32			rd_length;          /* request */
	int			rd_vlen;
	struct nfsd_file	*rd_nf;
	
	struct svc_rqst		*rd_rqstp;          /* response */
	struct svc_fh		*rd_fhp;             /* response */
};

struct nfsd4_readdir {
	u64		rd_cookie;          /* request */
	nfs4_verifier	rd_verf;            /* request */
	u32		rd_dircount;        /* request */
	u32		rd_maxcount;        /* request */
	u32		rd_bmval[3];        /* request */
	struct svc_rqst *rd_rqstp;          /* response */
	struct svc_fh * rd_fhp;             /* response */

	struct readdir_cd	common;
	struct xdr_stream	*xdr;
	int			cookie_offset;
};

struct nfsd4_release_lockowner {
	clientid_t        rl_clientid;
	struct xdr_netobj rl_owner;
};
struct nfsd4_readlink {
	struct svc_rqst *rl_rqstp;          /* request */
	struct svc_fh *	rl_fhp;             /* request */
};

struct nfsd4_remove {
	u32		rm_namelen;         /* request */
	char *		rm_name;            /* request */
	struct nfsd4_change_info  rm_cinfo; /* response */
};

struct nfsd4_rename {
	u32		rn_snamelen;        /* request */
	char *		rn_sname;           /* request */
	u32		rn_tnamelen;        /* request */
	char *		rn_tname;           /* request */
	struct nfsd4_change_info  rn_sinfo; /* response */
	struct nfsd4_change_info  rn_tinfo; /* response */
};

struct nfsd4_secinfo {
	u32 si_namelen;					/* request */
	char *si_name;					/* request */
	struct svc_export *si_exp;			/* response */
};

struct nfsd4_secinfo_no_name {
	u32 sin_style;					/* request */
	struct svc_export *sin_exp;			/* response */
};

struct nfsd4_setattr {
	stateid_t	sa_stateid;         /* request */
	u32		sa_bmval[3];        /* request */
	struct iattr	sa_iattr;           /* request */
	struct nfs4_acl *sa_acl;
	struct xdr_netobj sa_label;
};

struct nfsd4_setclientid {
	nfs4_verifier	se_verf;            /* request */
	struct xdr_netobj se_name;
	u32		se_callback_prog;   /* request */
	u32		se_callback_netid_len;  /* request */
	char *		se_callback_netid_val;  /* request */
	u32		se_callback_addr_len;   /* request */
	char *		se_callback_addr_val;   /* request */
	u32		se_callback_ident;  /* request */
	clientid_t	se_clientid;        /* response */
	nfs4_verifier	se_confirm;         /* response */
};

struct nfsd4_setclientid_confirm {
	clientid_t	sc_clientid;
	nfs4_verifier	sc_confirm;
};

struct nfsd4_test_stateid_id {
	__be32			ts_id_status;
	stateid_t		ts_id_stateid;
	struct list_head	ts_id_list;
};

struct nfsd4_test_stateid {
	u32		ts_num_ids;
	struct list_head ts_stateid_list;
};

struct nfsd4_free_stateid {
	stateid_t	fr_stateid;         /* request */
};

/* also used for NVERIFY */
struct nfsd4_verify {
	u32		ve_bmval[3];        /* request */
	u32		ve_attrlen;         /* request */
	char *		ve_attrval;         /* request */
};

struct nfsd4_write {
	stateid_t	wr_stateid;         /* request */
	u64		wr_offset;          /* request */
	u32		wr_stable_how;      /* request */
	u32		wr_buflen;          /* request */
	struct xdr_buf	wr_payload;         /* request */

	u32		wr_bytes_written;   /* response */
	u32		wr_how_written;     /* response */
	nfs4_verifier	wr_verifier;        /* response */
};

struct nfsd4_exchange_id {
	nfs4_verifier	verifier;
	struct xdr_netobj clname;
	u32		flags;
	clientid_t	clientid;
	u32		seqid;
	u32		spa_how;
	u32             spo_must_enforce[3];
	u32             spo_must_allow[3];
	struct xdr_netobj nii_domain;
	struct xdr_netobj nii_name;
	struct timespec64 nii_time;
};

struct nfsd4_sequence {
	struct nfs4_sessionid	sessionid;		/* request/response */
	u32			seqid;			/* request/response */
	u32			slotid;			/* request/response */
	u32			maxslots;		/* request/response */
	u32			cachethis;		/* request */
#if 0
	u32			target_maxslots;	/* response */
#endif /* not yet */
	u32			status_flags;		/* response */
};

struct nfsd4_destroy_session {
	struct nfs4_sessionid	sessionid;
};

struct nfsd4_destroy_clientid {
	clientid_t clientid;
};

struct nfsd4_reclaim_complete {
	u32 rca_one_fs;
};

struct nfsd4_deviceid {
	u64			fsid_idx;
	u32			generation;
	u32			pad;
};

struct nfsd4_layout_seg {
	u32			iomode;
	u64			offset;
	u64			length;
};

struct nfsd4_getdeviceinfo {
	struct nfsd4_deviceid	gd_devid;	/* request */
	u32			gd_layout_type;	/* request */
	u32			gd_maxcount;	/* request */
	u32			gd_notify_types;/* request - response */
	void			*gd_device;	/* response */
};

struct nfsd4_layoutget {
	u64			lg_minlength;	/* request */
	u32			lg_signal;	/* request */
	u32			lg_layout_type;	/* request */
	u32			lg_maxcount;	/* request */
	stateid_t		lg_sid;		/* request/response */
	struct nfsd4_layout_seg	lg_seg;		/* request/response */
	void			*lg_content;	/* response */
};

struct nfsd4_layoutcommit {
	stateid_t		lc_sid;		/* request */
	struct nfsd4_layout_seg	lc_seg;		/* request */
	u32			lc_reclaim;	/* request */
	u32			lc_newoffset;	/* request */
	u64			lc_last_wr;	/* request */
	struct timespec64	lc_mtime;	/* request */
	u32			lc_layout_type;	/* request */
	u32			lc_up_len;	/* layout length */
	void			*lc_up_layout;	/* decoded by callback */
	u32			lc_size_chg;	/* boolean for response */
	u64			lc_newsize;	/* response */
};

struct nfsd4_layoutreturn {
	u32			lr_return_type;	/* request */
	u32			lr_layout_type;	/* request */
	struct nfsd4_layout_seg	lr_seg;		/* request */
	u32			lr_reclaim;	/* request */
	u32			lrf_body_len;	/* request */
	void			*lrf_body;	/* request */
	stateid_t		lr_sid;		/* request/response */
	u32			lrs_present;	/* response */
};

struct nfsd4_fallocate {
	/* request */
	stateid_t	falloc_stateid;
	loff_t		falloc_offset;
	u64		falloc_length;
};

struct nfsd4_clone {
	/* request */
	stateid_t	cl_src_stateid;
	stateid_t	cl_dst_stateid;
	u64		cl_src_pos;
	u64		cl_dst_pos;
	u64		cl_count;
};

struct nfsd42_write_res {
	u64			wr_bytes_written;
	u32			wr_stable_how;
	nfs4_verifier		wr_verifier;
	stateid_t		cb_stateid;
};

struct nfsd4_copy {
	/* request */
	stateid_t		cp_src_stateid;
	stateid_t		cp_dst_stateid;
	u64			cp_src_pos;
	u64			cp_dst_pos;
	u64			cp_count;
	struct nl4_server	cp_src;
	bool			cp_intra;

	/* both */
	u32			cp_synchronous;

	/* response */
	struct nfsd42_write_res	cp_res;

	/* for cb_offload */
	struct nfsd4_callback	cp_cb;
	__be32			nfserr;
	struct knfsd_fh		fh;

	struct nfs4_client      *cp_clp;

	struct nfsd_file        *nf_src;
	struct nfsd_file        *nf_dst;

	copy_stateid_t		cp_stateid;

	struct list_head	copies;
	struct task_struct	*copy_task;
	refcount_t		refcount;
	bool			stopped;

	struct vfsmount		*ss_mnt;
	struct nfs_fh		c_fh;
	nfs4_stateid		stateid;
};
extern bool inter_copy_offload_enable;

struct nfsd4_seek {
	/* request */
	stateid_t	seek_stateid;
	loff_t		seek_offset;
	u32		seek_whence;

	/* response */
	u32		seek_eof;
	loff_t		seek_pos;
};

struct nfsd4_offload_status {
	/* request */
	stateid_t	stateid;

	/* response */
	u64		count;
	u32		status;
};

struct nfsd4_copy_notify {
	/* request */
	stateid_t		cpn_src_stateid;
	struct nl4_server	cpn_dst;

	/* response */
	stateid_t		cpn_cnr_stateid;
	u64			cpn_sec;
	u32			cpn_nsec;
	struct nl4_server	cpn_src;
};

struct nfsd4_op {
	u32					opnum;
	const struct nfsd4_operation *		opdesc;
	__be32					status;
	union nfsd4_op_u {
		struct nfsd4_access		access;
		struct nfsd4_close		close;
		struct nfsd4_commit		commit;
		struct nfsd4_create		create;
		struct nfsd4_delegreturn	delegreturn;
		struct nfsd4_getattr		getattr;
		struct svc_fh *			getfh;
		struct nfsd4_link		link;
		struct nfsd4_lock		lock;
		struct nfsd4_lockt		lockt;
		struct nfsd4_locku		locku;
		struct nfsd4_lookup		lookup;
		struct nfsd4_verify		nverify;
		struct nfsd4_open		open;
		struct nfsd4_open_confirm	open_confirm;
		struct nfsd4_open_downgrade	open_downgrade;
		struct nfsd4_putfh		putfh;
		struct nfsd4_read		read;
		struct nfsd4_readdir		readdir;
		struct nfsd4_readlink		readlink;
		struct nfsd4_remove		remove;
		struct nfsd4_rename		rename;
		clientid_t			renew;
		struct nfsd4_secinfo		secinfo;
		struct nfsd4_setattr		setattr;
		struct nfsd4_setclientid	setclientid;
		struct nfsd4_setclientid_confirm setclientid_confirm;
		struct nfsd4_verify		verify;
		struct nfsd4_write		write;
		struct nfsd4_release_lockowner	release_lockowner;

		/* NFSv4.1 */
		struct nfsd4_exchange_id	exchange_id;
		struct nfsd4_backchannel_ctl	backchannel_ctl;
		struct nfsd4_bind_conn_to_session bind_conn_to_session;
		struct nfsd4_create_session	create_session;
		struct nfsd4_destroy_session	destroy_session;
		struct nfsd4_destroy_clientid	destroy_clientid;
		struct nfsd4_sequence		sequence;
		struct nfsd4_reclaim_complete	reclaim_complete;
		struct nfsd4_test_stateid	test_stateid;
		struct nfsd4_free_stateid	free_stateid;
		struct nfsd4_getdeviceinfo	getdeviceinfo;
		struct nfsd4_layoutget		layoutget;
		struct nfsd4_layoutcommit	layoutcommit;
		struct nfsd4_layoutreturn	layoutreturn;
		struct nfsd4_secinfo_no_name	secinfo_no_name;

		/* NFSv4.2 */
		struct nfsd4_fallocate		allocate;
		struct nfsd4_fallocate		deallocate;
		struct nfsd4_clone		clone;
		struct nfsd4_copy		copy;
		struct nfsd4_offload_status	offload_status;
		struct nfsd4_copy_notify	copy_notify;
		struct nfsd4_seek		seek;

		struct nfsd4_getxattr		getxattr;
		struct nfsd4_setxattr		setxattr;
		struct nfsd4_listxattrs		listxattrs;
		struct nfsd4_removexattr	removexattr;
	} u;
	struct nfs4_replay *			replay;
};

bool nfsd4_cache_this_op(struct nfsd4_op *);

/*
 * Memory needed just for the duration of processing one compound:
 */
struct svcxdr_tmpbuf {
	struct svcxdr_tmpbuf *next;
	char buf[];
};

struct nfsd4_compoundargs {
	/* scratch variables for XDR decode */
	struct xdr_stream		*xdr;
	struct svcxdr_tmpbuf		*to_free;
	struct svc_rqst			*rqstp;

	u32				taglen;
	char *				tag;
	u32				minorversion;
	u32				opcnt;
	struct nfsd4_op			*ops;
	struct nfsd4_op			iops[8];
	int				cachetype;
};

struct nfsd4_compoundres {
	/* scratch variables for XDR encode */
	struct xdr_stream		xdr;
	struct svc_rqst *		rqstp;

	u32				taglen;
	char *				tag;
	u32				opcnt;
	__be32 *			tagp; /* tag, opcount encode location */
	struct nfsd4_compound_state	cstate;
};

static inline bool nfsd4_is_solo_sequence(struct nfsd4_compoundres *resp)
{
	struct nfsd4_compoundargs *args = resp->rqstp->rq_argp;
	return resp->opcnt == 1 && args->ops[0].opnum == OP_SEQUENCE;
}

/*
 * The session reply cache only needs to cache replies that the client
 * actually asked us to.  But it's almost free for us to cache compounds
 * consisting of only a SEQUENCE op, so we may as well cache those too.
 * Also, the protocol doesn't give us a convenient response in the case
 * of a replay of a solo SEQUENCE op that wasn't cached
 * (RETRY_UNCACHED_REP can only be returned in the second op of a
 * compound).
 */
static inline bool nfsd4_cache_this(struct nfsd4_compoundres *resp)
{
	return (resp->cstate.slot->sl_flags & NFSD4_SLOT_CACHETHIS)
		|| nfsd4_is_solo_sequence(resp);
}

static inline bool nfsd4_last_compound_op(struct svc_rqst *rqstp)
{
	struct nfsd4_compoundres *resp = rqstp->rq_resp;
	struct nfsd4_compoundargs *argp = rqstp->rq_argp;

	return argp->opcnt == resp->opcnt;
}

const struct nfsd4_operation *OPDESC(struct nfsd4_op *op);
int nfsd4_max_reply(struct svc_rqst *rqstp, struct nfsd4_op *op);
void warn_on_nonidempotent_op(struct nfsd4_op *op);

#define NFS4_SVC_XDRSIZE		sizeof(struct nfsd4_compoundargs)

static inline void
set_change_info(struct nfsd4_change_info *cinfo, struct svc_fh *fhp)
{
	BUG_ON(!fhp->fh_pre_saved);
	cinfo->atomic = (u32)(fhp->fh_post_saved && !fhp->fh_no_atomic_attr);

	cinfo->before_change = fhp->fh_pre_change;
	cinfo->after_change = fhp->fh_post_change;
}


bool nfsd4_mach_creds_match(struct nfs4_client *cl, struct svc_rqst *rqstp);
<<<<<<< HEAD
int nfs4svc_decode_voidarg(struct svc_rqst *, __be32 *);
int nfs4svc_encode_voidres(struct svc_rqst *, __be32 *);
=======
>>>>>>> 356006a6
int nfs4svc_decode_compoundargs(struct svc_rqst *, __be32 *);
int nfs4svc_encode_compoundres(struct svc_rqst *, __be32 *);
__be32 nfsd4_check_resp_size(struct nfsd4_compoundres *, u32);
void nfsd4_encode_operation(struct nfsd4_compoundres *, struct nfsd4_op *);
void nfsd4_encode_replay(struct xdr_stream *xdr, struct nfsd4_op *op);
__be32 nfsd4_encode_fattr_to_buf(__be32 **p, int words,
		struct svc_fh *fhp, struct svc_export *exp,
		struct dentry *dentry,
		u32 *bmval, struct svc_rqst *, int ignore_crossmnt);
extern __be32 nfsd4_setclientid(struct svc_rqst *rqstp,
		struct nfsd4_compound_state *, union nfsd4_op_u *u);
extern __be32 nfsd4_setclientid_confirm(struct svc_rqst *rqstp,
		struct nfsd4_compound_state *, union nfsd4_op_u *u);
extern __be32 nfsd4_exchange_id(struct svc_rqst *rqstp,
		struct nfsd4_compound_state *, union nfsd4_op_u *u);
extern __be32 nfsd4_backchannel_ctl(struct svc_rqst *,
		struct nfsd4_compound_state *, union nfsd4_op_u *u);
extern __be32 nfsd4_bind_conn_to_session(struct svc_rqst *,
		struct nfsd4_compound_state *, union nfsd4_op_u *u);
extern __be32 nfsd4_create_session(struct svc_rqst *,
		struct nfsd4_compound_state *, union nfsd4_op_u *u);
extern __be32 nfsd4_sequence(struct svc_rqst *,
		struct nfsd4_compound_state *, union nfsd4_op_u *u);
extern void nfsd4_sequence_done(struct nfsd4_compoundres *resp);
extern __be32 nfsd4_destroy_session(struct svc_rqst *,
		struct nfsd4_compound_state *, union nfsd4_op_u *u);
extern __be32 nfsd4_destroy_clientid(struct svc_rqst *, struct nfsd4_compound_state *,
		union nfsd4_op_u *u);
__be32 nfsd4_reclaim_complete(struct svc_rqst *, struct nfsd4_compound_state *,
		union nfsd4_op_u *u);
extern __be32 nfsd4_process_open1(struct nfsd4_compound_state *,
		struct nfsd4_open *open, struct nfsd_net *nn);
extern __be32 nfsd4_process_open2(struct svc_rqst *rqstp,
		struct svc_fh *current_fh, struct nfsd4_open *open);
extern void nfsd4_cstate_clear_replay(struct nfsd4_compound_state *cstate);
extern void nfsd4_cleanup_open_state(struct nfsd4_compound_state *cstate,
		struct nfsd4_open *open);
extern __be32 nfsd4_open_confirm(struct svc_rqst *rqstp,
		struct nfsd4_compound_state *, union nfsd4_op_u *u);
extern __be32 nfsd4_close(struct svc_rqst *rqstp, struct nfsd4_compound_state *,
		union nfsd4_op_u *u);
extern __be32 nfsd4_open_downgrade(struct svc_rqst *rqstp,
		struct nfsd4_compound_state *, union nfsd4_op_u *u);
extern __be32 nfsd4_lock(struct svc_rqst *rqstp, struct nfsd4_compound_state *,
		union nfsd4_op_u *u);
extern __be32 nfsd4_lockt(struct svc_rqst *rqstp, struct nfsd4_compound_state *,
		union nfsd4_op_u *u);
extern __be32 nfsd4_locku(struct svc_rqst *rqstp, struct nfsd4_compound_state *,
		union nfsd4_op_u *u);
extern __be32
nfsd4_release_lockowner(struct svc_rqst *rqstp,
		struct nfsd4_compound_state *, union nfsd4_op_u *u);
extern void nfsd4_release_compoundargs(struct svc_rqst *rqstp);
extern __be32 nfsd4_delegreturn(struct svc_rqst *rqstp,
		struct nfsd4_compound_state *, union nfsd4_op_u *u);
extern __be32 nfsd4_renew(struct svc_rqst *rqstp, struct nfsd4_compound_state *,
		union nfsd4_op_u *u);
extern __be32 nfsd4_test_stateid(struct svc_rqst *rqstp,
		struct nfsd4_compound_state *, union nfsd4_op_u *);
extern __be32 nfsd4_free_stateid(struct svc_rqst *rqstp,
		struct nfsd4_compound_state *, union nfsd4_op_u *);
extern void nfsd4_bump_seqid(struct nfsd4_compound_state *, __be32 nfserr);

enum nfsd4_op_flags {
	ALLOWED_WITHOUT_FH = 1 << 0,    /* No current filehandle required */
	ALLOWED_ON_ABSENT_FS = 1 << 1,  /* ops processed on absent fs */
	ALLOWED_AS_FIRST_OP = 1 << 2,   /* ops reqired first in compound */
	/* For rfc 5661 section 2.6.3.1.1: */
	OP_HANDLES_WRONGSEC = 1 << 3,
	OP_IS_PUTFH_LIKE = 1 << 4,
	/*
	 * These are the ops whose result size we estimate before
	 * encoding, to avoid performing an op then not being able to
	 * respond or cache a response.  This includes writes and setattrs
	 * as well as the operations usually called "nonidempotent":
	 */
	OP_MODIFIES_SOMETHING = 1 << 5,
	/*
	 * Cache compounds containing these ops in the xid-based drc:
	 * We use the DRC for compounds containing non-idempotent
	 * operations, *except* those that are 4.1-specific (since
	 * sessions provide their own EOS), and except for stateful
	 * operations other than setclientid and setclientid_confirm
	 * (since sequence numbers provide EOS for open, lock, etc in
	 * the v4.0 case).
	 */
	OP_CACHEME = 1 << 6,
	/*
	 * These are ops which clear current state id.
	 */
	OP_CLEAR_STATEID = 1 << 7,
	/* Most ops return only an error on failure; some may do more: */
	OP_NONTRIVIAL_ERROR_ENCODE = 1 << 8,
};

struct nfsd4_operation {
	__be32 (*op_func)(struct svc_rqst *, struct nfsd4_compound_state *,
			union nfsd4_op_u *);
	void (*op_release)(union nfsd4_op_u *);
	u32 op_flags;
	char *op_name;
	/* Try to get response size before operation */
	u32 (*op_rsize_bop)(struct svc_rqst *, struct nfsd4_op *);
	void (*op_get_currentstateid)(struct nfsd4_compound_state *,
			union nfsd4_op_u *);
	void (*op_set_currentstateid)(struct nfsd4_compound_state *,
			union nfsd4_op_u *);
};


#endif

/*
 * Local variables:
 *  c-basic-offset: 8
 * End:
 */<|MERGE_RESOLUTION|>--- conflicted
+++ resolved
@@ -756,11 +756,6 @@
 
 
 bool nfsd4_mach_creds_match(struct nfs4_client *cl, struct svc_rqst *rqstp);
-<<<<<<< HEAD
-int nfs4svc_decode_voidarg(struct svc_rqst *, __be32 *);
-int nfs4svc_encode_voidres(struct svc_rqst *, __be32 *);
-=======
->>>>>>> 356006a6
 int nfs4svc_decode_compoundargs(struct svc_rqst *, __be32 *);
 int nfs4svc_encode_compoundres(struct svc_rqst *, __be32 *);
 __be32 nfsd4_check_resp_size(struct nfsd4_compoundres *, u32);
