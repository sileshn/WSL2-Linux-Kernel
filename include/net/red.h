/* SPDX-License-Identifier: GPL-2.0 */
#ifndef __NET_SCHED_RED_H
#define __NET_SCHED_RED_H

#include <linux/types.h>
#include <linux/bug.h>
#include <net/pkt_sched.h>
#include <net/inet_ecn.h>
#include <net/dsfield.h>
#include <linux/reciprocal_div.h>

/*	Random Early Detection (RED) algorithm.
	=======================================

	Source: Sally Floyd and Van Jacobson, "Random Early Detection Gateways
	for Congestion Avoidance", 1993, IEEE/ACM Transactions on Networking.

	This file codes a "divisionless" version of RED algorithm
	as written down in Fig.17 of the paper.

	Short description.
	------------------

	When a new packet arrives we calculate the average queue length:

	avg = (1-W)*avg + W*current_queue_len,

	W is the filter time constant (chosen as 2^(-Wlog)), it controls
	the inertia of the algorithm. To allow larger bursts, W should be
	decreased.

	if (avg > th_max) -> packet marked (dropped).
	if (avg < th_min) -> packet passes.
	if (th_min < avg < th_max) we calculate probability:

	Pb = max_P * (avg - th_min)/(th_max-th_min)

	and mark (drop) packet with this probability.
	Pb changes from 0 (at avg==th_min) to max_P (avg==th_max).
	max_P should be small (not 1), usually 0.01..0.02 is good value.

	max_P is chosen as a number, so that max_P/(th_max-th_min)
	is a negative power of two in order arithmetics to contain
	only shifts.


	Parameters, settable by user:
	-----------------------------

	qth_min		- bytes (should be < qth_max/2)
	qth_max		- bytes (should be at least 2*qth_min and less limit)
	Wlog	       	- bits (<32) log(1/W).
	Plog	       	- bits (<32)

	Plog is related to max_P by formula:

	max_P = (qth_max-qth_min)/2^Plog;

	F.e. if qth_max=128K and qth_min=32K, then Plog=22
	corresponds to max_P=0.02

	Scell_log
	Stab

	Lookup table for log((1-W)^(t/t_ave).


	NOTES:

	Upper bound on W.
	-----------------

	If you want to allow bursts of L packets of size S,
	you should choose W:

	L + 1 - th_min/S < (1-(1-W)^L)/W

	th_min/S = 32         th_min/S = 4

	log(W)	L
	-1	33
	-2	35
	-3	39
	-4	46
	-5	57
	-6	75
	-7	101
	-8	135
	-9	190
	etc.
 */

/*
 * Adaptative RED : An Algorithm for Increasing the Robustness of RED's AQM
 * (Sally FLoyd, Ramakrishna Gummadi, and Scott Shenker) August 2001
 *
 * Every 500 ms:
 *  if (avg > target and max_p <= 0.5)
 *   increase max_p : max_p += alpha;
 *  else if (avg < target and max_p >= 0.01)
 *   decrease max_p : max_p *= beta;
 *
 * target :[qth_min + 0.4*(qth_min - qth_max),
 *          qth_min + 0.6*(qth_min - qth_max)].
 * alpha : min(0.01, max_p / 4)
 * beta : 0.9
 * max_P is a Q0.32 fixed point number (with 32 bits mantissa)
 * max_P between 0.01 and 0.5 (1% - 50%) [ Its no longer a negative power of two ]
 */
#define RED_ONE_PERCENT ((u32)DIV_ROUND_CLOSEST(1ULL<<32, 100))

#define MAX_P_MIN (1 * RED_ONE_PERCENT)
#define MAX_P_MAX (50 * RED_ONE_PERCENT)
#define MAX_P_ALPHA(val) min(MAX_P_MIN, val / 4)

#define RED_STAB_SIZE	256
#define RED_STAB_MASK	(RED_STAB_SIZE - 1)

struct red_stats {
	u32		prob_drop;	/* Early probability drops */
	u32		prob_mark;	/* Early probability marks */
	u32		forced_drop;	/* Forced drops, qavg > max_thresh */
	u32		forced_mark;	/* Forced marks, qavg > max_thresh */
	u32		pdrop;          /* Drops due to queue limits */
	u32		other;          /* Drops due to drop() calls */
};

struct red_parms {
	/* Parameters */
	u32		qth_min;	/* Min avg length threshold: Wlog scaled */
	u32		qth_max;	/* Max avg length threshold: Wlog scaled */
	u32		Scell_max;
	u32		max_P;		/* probability, [0 .. 1.0] 32 scaled */
	/* reciprocal_value(max_P / qth_delta) */
	struct reciprocal_value	max_P_reciprocal;
	u32		qth_delta;	/* max_th - min_th */
	u32		target_min;	/* min_th + 0.4*(max_th - min_th) */
	u32		target_max;	/* min_th + 0.6*(max_th - min_th) */
	u8		Scell_log;
	u8		Wlog;		/* log(W)		*/
	u8		Plog;		/* random number bits	*/
	u8		Stab[RED_STAB_SIZE];
};

struct red_vars {
	/* Variables */
	int		qcount;		/* Number of packets since last random
					   number generation */
	u32		qR;		/* Cached random number */

	unsigned long	qavg;		/* Average queue length: Wlog scaled */
	ktime_t		qidlestart;	/* Start of current idle period */
};

static inline u32 red_maxp(u8 Plog)
{
	return Plog < 32 ? (~0U >> Plog) : ~0U;
}

static inline void red_set_vars(struct red_vars *v)
{
	/* Reset average queue length, the value is strictly bound
	 * to the parameters below, reseting hurts a bit but leaving
	 * it might result in an unreasonable qavg for a while. --TGR
	 */
	v->qavg		= 0;

	v->qcount	= -1;
}

<<<<<<< HEAD
static inline bool red_check_params(u32 qth_min, u32 qth_max, u8 Wlog, u8 Scell_log)
=======
static inline bool red_check_params(u32 qth_min, u32 qth_max, u8 Wlog,
				    u8 Scell_log, u8 *stab)
>>>>>>> 1ec187ab
{
	if (fls(qth_min) + Wlog >= 32)
		return false;
	if (fls(qth_max) + Wlog >= 32)
		return false;
	if (Scell_log >= 32)
		return false;
	if (Scell_log >= 32)
		return false;
	if (qth_max < qth_min)
		return false;
	if (stab) {
		int i;

		for (i = 0; i < RED_STAB_SIZE; i++)
			if (stab[i] >= 32)
				return false;
	}
	return true;
}

static inline int red_get_flags(unsigned char qopt_flags,
				unsigned char historic_mask,
				struct nlattr *flags_attr,
				unsigned char supported_mask,
				struct nla_bitfield32 *p_flags,
				unsigned char *p_userbits,
				struct netlink_ext_ack *extack)
{
	struct nla_bitfield32 flags;

	if (qopt_flags && flags_attr) {
		NL_SET_ERR_MSG_MOD(extack, "flags should be passed either through qopt, or through a dedicated attribute");
		return -EINVAL;
	}

	if (flags_attr) {
		flags = nla_get_bitfield32(flags_attr);
	} else {
		flags.selector = historic_mask;
		flags.value = qopt_flags & historic_mask;
	}

	*p_flags = flags;
	*p_userbits = qopt_flags & ~historic_mask;
	return 0;
}

static inline int red_validate_flags(unsigned char flags,
				     struct netlink_ext_ack *extack)
{
	if ((flags & TC_RED_NODROP) && !(flags & TC_RED_ECN)) {
		NL_SET_ERR_MSG_MOD(extack, "nodrop mode is only meaningful with ECN");
		return -EINVAL;
	}

	return 0;
}

static inline void red_set_parms(struct red_parms *p,
				 u32 qth_min, u32 qth_max, u8 Wlog, u8 Plog,
				 u8 Scell_log, u8 *stab, u32 max_P)
{
	int delta = qth_max - qth_min;
	u32 max_p_delta;

	p->qth_min	= qth_min << Wlog;
	p->qth_max	= qth_max << Wlog;
	p->Wlog		= Wlog;
	p->Plog		= Plog;
	if (delta <= 0)
		delta = 1;
	p->qth_delta	= delta;
	if (!max_P) {
		max_P = red_maxp(Plog);
		max_P *= delta; /* max_P = (qth_max - qth_min)/2^Plog */
	}
	p->max_P = max_P;
	max_p_delta = max_P / delta;
	max_p_delta = max(max_p_delta, 1U);
	p->max_P_reciprocal  = reciprocal_value(max_p_delta);

	/* RED Adaptative target :
	 * [min_th + 0.4*(min_th - max_th),
	 *  min_th + 0.6*(min_th - max_th)].
	 */
	delta /= 5;
	p->target_min = qth_min + 2*delta;
	p->target_max = qth_min + 3*delta;

	p->Scell_log	= Scell_log;
	p->Scell_max	= (255 << Scell_log);

	if (stab)
		memcpy(p->Stab, stab, sizeof(p->Stab));
}

static inline int red_is_idling(const struct red_vars *v)
{
	return v->qidlestart != 0;
}

static inline void red_start_of_idle_period(struct red_vars *v)
{
	v->qidlestart = ktime_get();
}

static inline void red_end_of_idle_period(struct red_vars *v)
{
	v->qidlestart = 0;
}

static inline void red_restart(struct red_vars *v)
{
	red_end_of_idle_period(v);
	v->qavg = 0;
	v->qcount = -1;
}

static inline unsigned long red_calc_qavg_from_idle_time(const struct red_parms *p,
							 const struct red_vars *v)
{
	s64 delta = ktime_us_delta(ktime_get(), v->qidlestart);
	long us_idle = min_t(s64, delta, p->Scell_max);
	int  shift;

	/*
	 * The problem: ideally, average length queue recalcultion should
	 * be done over constant clock intervals. This is too expensive, so
	 * that the calculation is driven by outgoing packets.
	 * When the queue is idle we have to model this clock by hand.
	 *
	 * SF+VJ proposed to "generate":
	 *
	 *	m = idletime / (average_pkt_size / bandwidth)
	 *
	 * dummy packets as a burst after idle time, i.e.
	 *
	 * 	v->qavg *= (1-W)^m
	 *
	 * This is an apparently overcomplicated solution (f.e. we have to
	 * precompute a table to make this calculation in reasonable time)
	 * I believe that a simpler model may be used here,
	 * but it is field for experiments.
	 */

	shift = p->Stab[(us_idle >> p->Scell_log) & RED_STAB_MASK];

	if (shift)
		return v->qavg >> shift;
	else {
		/* Approximate initial part of exponent with linear function:
		 *
		 * 	(1-W)^m ~= 1-mW + ...
		 *
		 * Seems, it is the best solution to
		 * problem of too coarse exponent tabulation.
		 */
		us_idle = (v->qavg * (u64)us_idle) >> p->Scell_log;

		if (us_idle < (v->qavg >> 1))
			return v->qavg - us_idle;
		else
			return v->qavg >> 1;
	}
}

static inline unsigned long red_calc_qavg_no_idle_time(const struct red_parms *p,
						       const struct red_vars *v,
						       unsigned int backlog)
{
	/*
	 * NOTE: v->qavg is fixed point number with point at Wlog.
	 * The formula below is equvalent to floating point
	 * version:
	 *
	 * 	qavg = qavg*(1-W) + backlog*W;
	 *
	 * --ANK (980924)
	 */
	return v->qavg + (backlog - (v->qavg >> p->Wlog));
}

static inline unsigned long red_calc_qavg(const struct red_parms *p,
					  const struct red_vars *v,
					  unsigned int backlog)
{
	if (!red_is_idling(v))
		return red_calc_qavg_no_idle_time(p, v, backlog);
	else
		return red_calc_qavg_from_idle_time(p, v);
}


static inline u32 red_random(const struct red_parms *p)
{
	return reciprocal_divide(prandom_u32(), p->max_P_reciprocal);
}

static inline int red_mark_probability(const struct red_parms *p,
				       const struct red_vars *v,
				       unsigned long qavg)
{
	/* The formula used below causes questions.

	   OK. qR is random number in the interval
		(0..1/max_P)*(qth_max-qth_min)
	   i.e. 0..(2^Plog). If we used floating point
	   arithmetics, it would be: (2^Plog)*rnd_num,
	   where rnd_num is less 1.

	   Taking into account, that qavg have fixed
	   point at Wlog, two lines
	   below have the following floating point equivalent:

	   max_P*(qavg - qth_min)/(qth_max-qth_min) < rnd/qcount

	   Any questions? --ANK (980924)
	 */
	return !(((qavg - p->qth_min) >> p->Wlog) * v->qcount < v->qR);
}

enum {
	RED_BELOW_MIN_THRESH,
	RED_BETWEEN_TRESH,
	RED_ABOVE_MAX_TRESH,
};

static inline int red_cmp_thresh(const struct red_parms *p, unsigned long qavg)
{
	if (qavg < p->qth_min)
		return RED_BELOW_MIN_THRESH;
	else if (qavg >= p->qth_max)
		return RED_ABOVE_MAX_TRESH;
	else
		return RED_BETWEEN_TRESH;
}

enum {
	RED_DONT_MARK,
	RED_PROB_MARK,
	RED_HARD_MARK,
};

static inline int red_action(const struct red_parms *p,
			     struct red_vars *v,
			     unsigned long qavg)
{
	switch (red_cmp_thresh(p, qavg)) {
		case RED_BELOW_MIN_THRESH:
			v->qcount = -1;
			return RED_DONT_MARK;

		case RED_BETWEEN_TRESH:
			if (++v->qcount) {
				if (red_mark_probability(p, v, qavg)) {
					v->qcount = 0;
					v->qR = red_random(p);
					return RED_PROB_MARK;
				}
			} else
				v->qR = red_random(p);

			return RED_DONT_MARK;

		case RED_ABOVE_MAX_TRESH:
			v->qcount = -1;
			return RED_HARD_MARK;
	}

	BUG();
	return RED_DONT_MARK;
}

static inline void red_adaptative_algo(struct red_parms *p, struct red_vars *v)
{
	unsigned long qavg;
	u32 max_p_delta;

	qavg = v->qavg;
	if (red_is_idling(v))
		qavg = red_calc_qavg_from_idle_time(p, v);

	/* v->qavg is fixed point number with point at Wlog */
	qavg >>= p->Wlog;

	if (qavg > p->target_max && p->max_P <= MAX_P_MAX)
		p->max_P += MAX_P_ALPHA(p->max_P); /* maxp = maxp + alpha */
	else if (qavg < p->target_min && p->max_P >= MAX_P_MIN)
		p->max_P = (p->max_P/10)*9; /* maxp = maxp * Beta */

	max_p_delta = DIV_ROUND_CLOSEST(p->max_P, p->qth_delta);
	max_p_delta = max(max_p_delta, 1U);
	p->max_P_reciprocal = reciprocal_value(max_p_delta);
}
#endif<|MERGE_RESOLUTION|>--- conflicted
+++ resolved
@@ -168,18 +168,12 @@
 	v->qcount	= -1;
 }
 
-<<<<<<< HEAD
-static inline bool red_check_params(u32 qth_min, u32 qth_max, u8 Wlog, u8 Scell_log)
-=======
 static inline bool red_check_params(u32 qth_min, u32 qth_max, u8 Wlog,
 				    u8 Scell_log, u8 *stab)
->>>>>>> 1ec187ab
 {
 	if (fls(qth_min) + Wlog >= 32)
 		return false;
 	if (fls(qth_max) + Wlog >= 32)
-		return false;
-	if (Scell_log >= 32)
 		return false;
 	if (Scell_log >= 32)
 		return false;
