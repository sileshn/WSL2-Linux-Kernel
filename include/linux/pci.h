/* SPDX-License-Identifier: GPL-2.0 */
/*
 *	pci.h
 *
 *	PCI defines and function prototypes
 *	Copyright 1994, Drew Eckhardt
 *	Copyright 1997--1999 Martin Mares <mj@ucw.cz>
 *
 *	PCI Express ASPM defines and function prototypes
 *	Copyright (c) 2007 Intel Corp.
 *		Zhang Yanmin (yanmin.zhang@intel.com)
 *		Shaohua Li (shaohua.li@intel.com)
 *
 *	For more information, please consult the following manuals (look at
 *	http://www.pcisig.com/ for how to get them):
 *
 *	PCI BIOS Specification
 *	PCI Local Bus Specification
 *	PCI to PCI Bridge Specification
 *	PCI Express Specification
 *	PCI System Design Guide
 */
#ifndef LINUX_PCI_H
#define LINUX_PCI_H


#include <linux/mod_devicetable.h>

#include <linux/types.h>
#include <linux/init.h>
#include <linux/ioport.h>
#include <linux/list.h>
#include <linux/compiler.h>
#include <linux/errno.h>
#include <linux/kobject.h>
#include <linux/atomic.h>
#include <linux/device.h>
#include <linux/interrupt.h>
#include <linux/io.h>
#include <linux/resource_ext.h>
#include <uapi/linux/pci.h>

#include <linux/pci_ids.h>

#define PCI_STATUS_ERROR_BITS (PCI_STATUS_DETECTED_PARITY  | \
			       PCI_STATUS_SIG_SYSTEM_ERROR | \
			       PCI_STATUS_REC_MASTER_ABORT | \
			       PCI_STATUS_REC_TARGET_ABORT | \
			       PCI_STATUS_SIG_TARGET_ABORT | \
			       PCI_STATUS_PARITY)

/*
 * The PCI interface treats multi-function devices as independent
 * devices.  The slot/function address of each device is encoded
 * in a single byte as follows:
 *
 *	7:3 = slot
 *	2:0 = function
 *
 * PCI_DEVFN(), PCI_SLOT(), and PCI_FUNC() are defined in uapi/linux/pci.h.
 * In the interest of not exposing interfaces to user-space unnecessarily,
 * the following kernel-only defines are being added here.
 */
#define PCI_DEVID(bus, devfn)	((((u16)(bus)) << 8) | (devfn))
/* return bus from PCI devid = ((u16)bus_number) << 8) | devfn */
#define PCI_BUS_NUM(x) (((x) >> 8) & 0xff)

/* pci_slot represents a physical slot */
struct pci_slot {
	struct pci_bus		*bus;		/* Bus this slot is on */
	struct list_head	list;		/* Node in list of slots */
	struct hotplug_slot	*hotplug;	/* Hotplug info (move here) */
	unsigned char		number;		/* PCI_SLOT(pci_dev->devfn) */
	struct kobject		kobj;
};

static inline const char *pci_slot_name(const struct pci_slot *slot)
{
	return kobject_name(&slot->kobj);
}

/* File state for mmap()s on /proc/bus/pci/X/Y */
enum pci_mmap_state {
	pci_mmap_io,
	pci_mmap_mem
};

/* For PCI devices, the region numbers are assigned this way: */
enum {
	/* #0-5: standard PCI resources */
	PCI_STD_RESOURCES,
	PCI_STD_RESOURCE_END = PCI_STD_RESOURCES + PCI_STD_NUM_BARS - 1,

	/* #6: expansion ROM resource */
	PCI_ROM_RESOURCE,

	/* Device-specific resources */
#ifdef CONFIG_PCI_IOV
	PCI_IOV_RESOURCES,
	PCI_IOV_RESOURCE_END = PCI_IOV_RESOURCES + PCI_SRIOV_NUM_BARS - 1,
#endif

/* PCI-to-PCI (P2P) bridge windows */
#define PCI_BRIDGE_IO_WINDOW		(PCI_BRIDGE_RESOURCES + 0)
#define PCI_BRIDGE_MEM_WINDOW		(PCI_BRIDGE_RESOURCES + 1)
#define PCI_BRIDGE_PREF_MEM_WINDOW	(PCI_BRIDGE_RESOURCES + 2)

/* CardBus bridge windows */
#define PCI_CB_BRIDGE_IO_0_WINDOW	(PCI_BRIDGE_RESOURCES + 0)
#define PCI_CB_BRIDGE_IO_1_WINDOW	(PCI_BRIDGE_RESOURCES + 1)
#define PCI_CB_BRIDGE_MEM_0_WINDOW	(PCI_BRIDGE_RESOURCES + 2)
#define PCI_CB_BRIDGE_MEM_1_WINDOW	(PCI_BRIDGE_RESOURCES + 3)

/* Total number of bridge resources for P2P and CardBus */
#define PCI_BRIDGE_RESOURCE_NUM 4

	/* Resources assigned to buses behind the bridge */
	PCI_BRIDGE_RESOURCES,
	PCI_BRIDGE_RESOURCE_END = PCI_BRIDGE_RESOURCES +
				  PCI_BRIDGE_RESOURCE_NUM - 1,

	/* Total resources associated with a PCI device */
	PCI_NUM_RESOURCES,

	/* Preserve this for compatibility */
	DEVICE_COUNT_RESOURCE = PCI_NUM_RESOURCES,
};

/**
 * enum pci_interrupt_pin - PCI INTx interrupt values
 * @PCI_INTERRUPT_UNKNOWN: Unknown or unassigned interrupt
 * @PCI_INTERRUPT_INTA: PCI INTA pin
 * @PCI_INTERRUPT_INTB: PCI INTB pin
 * @PCI_INTERRUPT_INTC: PCI INTC pin
 * @PCI_INTERRUPT_INTD: PCI INTD pin
 *
 * Corresponds to values for legacy PCI INTx interrupts, as can be found in the
 * PCI_INTERRUPT_PIN register.
 */
enum pci_interrupt_pin {
	PCI_INTERRUPT_UNKNOWN,
	PCI_INTERRUPT_INTA,
	PCI_INTERRUPT_INTB,
	PCI_INTERRUPT_INTC,
	PCI_INTERRUPT_INTD,
};

/* The number of legacy PCI INTx interrupts */
#define PCI_NUM_INTX	4

/*
 * pci_power_t values must match the bits in the Capabilities PME_Support
 * and Control/Status PowerState fields in the Power Management capability.
 */
typedef int __bitwise pci_power_t;

#define PCI_D0		((pci_power_t __force) 0)
#define PCI_D1		((pci_power_t __force) 1)
#define PCI_D2		((pci_power_t __force) 2)
#define PCI_D3hot	((pci_power_t __force) 3)
#define PCI_D3cold	((pci_power_t __force) 4)
#define PCI_UNKNOWN	((pci_power_t __force) 5)
#define PCI_POWER_ERROR	((pci_power_t __force) -1)

/* Remember to update this when the list above changes! */
extern const char *pci_power_names[];

static inline const char *pci_power_name(pci_power_t state)
{
	return pci_power_names[1 + (__force int) state];
}

/**
 * typedef pci_channel_state_t
 *
 * The pci_channel state describes connectivity between the CPU and
 * the PCI device.  If some PCI bus between here and the PCI device
 * has crashed or locked up, this info is reflected here.
 */
typedef unsigned int __bitwise pci_channel_state_t;

enum {
	/* I/O channel is in normal state */
	pci_channel_io_normal = (__force pci_channel_state_t) 1,

	/* I/O to channel is blocked */
	pci_channel_io_frozen = (__force pci_channel_state_t) 2,

	/* PCI card is dead */
	pci_channel_io_perm_failure = (__force pci_channel_state_t) 3,
};

typedef unsigned int __bitwise pcie_reset_state_t;

enum pcie_reset_state {
	/* Reset is NOT asserted (Use to deassert reset) */
	pcie_deassert_reset = (__force pcie_reset_state_t) 1,

	/* Use #PERST to reset PCIe device */
	pcie_warm_reset = (__force pcie_reset_state_t) 2,

	/* Use PCIe Hot Reset to reset device */
	pcie_hot_reset = (__force pcie_reset_state_t) 3
};

typedef unsigned short __bitwise pci_dev_flags_t;
enum pci_dev_flags {
	/* INTX_DISABLE in PCI_COMMAND register disables MSI too */
	PCI_DEV_FLAGS_MSI_INTX_DISABLE_BUG = (__force pci_dev_flags_t) (1 << 0),
	/* Device configuration is irrevocably lost if disabled into D3 */
	PCI_DEV_FLAGS_NO_D3 = (__force pci_dev_flags_t) (1 << 1),
	/* Provide indication device is assigned by a Virtual Machine Manager */
	PCI_DEV_FLAGS_ASSIGNED = (__force pci_dev_flags_t) (1 << 2),
	/* Flag for quirk use to store if quirk-specific ACS is enabled */
	PCI_DEV_FLAGS_ACS_ENABLED_QUIRK = (__force pci_dev_flags_t) (1 << 3),
	/* Use a PCIe-to-PCI bridge alias even if !pci_is_pcie */
	PCI_DEV_FLAG_PCIE_BRIDGE_ALIAS = (__force pci_dev_flags_t) (1 << 5),
	/* Do not use bus resets for device */
	PCI_DEV_FLAGS_NO_BUS_RESET = (__force pci_dev_flags_t) (1 << 6),
	/* Do not use PM reset even if device advertises NoSoftRst- */
	PCI_DEV_FLAGS_NO_PM_RESET = (__force pci_dev_flags_t) (1 << 7),
	/* Get VPD from function 0 VPD */
	PCI_DEV_FLAGS_VPD_REF_F0 = (__force pci_dev_flags_t) (1 << 8),
	/* A non-root bridge where translation occurs, stop alias search here */
	PCI_DEV_FLAGS_BRIDGE_XLATE_ROOT = (__force pci_dev_flags_t) (1 << 9),
	/* Do not use FLR even if device advertises PCI_AF_CAP */
	PCI_DEV_FLAGS_NO_FLR_RESET = (__force pci_dev_flags_t) (1 << 10),
	/* Don't use Relaxed Ordering for TLPs directed at this device */
	PCI_DEV_FLAGS_NO_RELAXED_ORDERING = (__force pci_dev_flags_t) (1 << 11),
};

enum pci_irq_reroute_variant {
	INTEL_IRQ_REROUTE_VARIANT = 1,
	MAX_IRQ_REROUTE_VARIANTS = 3
};

typedef unsigned short __bitwise pci_bus_flags_t;
enum pci_bus_flags {
	PCI_BUS_FLAGS_NO_MSI	= (__force pci_bus_flags_t) 1,
	PCI_BUS_FLAGS_NO_MMRBC	= (__force pci_bus_flags_t) 2,
	PCI_BUS_FLAGS_NO_AERSID	= (__force pci_bus_flags_t) 4,
	PCI_BUS_FLAGS_NO_EXTCFG	= (__force pci_bus_flags_t) 8,
};

/* Values from Link Status register, PCIe r3.1, sec 7.8.8 */
enum pcie_link_width {
	PCIE_LNK_WIDTH_RESRV	= 0x00,
	PCIE_LNK_X1		= 0x01,
	PCIE_LNK_X2		= 0x02,
	PCIE_LNK_X4		= 0x04,
	PCIE_LNK_X8		= 0x08,
	PCIE_LNK_X12		= 0x0c,
	PCIE_LNK_X16		= 0x10,
	PCIE_LNK_X32		= 0x20,
	PCIE_LNK_WIDTH_UNKNOWN	= 0xff,
};

/* See matching string table in pci_speed_string() */
enum pci_bus_speed {
	PCI_SPEED_33MHz			= 0x00,
	PCI_SPEED_66MHz			= 0x01,
	PCI_SPEED_66MHz_PCIX		= 0x02,
	PCI_SPEED_100MHz_PCIX		= 0x03,
	PCI_SPEED_133MHz_PCIX		= 0x04,
	PCI_SPEED_66MHz_PCIX_ECC	= 0x05,
	PCI_SPEED_100MHz_PCIX_ECC	= 0x06,
	PCI_SPEED_133MHz_PCIX_ECC	= 0x07,
	PCI_SPEED_66MHz_PCIX_266	= 0x09,
	PCI_SPEED_100MHz_PCIX_266	= 0x0a,
	PCI_SPEED_133MHz_PCIX_266	= 0x0b,
	AGP_UNKNOWN			= 0x0c,
	AGP_1X				= 0x0d,
	AGP_2X				= 0x0e,
	AGP_4X				= 0x0f,
	AGP_8X				= 0x10,
	PCI_SPEED_66MHz_PCIX_533	= 0x11,
	PCI_SPEED_100MHz_PCIX_533	= 0x12,
	PCI_SPEED_133MHz_PCIX_533	= 0x13,
	PCIE_SPEED_2_5GT		= 0x14,
	PCIE_SPEED_5_0GT		= 0x15,
	PCIE_SPEED_8_0GT		= 0x16,
	PCIE_SPEED_16_0GT		= 0x17,
	PCIE_SPEED_32_0GT		= 0x18,
	PCIE_SPEED_64_0GT		= 0x19,
	PCI_SPEED_UNKNOWN		= 0xff,
};

enum pci_bus_speed pcie_get_speed_cap(struct pci_dev *dev);
enum pcie_link_width pcie_get_width_cap(struct pci_dev *dev);

struct pci_cap_saved_data {
	u16		cap_nr;
	bool		cap_extended;
	unsigned int	size;
	u32		data[];
};

struct pci_cap_saved_state {
	struct hlist_node		next;
	struct pci_cap_saved_data	cap;
};

struct irq_affinity;
struct pcie_link_state;
struct pci_vpd;
struct pci_sriov;
struct pci_p2pdma;
struct rcec_ea;

/* The pci_dev structure describes PCI devices */
struct pci_dev {
	struct list_head bus_list;	/* Node in per-bus list */
	struct pci_bus	*bus;		/* Bus this device is on */
	struct pci_bus	*subordinate;	/* Bus this device bridges to */

	void		*sysdata;	/* Hook for sys-specific extension */
	struct proc_dir_entry *procent;	/* Device entry in /proc/bus/pci */
	struct pci_slot	*slot;		/* Physical slot this device is in */

	unsigned int	devfn;		/* Encoded device & function index */
	unsigned short	vendor;
	unsigned short	device;
	unsigned short	subsystem_vendor;
	unsigned short	subsystem_device;
	unsigned int	class;		/* 3 bytes: (base,sub,prog-if) */
	u8		revision;	/* PCI revision, low byte of class word */
	u8		hdr_type;	/* PCI header type (`multi' flag masked out) */
#ifdef CONFIG_PCIEAER
	u16		aer_cap;	/* AER capability offset */
	struct aer_stats *aer_stats;	/* AER stats for this device */
#endif
#ifdef CONFIG_PCIEPORTBUS
	struct rcec_ea	*rcec_ea;	/* RCEC cached endpoint association */
	struct pci_dev  *rcec;          /* Associated RCEC device */
#endif
	u8		pcie_cap;	/* PCIe capability offset */
	u8		msi_cap;	/* MSI capability offset */
	u8		msix_cap;	/* MSI-X capability offset */
	u8		pcie_mpss:3;	/* PCIe Max Payload Size Supported */
	u8		rom_base_reg;	/* Config register controlling ROM */
	u8		pin;		/* Interrupt pin this device uses */
	u16		pcie_flags_reg;	/* Cached PCIe Capabilities Register */
	unsigned long	*dma_alias_mask;/* Mask of enabled devfn aliases */

	struct pci_driver *driver;	/* Driver bound to this device */
	u64		dma_mask;	/* Mask of the bits of bus address this
					   device implements.  Normally this is
					   0xffffffff.  You only need to change
					   this if your device has broken DMA
					   or supports 64-bit transfers.  */

	struct device_dma_parameters dma_parms;

	pci_power_t	current_state;	/* Current operating state. In ACPI,
					   this is D0-D3, D0 being fully
					   functional, and D3 being off. */
	unsigned int	imm_ready:1;	/* Supports Immediate Readiness */
	u8		pm_cap;		/* PM capability offset */
	unsigned int	pme_support:5;	/* Bitmask of states from which PME#
					   can be generated */
	unsigned int	pme_poll:1;	/* Poll device's PME status bit */
	unsigned int	d1_support:1;	/* Low power state D1 is supported */
	unsigned int	d2_support:1;	/* Low power state D2 is supported */
	unsigned int	no_d1d2:1;	/* D1 and D2 are forbidden */
	unsigned int	no_d3cold:1;	/* D3cold is forbidden */
	unsigned int	bridge_d3:1;	/* Allow D3 for bridge */
	unsigned int	d3cold_allowed:1;	/* D3cold is allowed by user */
	unsigned int	mmio_always_on:1;	/* Disallow turning off io/mem
						   decoding during BAR sizing */
	unsigned int	wakeup_prepared:1;
	unsigned int	runtime_d3cold:1;	/* Whether go through runtime
						   D3cold, not set for devices
						   powered on/off by the
						   corresponding bridge */
	unsigned int	skip_bus_pm:1;	/* Internal: Skip bus-level PM */
	unsigned int	ignore_hotplug:1;	/* Ignore hotplug events */
	unsigned int	hotplug_user_indicators:1; /* SlotCtl indicators
						      controlled exclusively by
						      user sysfs */
	unsigned int	clear_retrain_link:1;	/* Need to clear Retrain Link
						   bit manually */
	unsigned int	d3hot_delay;	/* D3hot->D0 transition time in ms */
	unsigned int	d3cold_delay;	/* D3cold->D0 transition time in ms */

#ifdef CONFIG_PCIEASPM
	struct pcie_link_state	*link_state;	/* ASPM link state */
	unsigned int	ltr_path:1;	/* Latency Tolerance Reporting
					   supported from root to here */
	u16		l1ss;		/* L1SS Capability pointer */
#endif
	unsigned int	eetlp_prefix_path:1;	/* End-to-End TLP Prefix */

	pci_channel_state_t error_state;	/* Current connectivity state */
	struct device	dev;			/* Generic device interface */

	int		cfg_size;		/* Size of config space */

	/*
	 * Instead of touching interrupt line and base address registers
	 * directly, use the values stored here. They might be different!
	 */
	unsigned int	irq;
	struct resource resource[DEVICE_COUNT_RESOURCE]; /* I/O and memory regions + expansion ROMs */

	bool		match_driver;		/* Skip attaching driver */

	unsigned int	transparent:1;		/* Subtractive decode bridge */
	unsigned int	io_window:1;		/* Bridge has I/O window */
	unsigned int	pref_window:1;		/* Bridge has pref mem window */
	unsigned int	pref_64_window:1;	/* Pref mem window is 64-bit */
	unsigned int	multifunction:1;	/* Multi-function device */

	unsigned int	is_busmaster:1;		/* Is busmaster */
	unsigned int	no_msi:1;		/* May not use MSI */
	unsigned int	no_64bit_msi:1;		/* May only use 32-bit MSIs */
	unsigned int	block_cfg_access:1;	/* Config space access blocked */
	unsigned int	broken_parity_status:1;	/* Generates false positive parity */
	unsigned int	irq_reroute_variant:2;	/* Needs IRQ rerouting variant */
	unsigned int	msi_enabled:1;
	unsigned int	msix_enabled:1;
	unsigned int	ari_enabled:1;		/* ARI forwarding */
	unsigned int	ats_enabled:1;		/* Address Translation Svc */
	unsigned int	pasid_enabled:1;	/* Process Address Space ID */
	unsigned int	pri_enabled:1;		/* Page Request Interface */
	unsigned int	is_managed:1;
	unsigned int	needs_freset:1;		/* Requires fundamental reset */
	unsigned int	state_saved:1;
	unsigned int	is_physfn:1;
	unsigned int	is_virtfn:1;
	unsigned int	reset_fn:1;
	unsigned int	is_hotplug_bridge:1;
	unsigned int	shpc_managed:1;		/* SHPC owned by shpchp */
	unsigned int	is_thunderbolt:1;	/* Thunderbolt controller */
	/*
	 * Devices marked being untrusted are the ones that can potentially
	 * execute DMA attacks and similar. They are typically connected
	 * through external ports such as Thunderbolt but not limited to
	 * that. When an IOMMU is enabled they should be getting full
	 * mappings to make sure they cannot access arbitrary memory.
	 */
	unsigned int	untrusted:1;
	/*
	 * Info from the platform, e.g., ACPI or device tree, may mark a
	 * device as "external-facing".  An external-facing device is
	 * itself internal but devices downstream from it are external.
	 */
	unsigned int	external_facing:1;
	unsigned int	broken_intx_masking:1;	/* INTx masking can't be used */
	unsigned int	io_window_1k:1;		/* Intel bridge 1K I/O windows */
	unsigned int	irq_managed:1;
	unsigned int	non_compliant_bars:1;	/* Broken BARs; ignore them */
	unsigned int	is_probed:1;		/* Device probing in progress */
	unsigned int	link_active_reporting:1;/* Device capable of reporting link active */
	unsigned int	no_vf_scan:1;		/* Don't scan for VFs after IOV enablement */
	unsigned int	no_command_memory:1;	/* No PCI_COMMAND_MEMORY */
	pci_dev_flags_t dev_flags;
	atomic_t	enable_cnt;	/* pci_enable_device has been called */

	u32		saved_config_space[16]; /* Config space saved at suspend time */
	struct hlist_head saved_cap_space;
	struct bin_attribute *rom_attr;		/* Attribute descriptor for sysfs ROM entry */
	int		rom_attr_enabled;	/* Display of ROM attribute enabled? */
	struct bin_attribute *res_attr[DEVICE_COUNT_RESOURCE]; /* sysfs file for resources */
	struct bin_attribute *res_attr_wc[DEVICE_COUNT_RESOURCE]; /* sysfs file for WC mapping of resources */

#ifdef CONFIG_HOTPLUG_PCI_PCIE
	unsigned int	broken_cmd_compl:1;	/* No compl for some cmds */
#endif
#ifdef CONFIG_PCIE_PTM
	unsigned int	ptm_root:1;
	unsigned int	ptm_enabled:1;
	u8		ptm_granularity;
#endif
#ifdef CONFIG_PCI_MSI
	const struct attribute_group **msi_irq_groups;
#endif
	struct pci_vpd *vpd;
#ifdef CONFIG_PCIE_DPC
	u16		dpc_cap;
	unsigned int	dpc_rp_extensions:1;
	u8		dpc_rp_log_size;
#endif
#ifdef CONFIG_PCI_ATS
	union {
		struct pci_sriov	*sriov;		/* PF: SR-IOV info */
		struct pci_dev		*physfn;	/* VF: related PF */
	};
	u16		ats_cap;	/* ATS Capability offset */
	u8		ats_stu;	/* ATS Smallest Translation Unit */
#endif
#ifdef CONFIG_PCI_PRI
	u16		pri_cap;	/* PRI Capability offset */
	u32		pri_reqs_alloc; /* Number of PRI requests allocated */
	unsigned int	pasid_required:1; /* PRG Response PASID Required */
#endif
#ifdef CONFIG_PCI_PASID
	u16		pasid_cap;	/* PASID Capability offset */
	u16		pasid_features;
#endif
#ifdef CONFIG_PCI_P2PDMA
	struct pci_p2pdma *p2pdma;
#endif
	u16		acs_cap;	/* ACS Capability offset */
	phys_addr_t	rom;		/* Physical address if not from BAR */
	size_t		romlen;		/* Length if not from BAR */
	char		*driver_override; /* Driver name to force a match */

	unsigned long	priv_flags;	/* Private flags for the PCI driver */
};

static inline struct pci_dev *pci_physfn(struct pci_dev *dev)
{
#ifdef CONFIG_PCI_IOV
	if (dev->is_virtfn)
		dev = dev->physfn;
#endif
	return dev;
}

struct pci_dev *pci_alloc_dev(struct pci_bus *bus);

#define	to_pci_dev(n) container_of(n, struct pci_dev, dev)
#define for_each_pci_dev(d) while ((d = pci_get_device(PCI_ANY_ID, PCI_ANY_ID, d)) != NULL)

static inline int pci_channel_offline(struct pci_dev *pdev)
{
	return (pdev->error_state != pci_channel_io_normal);
}

struct pci_host_bridge {
	struct device	dev;
	struct pci_bus	*bus;		/* Root bus */
	struct pci_ops	*ops;
	struct pci_ops	*child_ops;
	void		*sysdata;
	int		busnr;
	struct list_head windows;	/* resource_entry */
	struct list_head dma_ranges;	/* dma ranges resource list */
	u8 (*swizzle_irq)(struct pci_dev *, u8 *); /* Platform IRQ swizzler */
	int (*map_irq)(const struct pci_dev *, u8, u8);
	void (*release_fn)(struct pci_host_bridge *);
	void		*release_data;
	struct msi_controller *msi;
	unsigned int	ignore_reset_delay:1;	/* For entire hierarchy */
	unsigned int	no_ext_tags:1;		/* No Extended Tags */
	unsigned int	native_aer:1;		/* OS may use PCIe AER */
	unsigned int	native_pcie_hotplug:1;	/* OS may use PCIe hotplug */
	unsigned int	native_shpc_hotplug:1;	/* OS may use SHPC hotplug */
	unsigned int	native_pme:1;		/* OS may use PCIe PME */
	unsigned int	native_ltr:1;		/* OS may use PCIe LTR */
	unsigned int	native_dpc:1;		/* OS may use PCIe DPC */
	unsigned int	preserve_config:1;	/* Preserve FW resource setup */
	unsigned int	size_windows:1;		/* Enable root bus sizing */

	/* Resource alignment requirements */
	resource_size_t (*align_resource)(struct pci_dev *dev,
			const struct resource *res,
			resource_size_t start,
			resource_size_t size,
			resource_size_t align);
	unsigned long	private[] ____cacheline_aligned;
};

#define	to_pci_host_bridge(n) container_of(n, struct pci_host_bridge, dev)

static inline void *pci_host_bridge_priv(struct pci_host_bridge *bridge)
{
	return (void *)bridge->private;
}

static inline struct pci_host_bridge *pci_host_bridge_from_priv(void *priv)
{
	return container_of(priv, struct pci_host_bridge, private);
}

struct pci_host_bridge *pci_alloc_host_bridge(size_t priv);
struct pci_host_bridge *devm_pci_alloc_host_bridge(struct device *dev,
						   size_t priv);
void pci_free_host_bridge(struct pci_host_bridge *bridge);
struct pci_host_bridge *pci_find_host_bridge(struct pci_bus *bus);

void pci_set_host_bridge_release(struct pci_host_bridge *bridge,
				 void (*release_fn)(struct pci_host_bridge *),
				 void *release_data);

int pcibios_root_bridge_prepare(struct pci_host_bridge *bridge);

/*
 * The first PCI_BRIDGE_RESOURCE_NUM PCI bus resources (those that correspond
 * to P2P or CardBus bridge windows) go in a table.  Additional ones (for
 * buses below host bridges or subtractive decode bridges) go in the list.
 * Use pci_bus_for_each_resource() to iterate through all the resources.
 */

/*
 * PCI_SUBTRACTIVE_DECODE means the bridge forwards the window implicitly
 * and there's no way to program the bridge with the details of the window.
 * This does not apply to ACPI _CRS windows, even with the _DEC subtractive-
 * decode bit set, because they are explicit and can be programmed with _SRS.
 */
#define PCI_SUBTRACTIVE_DECODE	0x1

struct pci_bus_resource {
	struct list_head	list;
	struct resource		*res;
	unsigned int		flags;
};

#define PCI_REGION_FLAG_MASK	0x0fU	/* These bits of resource flags tell us the PCI region flags */

struct pci_bus {
	struct list_head node;		/* Node in list of buses */
	struct pci_bus	*parent;	/* Parent bus this bridge is on */
	struct list_head children;	/* List of child buses */
	struct list_head devices;	/* List of devices on this bus */
	struct pci_dev	*self;		/* Bridge device as seen by parent */
	struct list_head slots;		/* List of slots on this bus;
					   protected by pci_slot_mutex */
	struct resource *resource[PCI_BRIDGE_RESOURCE_NUM];
	struct list_head resources;	/* Address space routed to this bus */
	struct resource busn_res;	/* Bus numbers routed to this bus */

	struct pci_ops	*ops;		/* Configuration access functions */
	struct msi_controller *msi;	/* MSI controller */
	void		*sysdata;	/* Hook for sys-specific extension */
	struct proc_dir_entry *procdir;	/* Directory entry in /proc/bus/pci */

	unsigned char	number;		/* Bus number */
	unsigned char	primary;	/* Number of primary bridge */
	unsigned char	max_bus_speed;	/* enum pci_bus_speed */
	unsigned char	cur_bus_speed;	/* enum pci_bus_speed */
#ifdef CONFIG_PCI_DOMAINS_GENERIC
	int		domain_nr;
#endif

	char		name[48];

	unsigned short	bridge_ctl;	/* Manage NO_ISA/FBB/et al behaviors */
	pci_bus_flags_t bus_flags;	/* Inherited by child buses */
	struct device		*bridge;
	struct device		dev;
	struct bin_attribute	*legacy_io;	/* Legacy I/O for this bus */
	struct bin_attribute	*legacy_mem;	/* Legacy mem */
	unsigned int		is_added:1;
};

#define to_pci_bus(n)	container_of(n, struct pci_bus, dev)

static inline u16 pci_dev_id(struct pci_dev *dev)
{
	return PCI_DEVID(dev->bus->number, dev->devfn);
}

/*
 * Returns true if the PCI bus is root (behind host-PCI bridge),
 * false otherwise
 *
 * Some code assumes that "bus->self == NULL" means that bus is a root bus.
 * This is incorrect because "virtual" buses added for SR-IOV (via
 * virtfn_add_bus()) have "bus->self == NULL" but are not root buses.
 */
static inline bool pci_is_root_bus(struct pci_bus *pbus)
{
	return !(pbus->parent);
}

/**
 * pci_is_bridge - check if the PCI device is a bridge
 * @dev: PCI device
 *
 * Return true if the PCI device is bridge whether it has subordinate
 * or not.
 */
static inline bool pci_is_bridge(struct pci_dev *dev)
{
	return dev->hdr_type == PCI_HEADER_TYPE_BRIDGE ||
		dev->hdr_type == PCI_HEADER_TYPE_CARDBUS;
}

#define for_each_pci_bridge(dev, bus)				\
	list_for_each_entry(dev, &bus->devices, bus_list)	\
		if (!pci_is_bridge(dev)) {} else

static inline struct pci_dev *pci_upstream_bridge(struct pci_dev *dev)
{
	dev = pci_physfn(dev);
	if (pci_is_root_bus(dev->bus))
		return NULL;

	return dev->bus->self;
}

#ifdef CONFIG_PCI_MSI
static inline bool pci_dev_msi_enabled(struct pci_dev *pci_dev)
{
	return pci_dev->msi_enabled || pci_dev->msix_enabled;
}
#else
static inline bool pci_dev_msi_enabled(struct pci_dev *pci_dev) { return false; }
#endif

/* Error values that may be returned by PCI functions */
#define PCIBIOS_SUCCESSFUL		0x00
#define PCIBIOS_FUNC_NOT_SUPPORTED	0x81
#define PCIBIOS_BAD_VENDOR_ID		0x83
#define PCIBIOS_DEVICE_NOT_FOUND	0x86
#define PCIBIOS_BAD_REGISTER_NUMBER	0x87
#define PCIBIOS_SET_FAILED		0x88
#define PCIBIOS_BUFFER_TOO_SMALL	0x89

/* Translate above to generic errno for passing back through non-PCI code */
static inline int pcibios_err_to_errno(int err)
{
	if (err <= PCIBIOS_SUCCESSFUL)
		return err; /* Assume already errno */

	switch (err) {
	case PCIBIOS_FUNC_NOT_SUPPORTED:
		return -ENOENT;
	case PCIBIOS_BAD_VENDOR_ID:
		return -ENOTTY;
	case PCIBIOS_DEVICE_NOT_FOUND:
		return -ENODEV;
	case PCIBIOS_BAD_REGISTER_NUMBER:
		return -EFAULT;
	case PCIBIOS_SET_FAILED:
		return -EIO;
	case PCIBIOS_BUFFER_TOO_SMALL:
		return -ENOSPC;
	}

	return -ERANGE;
}

/* Low-level architecture-dependent routines */

struct pci_ops {
	int (*add_bus)(struct pci_bus *bus);
	void (*remove_bus)(struct pci_bus *bus);
	void __iomem *(*map_bus)(struct pci_bus *bus, unsigned int devfn, int where);
	int (*read)(struct pci_bus *bus, unsigned int devfn, int where, int size, u32 *val);
	int (*write)(struct pci_bus *bus, unsigned int devfn, int where, int size, u32 val);
};

/*
 * ACPI needs to be able to access PCI config space before we've done a
 * PCI bus scan and created pci_bus structures.
 */
int raw_pci_read(unsigned int domain, unsigned int bus, unsigned int devfn,
		 int reg, int len, u32 *val);
int raw_pci_write(unsigned int domain, unsigned int bus, unsigned int devfn,
		  int reg, int len, u32 val);

#ifdef CONFIG_ARCH_DMA_ADDR_T_64BIT
typedef u64 pci_bus_addr_t;
#else
typedef u32 pci_bus_addr_t;
#endif

struct pci_bus_region {
	pci_bus_addr_t	start;
	pci_bus_addr_t	end;
};

struct pci_dynids {
	spinlock_t		lock;	/* Protects list, index */
	struct list_head	list;	/* For IDs added at runtime */
};


/*
 * PCI Error Recovery System (PCI-ERS).  If a PCI device driver provides
 * a set of callbacks in struct pci_error_handlers, that device driver
 * will be notified of PCI bus errors, and will be driven to recovery
 * when an error occurs.
 */

typedef unsigned int __bitwise pci_ers_result_t;

enum pci_ers_result {
	/* No result/none/not supported in device driver */
	PCI_ERS_RESULT_NONE = (__force pci_ers_result_t) 1,

	/* Device driver can recover without slot reset */
	PCI_ERS_RESULT_CAN_RECOVER = (__force pci_ers_result_t) 2,

	/* Device driver wants slot to be reset */
	PCI_ERS_RESULT_NEED_RESET = (__force pci_ers_result_t) 3,

	/* Device has completely failed, is unrecoverable */
	PCI_ERS_RESULT_DISCONNECT = (__force pci_ers_result_t) 4,

	/* Device driver is fully recovered and operational */
	PCI_ERS_RESULT_RECOVERED = (__force pci_ers_result_t) 5,

	/* No AER capabilities registered for the driver */
	PCI_ERS_RESULT_NO_AER_DRIVER = (__force pci_ers_result_t) 6,
};

/* PCI bus error event callbacks */
struct pci_error_handlers {
	/* PCI bus error detected on this device */
	pci_ers_result_t (*error_detected)(struct pci_dev *dev,
					   pci_channel_state_t error);

	/* MMIO has been re-enabled, but not DMA */
	pci_ers_result_t (*mmio_enabled)(struct pci_dev *dev);

	/* PCI slot has been reset */
	pci_ers_result_t (*slot_reset)(struct pci_dev *dev);

	/* PCI function reset prepare or completed */
	void (*reset_prepare)(struct pci_dev *dev);
	void (*reset_done)(struct pci_dev *dev);

	/* Device driver may resume normal operations */
	void (*resume)(struct pci_dev *dev);
};


struct module;

/**
 * struct pci_driver - PCI driver structure
 * @node:	List of driver structures.
 * @name:	Driver name.
 * @id_table:	Pointer to table of device IDs the driver is
 *		interested in.  Most drivers should export this
 *		table using MODULE_DEVICE_TABLE(pci,...).
 * @probe:	This probing function gets called (during execution
 *		of pci_register_driver() for already existing
 *		devices or later if a new device gets inserted) for
 *		all PCI devices which match the ID table and are not
 *		"owned" by the other drivers yet. This function gets
 *		passed a "struct pci_dev \*" for each device whose
 *		entry in the ID table matches the device. The probe
 *		function returns zero when the driver chooses to
 *		take "ownership" of the device or an error code
 *		(negative number) otherwise.
 *		The probe function always gets called from process
 *		context, so it can sleep.
 * @remove:	The remove() function gets called whenever a device
 *		being handled by this driver is removed (either during
 *		deregistration of the driver or when it's manually
 *		pulled out of a hot-pluggable slot).
 *		The remove function always gets called from process
 *		context, so it can sleep.
 * @suspend:	Put device into low power state.
 * @resume:	Wake device from low power state.
 *		(Please see Documentation/power/pci.rst for descriptions
 *		of PCI Power Management and the related functions.)
 * @shutdown:	Hook into reboot_notifier_list (kernel/sys.c).
 *		Intended to stop any idling DMA operations.
 *		Useful for enabling wake-on-lan (NIC) or changing
 *		the power state of a device before reboot.
 *		e.g. drivers/net/e100.c.
 * @sriov_configure: Optional driver callback to allow configuration of
 *		number of VFs to enable via sysfs "sriov_numvfs" file.
 * @err_handler: See Documentation/PCI/pci-error-recovery.rst
 * @groups:	Sysfs attribute groups.
 * @driver:	Driver model structure.
 * @dynids:	List of dynamically added device IDs.
 */
struct pci_driver {
	struct list_head	node;
	const char		*name;
	const struct pci_device_id *id_table;	/* Must be non-NULL for probe to be called */
	int  (*probe)(struct pci_dev *dev, const struct pci_device_id *id);	/* New device inserted */
	void (*remove)(struct pci_dev *dev);	/* Device removed (NULL if not a hot-plug capable driver) */
	int  (*suspend)(struct pci_dev *dev, pm_message_t state);	/* Device suspended */
	int  (*resume)(struct pci_dev *dev);	/* Device woken up */
	void (*shutdown)(struct pci_dev *dev);
	int  (*sriov_configure)(struct pci_dev *dev, int num_vfs); /* On PF */
	const struct pci_error_handlers *err_handler;
	const struct attribute_group **groups;
	struct device_driver	driver;
	struct pci_dynids	dynids;
};

#define	to_pci_driver(drv) container_of(drv, struct pci_driver, driver)

/**
 * PCI_DEVICE - macro used to describe a specific PCI device
 * @vend: the 16 bit PCI Vendor ID
 * @dev: the 16 bit PCI Device ID
 *
 * This macro is used to create a struct pci_device_id that matches a
 * specific device.  The subvendor and subdevice fields will be set to
 * PCI_ANY_ID.
 */
#define PCI_DEVICE(vend,dev) \
	.vendor = (vend), .device = (dev), \
	.subvendor = PCI_ANY_ID, .subdevice = PCI_ANY_ID

/**
 * PCI_DEVICE_SUB - macro used to describe a specific PCI device with subsystem
 * @vend: the 16 bit PCI Vendor ID
 * @dev: the 16 bit PCI Device ID
 * @subvend: the 16 bit PCI Subvendor ID
 * @subdev: the 16 bit PCI Subdevice ID
 *
 * This macro is used to create a struct pci_device_id that matches a
 * specific device with subsystem information.
 */
#define PCI_DEVICE_SUB(vend, dev, subvend, subdev) \
	.vendor = (vend), .device = (dev), \
	.subvendor = (subvend), .subdevice = (subdev)

/**
 * PCI_DEVICE_CLASS - macro used to describe a specific PCI device class
 * @dev_class: the class, subclass, prog-if triple for this device
 * @dev_class_mask: the class mask for this device
 *
 * This macro is used to create a struct pci_device_id that matches a
 * specific PCI class.  The vendor, device, subvendor, and subdevice
 * fields will be set to PCI_ANY_ID.
 */
#define PCI_DEVICE_CLASS(dev_class,dev_class_mask) \
	.class = (dev_class), .class_mask = (dev_class_mask), \
	.vendor = PCI_ANY_ID, .device = PCI_ANY_ID, \
	.subvendor = PCI_ANY_ID, .subdevice = PCI_ANY_ID

/**
 * PCI_VDEVICE - macro used to describe a specific PCI device in short form
 * @vend: the vendor name
 * @dev: the 16 bit PCI Device ID
 *
 * This macro is used to create a struct pci_device_id that matches a
 * specific PCI device.  The subvendor, and subdevice fields will be set
 * to PCI_ANY_ID. The macro allows the next field to follow as the device
 * private data.
 */
#define PCI_VDEVICE(vend, dev) \
	.vendor = PCI_VENDOR_ID_##vend, .device = (dev), \
	.subvendor = PCI_ANY_ID, .subdevice = PCI_ANY_ID, 0, 0

/**
 * PCI_DEVICE_DATA - macro used to describe a specific PCI device in very short form
 * @vend: the vendor name (without PCI_VENDOR_ID_ prefix)
 * @dev: the device name (without PCI_DEVICE_ID_<vend>_ prefix)
 * @data: the driver data to be filled
 *
 * This macro is used to create a struct pci_device_id that matches a
 * specific PCI device.  The subvendor, and subdevice fields will be set
 * to PCI_ANY_ID.
 */
#define PCI_DEVICE_DATA(vend, dev, data) \
	.vendor = PCI_VENDOR_ID_##vend, .device = PCI_DEVICE_ID_##vend##_##dev, \
	.subvendor = PCI_ANY_ID, .subdevice = PCI_ANY_ID, 0, 0, \
	.driver_data = (kernel_ulong_t)(data)

enum {
	PCI_REASSIGN_ALL_RSRC	= 0x00000001,	/* Ignore firmware setup */
	PCI_REASSIGN_ALL_BUS	= 0x00000002,	/* Reassign all bus numbers */
	PCI_PROBE_ONLY		= 0x00000004,	/* Use existing setup */
	PCI_CAN_SKIP_ISA_ALIGN	= 0x00000008,	/* Don't do ISA alignment */
	PCI_ENABLE_PROC_DOMAINS	= 0x00000010,	/* Enable domains in /proc */
	PCI_COMPAT_DOMAIN_0	= 0x00000020,	/* ... except domain 0 */
	PCI_SCAN_ALL_PCIE_DEVS	= 0x00000040,	/* Scan all, not just dev 0 */
};

#define PCI_IRQ_LEGACY		(1 << 0) /* Allow legacy interrupts */
#define PCI_IRQ_MSI		(1 << 1) /* Allow MSI interrupts */
#define PCI_IRQ_MSIX		(1 << 2) /* Allow MSI-X interrupts */
#define PCI_IRQ_AFFINITY	(1 << 3) /* Auto-assign affinity */

/* These external functions are only available when PCI support is enabled */
#ifdef CONFIG_PCI

extern unsigned int pci_flags;

static inline void pci_set_flags(int flags) { pci_flags = flags; }
static inline void pci_add_flags(int flags) { pci_flags |= flags; }
static inline void pci_clear_flags(int flags) { pci_flags &= ~flags; }
static inline int pci_has_flag(int flag) { return pci_flags & flag; }

void pcie_bus_configure_settings(struct pci_bus *bus);

enum pcie_bus_config_types {
	PCIE_BUS_TUNE_OFF,	/* Don't touch MPS at all */
	PCIE_BUS_DEFAULT,	/* Ensure MPS matches upstream bridge */
	PCIE_BUS_SAFE,		/* Use largest MPS boot-time devices support */
	PCIE_BUS_PERFORMANCE,	/* Use MPS and MRRS for best performance */
	PCIE_BUS_PEER2PEER,	/* Set MPS = 128 for all devices */
};

extern enum pcie_bus_config_types pcie_bus_config;

extern struct bus_type pci_bus_type;

/* Do NOT directly access these two variables, unless you are arch-specific PCI
 * code, or PCI core code. */
extern struct list_head pci_root_buses;	/* List of all known PCI buses */
/* Some device drivers need know if PCI is initiated */
int no_pci_devices(void);

void pcibios_resource_survey_bus(struct pci_bus *bus);
void pcibios_bus_add_device(struct pci_dev *pdev);
void pcibios_add_bus(struct pci_bus *bus);
void pcibios_remove_bus(struct pci_bus *bus);
void pcibios_fixup_bus(struct pci_bus *);
int __must_check pcibios_enable_device(struct pci_dev *, int mask);
/* Architecture-specific versions may override this (weak) */
char *pcibios_setup(char *str);

/* Used only when drivers/pci/setup.c is used */
resource_size_t pcibios_align_resource(void *, const struct resource *,
				resource_size_t,
				resource_size_t);

/* Weak but can be overridden by arch */
void pci_fixup_cardbus(struct pci_bus *);

/* Generic PCI functions used internally */

void pcibios_resource_to_bus(struct pci_bus *bus, struct pci_bus_region *region,
			     struct resource *res);
void pcibios_bus_to_resource(struct pci_bus *bus, struct resource *res,
			     struct pci_bus_region *region);
void pcibios_scan_specific_bus(int busn);
struct pci_bus *pci_find_bus(int domain, int busnr);
void pci_bus_add_devices(const struct pci_bus *bus);
struct pci_bus *pci_scan_bus(int bus, struct pci_ops *ops, void *sysdata);
struct pci_bus *pci_create_root_bus(struct device *parent, int bus,
				    struct pci_ops *ops, void *sysdata,
				    struct list_head *resources);
int pci_host_probe(struct pci_host_bridge *bridge);
int pci_bus_insert_busn_res(struct pci_bus *b, int bus, int busmax);
int pci_bus_update_busn_res_end(struct pci_bus *b, int busmax);
void pci_bus_release_busn_res(struct pci_bus *b);
struct pci_bus *pci_scan_root_bus(struct device *parent, int bus,
				  struct pci_ops *ops, void *sysdata,
				  struct list_head *resources);
int pci_scan_root_bus_bridge(struct pci_host_bridge *bridge);
struct pci_bus *pci_add_new_bus(struct pci_bus *parent, struct pci_dev *dev,
				int busnr);
struct pci_slot *pci_create_slot(struct pci_bus *parent, int slot_nr,
				 const char *name,
				 struct hotplug_slot *hotplug);
void pci_destroy_slot(struct pci_slot *slot);
#ifdef CONFIG_SYSFS
void pci_dev_assign_slot(struct pci_dev *dev);
#else
static inline void pci_dev_assign_slot(struct pci_dev *dev) { }
#endif
int pci_scan_slot(struct pci_bus *bus, int devfn);
struct pci_dev *pci_scan_single_device(struct pci_bus *bus, int devfn);
void pci_device_add(struct pci_dev *dev, struct pci_bus *bus);
unsigned int pci_scan_child_bus(struct pci_bus *bus);
void pci_bus_add_device(struct pci_dev *dev);
void pci_read_bridge_bases(struct pci_bus *child);
struct resource *pci_find_parent_resource(const struct pci_dev *dev,
					  struct resource *res);
u8 pci_swizzle_interrupt_pin(const struct pci_dev *dev, u8 pin);
int pci_get_interrupt_pin(struct pci_dev *dev, struct pci_dev **bridge);
u8 pci_common_swizzle(struct pci_dev *dev, u8 *pinp);
struct pci_dev *pci_dev_get(struct pci_dev *dev);
void pci_dev_put(struct pci_dev *dev);
void pci_remove_bus(struct pci_bus *b);
void pci_stop_and_remove_bus_device(struct pci_dev *dev);
void pci_stop_and_remove_bus_device_locked(struct pci_dev *dev);
void pci_stop_root_bus(struct pci_bus *bus);
void pci_remove_root_bus(struct pci_bus *bus);
void pci_setup_cardbus(struct pci_bus *bus);
void pcibios_setup_bridge(struct pci_bus *bus, unsigned long type);
void pci_sort_breadthfirst(void);
#define dev_is_pci(d) ((d)->bus == &pci_bus_type)
#define dev_is_pf(d) ((dev_is_pci(d) ? to_pci_dev(d)->is_physfn : false))

/* Generic PCI functions exported to card drivers */

u8 pci_bus_find_capability(struct pci_bus *bus, unsigned int devfn, int cap);
u8 pci_find_capability(struct pci_dev *dev, int cap);
u8 pci_find_next_capability(struct pci_dev *dev, u8 pos, int cap);
u8 pci_find_ht_capability(struct pci_dev *dev, int ht_cap);
u8 pci_find_next_ht_capability(struct pci_dev *dev, u8 pos, int ht_cap);
u16 pci_find_ext_capability(struct pci_dev *dev, int cap);
u16 pci_find_next_ext_capability(struct pci_dev *dev, u16 pos, int cap);
struct pci_bus *pci_find_next_bus(const struct pci_bus *from);

u64 pci_get_dsn(struct pci_dev *dev);

struct pci_dev *pci_get_device(unsigned int vendor, unsigned int device,
			       struct pci_dev *from);
struct pci_dev *pci_get_subsys(unsigned int vendor, unsigned int device,
			       unsigned int ss_vendor, unsigned int ss_device,
			       struct pci_dev *from);
struct pci_dev *pci_get_slot(struct pci_bus *bus, unsigned int devfn);
struct pci_dev *pci_get_domain_bus_and_slot(int domain, unsigned int bus,
					    unsigned int devfn);
struct pci_dev *pci_get_class(unsigned int class, struct pci_dev *from);
int pci_dev_present(const struct pci_device_id *ids);

int pci_bus_read_config_byte(struct pci_bus *bus, unsigned int devfn,
			     int where, u8 *val);
int pci_bus_read_config_word(struct pci_bus *bus, unsigned int devfn,
			     int where, u16 *val);
int pci_bus_read_config_dword(struct pci_bus *bus, unsigned int devfn,
			      int where, u32 *val);
int pci_bus_write_config_byte(struct pci_bus *bus, unsigned int devfn,
			      int where, u8 val);
int pci_bus_write_config_word(struct pci_bus *bus, unsigned int devfn,
			      int where, u16 val);
int pci_bus_write_config_dword(struct pci_bus *bus, unsigned int devfn,
			       int where, u32 val);

int pci_generic_config_read(struct pci_bus *bus, unsigned int devfn,
			    int where, int size, u32 *val);
int pci_generic_config_write(struct pci_bus *bus, unsigned int devfn,
			    int where, int size, u32 val);
int pci_generic_config_read32(struct pci_bus *bus, unsigned int devfn,
			      int where, int size, u32 *val);
int pci_generic_config_write32(struct pci_bus *bus, unsigned int devfn,
			       int where, int size, u32 val);

struct pci_ops *pci_bus_set_ops(struct pci_bus *bus, struct pci_ops *ops);

int pci_read_config_byte(const struct pci_dev *dev, int where, u8 *val);
int pci_read_config_word(const struct pci_dev *dev, int where, u16 *val);
int pci_read_config_dword(const struct pci_dev *dev, int where, u32 *val);
int pci_write_config_byte(const struct pci_dev *dev, int where, u8 val);
int pci_write_config_word(const struct pci_dev *dev, int where, u16 val);
int pci_write_config_dword(const struct pci_dev *dev, int where, u32 val);

int pcie_capability_read_word(struct pci_dev *dev, int pos, u16 *val);
int pcie_capability_read_dword(struct pci_dev *dev, int pos, u32 *val);
int pcie_capability_write_word(struct pci_dev *dev, int pos, u16 val);
int pcie_capability_write_dword(struct pci_dev *dev, int pos, u32 val);
int pcie_capability_clear_and_set_word(struct pci_dev *dev, int pos,
				       u16 clear, u16 set);
int pcie_capability_clear_and_set_dword(struct pci_dev *dev, int pos,
					u32 clear, u32 set);

static inline int pcie_capability_set_word(struct pci_dev *dev, int pos,
					   u16 set)
{
	return pcie_capability_clear_and_set_word(dev, pos, 0, set);
}

static inline int pcie_capability_set_dword(struct pci_dev *dev, int pos,
					    u32 set)
{
	return pcie_capability_clear_and_set_dword(dev, pos, 0, set);
}

static inline int pcie_capability_clear_word(struct pci_dev *dev, int pos,
					     u16 clear)
{
	return pcie_capability_clear_and_set_word(dev, pos, clear, 0);
}

static inline int pcie_capability_clear_dword(struct pci_dev *dev, int pos,
					      u32 clear)
{
	return pcie_capability_clear_and_set_dword(dev, pos, clear, 0);
}

/* User-space driven config access */
int pci_user_read_config_byte(struct pci_dev *dev, int where, u8 *val);
int pci_user_read_config_word(struct pci_dev *dev, int where, u16 *val);
int pci_user_read_config_dword(struct pci_dev *dev, int where, u32 *val);
int pci_user_write_config_byte(struct pci_dev *dev, int where, u8 val);
int pci_user_write_config_word(struct pci_dev *dev, int where, u16 val);
int pci_user_write_config_dword(struct pci_dev *dev, int where, u32 val);

int __must_check pci_enable_device(struct pci_dev *dev);
int __must_check pci_enable_device_io(struct pci_dev *dev);
int __must_check pci_enable_device_mem(struct pci_dev *dev);
int __must_check pci_reenable_device(struct pci_dev *);
int __must_check pcim_enable_device(struct pci_dev *pdev);
void pcim_pin_device(struct pci_dev *pdev);

static inline bool pci_intx_mask_supported(struct pci_dev *pdev)
{
	/*
	 * INTx masking is supported if PCI_COMMAND_INTX_DISABLE is
	 * writable and no quirk has marked the feature broken.
	 */
	return !pdev->broken_intx_masking;
}

static inline int pci_is_enabled(struct pci_dev *pdev)
{
	return (atomic_read(&pdev->enable_cnt) > 0);
}

static inline int pci_is_managed(struct pci_dev *pdev)
{
	return pdev->is_managed;
}

void pci_disable_device(struct pci_dev *dev);

extern unsigned int pcibios_max_latency;
void pci_set_master(struct pci_dev *dev);
void pci_clear_master(struct pci_dev *dev);

int pci_set_pcie_reset_state(struct pci_dev *dev, enum pcie_reset_state state);
int pci_set_cacheline_size(struct pci_dev *dev);
int __must_check pci_set_mwi(struct pci_dev *dev);
int __must_check pcim_set_mwi(struct pci_dev *dev);
int pci_try_set_mwi(struct pci_dev *dev);
void pci_clear_mwi(struct pci_dev *dev);
void pci_intx(struct pci_dev *dev, int enable);
bool pci_check_and_mask_intx(struct pci_dev *dev);
bool pci_check_and_unmask_intx(struct pci_dev *dev);
int pci_wait_for_pending(struct pci_dev *dev, int pos, u16 mask);
int pci_wait_for_pending_transaction(struct pci_dev *dev);
int pcix_get_max_mmrbc(struct pci_dev *dev);
int pcix_get_mmrbc(struct pci_dev *dev);
int pcix_set_mmrbc(struct pci_dev *dev, int mmrbc);
int pcie_get_readrq(struct pci_dev *dev);
int pcie_set_readrq(struct pci_dev *dev, int rq);
int pcie_get_mps(struct pci_dev *dev);
int pcie_set_mps(struct pci_dev *dev, int mps);
u32 pcie_bandwidth_available(struct pci_dev *dev, struct pci_dev **limiting_dev,
			     enum pci_bus_speed *speed,
			     enum pcie_link_width *width);
void pcie_print_link_status(struct pci_dev *dev);
bool pcie_has_flr(struct pci_dev *dev);
int pcie_flr(struct pci_dev *dev);
int __pci_reset_function_locked(struct pci_dev *dev);
int pci_reset_function(struct pci_dev *dev);
int pci_reset_function_locked(struct pci_dev *dev);
int pci_try_reset_function(struct pci_dev *dev);
int pci_probe_reset_slot(struct pci_slot *slot);
int pci_probe_reset_bus(struct pci_bus *bus);
int pci_reset_bus(struct pci_dev *dev);
void pci_reset_secondary_bus(struct pci_dev *dev);
void pcibios_reset_secondary_bus(struct pci_dev *dev);
void pci_update_resource(struct pci_dev *dev, int resno);
int __must_check pci_assign_resource(struct pci_dev *dev, int i);
int __must_check pci_reassign_resource(struct pci_dev *dev, int i, resource_size_t add_size, resource_size_t align);
void pci_release_resource(struct pci_dev *dev, int resno);
static inline int pci_rebar_bytes_to_size(u64 bytes)
{
	bytes = roundup_pow_of_two(bytes);

	/* Return BAR size as defined in the resizable BAR specification */
	return max(ilog2(bytes), 20) - 20;
}

u32 pci_rebar_get_possible_sizes(struct pci_dev *pdev, int bar);
int __must_check pci_resize_resource(struct pci_dev *dev, int i, int size);
int pci_select_bars(struct pci_dev *dev, unsigned long flags);
bool pci_device_is_present(struct pci_dev *pdev);
void pci_ignore_hotplug(struct pci_dev *dev);
struct pci_dev *pci_real_dma_dev(struct pci_dev *dev);
int pci_status_get_and_clear_errors(struct pci_dev *pdev);

int __printf(6, 7) pci_request_irq(struct pci_dev *dev, unsigned int nr,
		irq_handler_t handler, irq_handler_t thread_fn, void *dev_id,
		const char *fmt, ...);
void pci_free_irq(struct pci_dev *dev, unsigned int nr, void *dev_id);

/* ROM control related routines */
int pci_enable_rom(struct pci_dev *pdev);
void pci_disable_rom(struct pci_dev *pdev);
void __iomem __must_check *pci_map_rom(struct pci_dev *pdev, size_t *size);
void pci_unmap_rom(struct pci_dev *pdev, void __iomem *rom);

/* Power management related routines */
int pci_save_state(struct pci_dev *dev);
void pci_restore_state(struct pci_dev *dev);
struct pci_saved_state *pci_store_saved_state(struct pci_dev *dev);
int pci_load_saved_state(struct pci_dev *dev,
			 struct pci_saved_state *state);
int pci_load_and_free_saved_state(struct pci_dev *dev,
				  struct pci_saved_state **state);
struct pci_cap_saved_state *pci_find_saved_cap(struct pci_dev *dev, char cap);
struct pci_cap_saved_state *pci_find_saved_ext_cap(struct pci_dev *dev,
						   u16 cap);
int pci_add_cap_save_buffer(struct pci_dev *dev, char cap, unsigned int size);
int pci_add_ext_cap_save_buffer(struct pci_dev *dev,
				u16 cap, unsigned int size);
int pci_platform_power_transition(struct pci_dev *dev, pci_power_t state);
int pci_set_power_state(struct pci_dev *dev, pci_power_t state);
pci_power_t pci_choose_state(struct pci_dev *dev, pm_message_t state);
bool pci_pme_capable(struct pci_dev *dev, pci_power_t state);
void pci_pme_active(struct pci_dev *dev, bool enable);
int pci_enable_wake(struct pci_dev *dev, pci_power_t state, bool enable);
int pci_wake_from_d3(struct pci_dev *dev, bool enable);
int pci_prepare_to_sleep(struct pci_dev *dev);
int pci_back_from_sleep(struct pci_dev *dev);
bool pci_dev_run_wake(struct pci_dev *dev);
void pci_d3cold_enable(struct pci_dev *dev);
void pci_d3cold_disable(struct pci_dev *dev);
bool pcie_relaxed_ordering_enabled(struct pci_dev *dev);
void pci_resume_bus(struct pci_bus *bus);
void pci_bus_set_current_state(struct pci_bus *bus, pci_power_t state);

/* For use by arch with custom probe code */
void set_pcie_port_type(struct pci_dev *pdev);
void set_pcie_hotplug_bridge(struct pci_dev *pdev);

/* Functions for PCI Hotplug drivers to use */
unsigned int pci_rescan_bus_bridge_resize(struct pci_dev *bridge);
unsigned int pci_rescan_bus(struct pci_bus *bus);
void pci_lock_rescan_remove(void);
void pci_unlock_rescan_remove(void);

/* Vital Product Data routines */
ssize_t pci_read_vpd(struct pci_dev *dev, loff_t pos, size_t count, void *buf);
ssize_t pci_write_vpd(struct pci_dev *dev, loff_t pos, size_t count, const void *buf);
int pci_set_vpd_size(struct pci_dev *dev, size_t len);

/* Helper functions for low-level code (drivers/pci/setup-[bus,res].c) */
resource_size_t pcibios_retrieve_fw_addr(struct pci_dev *dev, int idx);
void pci_bus_assign_resources(const struct pci_bus *bus);
void pci_bus_claim_resources(struct pci_bus *bus);
void pci_bus_size_bridges(struct pci_bus *bus);
int pci_claim_resource(struct pci_dev *, int);
int pci_claim_bridge_resource(struct pci_dev *bridge, int i);
void pci_assign_unassigned_resources(void);
void pci_assign_unassigned_bridge_resources(struct pci_dev *bridge);
void pci_assign_unassigned_bus_resources(struct pci_bus *bus);
void pci_assign_unassigned_root_bus_resources(struct pci_bus *bus);
int pci_reassign_bridge_resources(struct pci_dev *bridge, unsigned long type);
void pdev_enable_device(struct pci_dev *);
int pci_enable_resources(struct pci_dev *, int mask);
void pci_assign_irq(struct pci_dev *dev);
struct resource *pci_find_resource(struct pci_dev *dev, struct resource *res);
#define HAVE_PCI_REQ_REGIONS	2
int __must_check pci_request_regions(struct pci_dev *, const char *);
int __must_check pci_request_regions_exclusive(struct pci_dev *, const char *);
void pci_release_regions(struct pci_dev *);
int __must_check pci_request_region(struct pci_dev *, int, const char *);
void pci_release_region(struct pci_dev *, int);
int pci_request_selected_regions(struct pci_dev *, int, const char *);
int pci_request_selected_regions_exclusive(struct pci_dev *, int, const char *);
void pci_release_selected_regions(struct pci_dev *, int);

/* drivers/pci/bus.c */
void pci_add_resource(struct list_head *resources, struct resource *res);
void pci_add_resource_offset(struct list_head *resources, struct resource *res,
			     resource_size_t offset);
void pci_free_resource_list(struct list_head *resources);
void pci_bus_add_resource(struct pci_bus *bus, struct resource *res,
			  unsigned int flags);
struct resource *pci_bus_resource_n(const struct pci_bus *bus, int n);
void pci_bus_remove_resources(struct pci_bus *bus);
int devm_request_pci_bus_resources(struct device *dev,
				   struct list_head *resources);

/* Temporary until new and working PCI SBR API in place */
int pci_bridge_secondary_bus_reset(struct pci_dev *dev);

#define pci_bus_for_each_resource(bus, res, i)				\
	for (i = 0;							\
	    (res = pci_bus_resource_n(bus, i)) || i < PCI_BRIDGE_RESOURCE_NUM; \
	     i++)

int __must_check pci_bus_alloc_resource(struct pci_bus *bus,
			struct resource *res, resource_size_t size,
			resource_size_t align, resource_size_t min,
			unsigned long type_mask,
			resource_size_t (*alignf)(void *,
						  const struct resource *,
						  resource_size_t,
						  resource_size_t),
			void *alignf_data);


int pci_register_io_range(struct fwnode_handle *fwnode, phys_addr_t addr,
			resource_size_t size);
unsigned long pci_address_to_pio(phys_addr_t addr);
phys_addr_t pci_pio_to_address(unsigned long pio);
int pci_remap_iospace(const struct resource *res, phys_addr_t phys_addr);
int devm_pci_remap_iospace(struct device *dev, const struct resource *res,
			   phys_addr_t phys_addr);
void pci_unmap_iospace(struct resource *res);
void __iomem *devm_pci_remap_cfgspace(struct device *dev,
				      resource_size_t offset,
				      resource_size_t size);
void __iomem *devm_pci_remap_cfg_resource(struct device *dev,
					  struct resource *res);

static inline pci_bus_addr_t pci_bus_address(struct pci_dev *pdev, int bar)
{
	struct pci_bus_region region;

	pcibios_resource_to_bus(pdev->bus, &region, &pdev->resource[bar]);
	return region.start;
}

/* Proper probing supporting hot-pluggable devices */
int __must_check __pci_register_driver(struct pci_driver *, struct module *,
				       const char *mod_name);

/* pci_register_driver() must be a macro so KBUILD_MODNAME can be expanded */
#define pci_register_driver(driver)		\
	__pci_register_driver(driver, THIS_MODULE, KBUILD_MODNAME)

void pci_unregister_driver(struct pci_driver *dev);

/**
 * module_pci_driver() - Helper macro for registering a PCI driver
 * @__pci_driver: pci_driver struct
 *
 * Helper macro for PCI drivers which do not do anything special in module
 * init/exit. This eliminates a lot of boilerplate. Each module may only
 * use this macro once, and calling it replaces module_init() and module_exit()
 */
#define module_pci_driver(__pci_driver) \
	module_driver(__pci_driver, pci_register_driver, pci_unregister_driver)

/**
 * builtin_pci_driver() - Helper macro for registering a PCI driver
 * @__pci_driver: pci_driver struct
 *
 * Helper macro for PCI drivers which do not do anything special in their
 * init code. This eliminates a lot of boilerplate. Each driver may only
 * use this macro once, and calling it replaces device_initcall(...)
 */
#define builtin_pci_driver(__pci_driver) \
	builtin_driver(__pci_driver, pci_register_driver)

struct pci_driver *pci_dev_driver(const struct pci_dev *dev);
int pci_add_dynid(struct pci_driver *drv,
		  unsigned int vendor, unsigned int device,
		  unsigned int subvendor, unsigned int subdevice,
		  unsigned int class, unsigned int class_mask,
		  unsigned long driver_data);
const struct pci_device_id *pci_match_id(const struct pci_device_id *ids,
					 struct pci_dev *dev);
int pci_scan_bridge(struct pci_bus *bus, struct pci_dev *dev, int max,
		    int pass);

void pci_walk_bus(struct pci_bus *top, int (*cb)(struct pci_dev *, void *),
		  void *userdata);
int pci_cfg_space_size(struct pci_dev *dev);
unsigned char pci_bus_max_busnr(struct pci_bus *bus);
void pci_setup_bridge(struct pci_bus *bus);
resource_size_t pcibios_window_alignment(struct pci_bus *bus,
					 unsigned long type);

#define PCI_VGA_STATE_CHANGE_BRIDGE (1 << 0)
#define PCI_VGA_STATE_CHANGE_DECODES (1 << 1)

int pci_set_vga_state(struct pci_dev *pdev, bool decode,
		      unsigned int command_bits, u32 flags);

/*
 * Virtual interrupts allow for more interrupts to be allocated
 * than the device has interrupts for. These are not programmed
 * into the device's MSI-X table and must be handled by some
 * other driver means.
 */
#define PCI_IRQ_VIRTUAL		(1 << 4)

#define PCI_IRQ_ALL_TYPES \
	(PCI_IRQ_LEGACY | PCI_IRQ_MSI | PCI_IRQ_MSIX)

/* kmem_cache style wrapper around pci_alloc_consistent() */

#include <linux/dmapool.h>

#define	pci_pool dma_pool
#define pci_pool_create(name, pdev, size, align, allocation) \
		dma_pool_create(name, &pdev->dev, size, align, allocation)
#define	pci_pool_destroy(pool) dma_pool_destroy(pool)
#define	pci_pool_alloc(pool, flags, handle) dma_pool_alloc(pool, flags, handle)
#define	pci_pool_zalloc(pool, flags, handle) \
		dma_pool_zalloc(pool, flags, handle)
#define	pci_pool_free(pool, vaddr, addr) dma_pool_free(pool, vaddr, addr)

struct msix_entry {
	u32	vector;	/* Kernel uses to write allocated vector */
	u16	entry;	/* Driver uses to specify entry, OS writes */
};

#ifdef CONFIG_PCI_MSI
int pci_msi_vec_count(struct pci_dev *dev);
void pci_disable_msi(struct pci_dev *dev);
int pci_msix_vec_count(struct pci_dev *dev);
void pci_disable_msix(struct pci_dev *dev);
void pci_restore_msi_state(struct pci_dev *dev);
int pci_msi_enabled(void);
int pci_enable_msi(struct pci_dev *dev);
int pci_enable_msix_range(struct pci_dev *dev, struct msix_entry *entries,
			  int minvec, int maxvec);
static inline int pci_enable_msix_exact(struct pci_dev *dev,
					struct msix_entry *entries, int nvec)
{
	int rc = pci_enable_msix_range(dev, entries, nvec, nvec);
	if (rc < 0)
		return rc;
	return 0;
}
int pci_alloc_irq_vectors_affinity(struct pci_dev *dev, unsigned int min_vecs,
				   unsigned int max_vecs, unsigned int flags,
				   struct irq_affinity *affd);

void pci_free_irq_vectors(struct pci_dev *dev);
int pci_irq_vector(struct pci_dev *dev, unsigned int nr);
const struct cpumask *pci_irq_get_affinity(struct pci_dev *pdev, int vec);

#else
static inline int pci_msi_vec_count(struct pci_dev *dev) { return -ENOSYS; }
static inline void pci_disable_msi(struct pci_dev *dev) { }
static inline int pci_msix_vec_count(struct pci_dev *dev) { return -ENOSYS; }
static inline void pci_disable_msix(struct pci_dev *dev) { }
static inline void pci_restore_msi_state(struct pci_dev *dev) { }
static inline int pci_msi_enabled(void) { return 0; }
static inline int pci_enable_msi(struct pci_dev *dev)
{ return -ENOSYS; }
static inline int pci_enable_msix_range(struct pci_dev *dev,
			struct msix_entry *entries, int minvec, int maxvec)
{ return -ENOSYS; }
static inline int pci_enable_msix_exact(struct pci_dev *dev,
			struct msix_entry *entries, int nvec)
{ return -ENOSYS; }

static inline int
pci_alloc_irq_vectors_affinity(struct pci_dev *dev, unsigned int min_vecs,
			       unsigned int max_vecs, unsigned int flags,
			       struct irq_affinity *aff_desc)
{
	if ((flags & PCI_IRQ_LEGACY) && min_vecs == 1 && dev->irq)
		return 1;
	return -ENOSPC;
}

static inline void pci_free_irq_vectors(struct pci_dev *dev)
{
}

static inline int pci_irq_vector(struct pci_dev *dev, unsigned int nr)
{
	if (WARN_ON_ONCE(nr > 0))
		return -EINVAL;
	return dev->irq;
}
static inline const struct cpumask *pci_irq_get_affinity(struct pci_dev *pdev,
		int vec)
{
	return cpu_possible_mask;
}
#endif

/**
 * pci_irqd_intx_xlate() - Translate PCI INTx value to an IRQ domain hwirq
 * @d: the INTx IRQ domain
 * @node: the DT node for the device whose interrupt we're translating
 * @intspec: the interrupt specifier data from the DT
 * @intsize: the number of entries in @intspec
 * @out_hwirq: pointer at which to write the hwirq number
 * @out_type: pointer at which to write the interrupt type
 *
 * Translate a PCI INTx interrupt number from device tree in the range 1-4, as
 * stored in the standard PCI_INTERRUPT_PIN register, to a value in the range
 * 0-3 suitable for use in a 4 entry IRQ domain. That is, subtract one from the
 * INTx value to obtain the hwirq number.
 *
 * Returns 0 on success, or -EINVAL if the interrupt specifier is out of range.
 */
static inline int pci_irqd_intx_xlate(struct irq_domain *d,
				      struct device_node *node,
				      const u32 *intspec,
				      unsigned int intsize,
				      unsigned long *out_hwirq,
				      unsigned int *out_type)
{
	const u32 intx = intspec[0];

	if (intx < PCI_INTERRUPT_INTA || intx > PCI_INTERRUPT_INTD)
		return -EINVAL;

	*out_hwirq = intx - PCI_INTERRUPT_INTA;
	return 0;
}

#ifdef CONFIG_PCIEPORTBUS
extern bool pcie_ports_disabled;
extern bool pcie_ports_native;
#else
#define pcie_ports_disabled	true
#define pcie_ports_native	false
#endif

#define PCIE_LINK_STATE_L0S		BIT(0)
#define PCIE_LINK_STATE_L1		BIT(1)
#define PCIE_LINK_STATE_CLKPM		BIT(2)
#define PCIE_LINK_STATE_L1_1		BIT(3)
#define PCIE_LINK_STATE_L1_2		BIT(4)
#define PCIE_LINK_STATE_L1_1_PCIPM	BIT(5)
#define PCIE_LINK_STATE_L1_2_PCIPM	BIT(6)

#ifdef CONFIG_PCIEASPM
int pci_disable_link_state(struct pci_dev *pdev, int state);
int pci_disable_link_state_locked(struct pci_dev *pdev, int state);
void pcie_no_aspm(void);
bool pcie_aspm_support_enabled(void);
bool pcie_aspm_enabled(struct pci_dev *pdev);
#else
static inline int pci_disable_link_state(struct pci_dev *pdev, int state)
{ return 0; }
static inline int pci_disable_link_state_locked(struct pci_dev *pdev, int state)
{ return 0; }
static inline void pcie_no_aspm(void) { }
static inline bool pcie_aspm_support_enabled(void) { return false; }
static inline bool pcie_aspm_enabled(struct pci_dev *pdev) { return false; }
#endif

#ifdef CONFIG_PCIEAER
bool pci_aer_available(void);
#else
static inline bool pci_aer_available(void) { return false; }
#endif

bool pci_ats_disabled(void);

void pci_cfg_access_lock(struct pci_dev *dev);
bool pci_cfg_access_trylock(struct pci_dev *dev);
void pci_cfg_access_unlock(struct pci_dev *dev);

/*
 * PCI domain support.  Sometimes called PCI segment (eg by ACPI),
 * a PCI domain is defined to be a set of PCI buses which share
 * configuration space.
 */
#ifdef CONFIG_PCI_DOMAINS
extern int pci_domains_supported;
#else
enum { pci_domains_supported = 0 };
static inline int pci_domain_nr(struct pci_bus *bus) { return 0; }
static inline int pci_proc_domain(struct pci_bus *bus) { return 0; }
#endif /* CONFIG_PCI_DOMAINS */

/*
 * Generic implementation for PCI domain support. If your
 * architecture does not need custom management of PCI
 * domains then this implementation will be used
 */
#ifdef CONFIG_PCI_DOMAINS_GENERIC
static inline int pci_domain_nr(struct pci_bus *bus)
{
	return bus->domain_nr;
}
#ifdef CONFIG_ACPI
int acpi_pci_bus_find_domain_nr(struct pci_bus *bus);
#else
static inline int acpi_pci_bus_find_domain_nr(struct pci_bus *bus)
{ return 0; }
#endif
int pci_bus_find_domain_nr(struct pci_bus *bus, struct device *parent);
#endif

/* Some architectures require additional setup to direct VGA traffic */
typedef int (*arch_set_vga_state_t)(struct pci_dev *pdev, bool decode,
				    unsigned int command_bits, u32 flags);
void pci_register_set_vga_state(arch_set_vga_state_t func);

static inline int
pci_request_io_regions(struct pci_dev *pdev, const char *name)
{
	return pci_request_selected_regions(pdev,
			    pci_select_bars(pdev, IORESOURCE_IO), name);
}

static inline void
pci_release_io_regions(struct pci_dev *pdev)
{
	return pci_release_selected_regions(pdev,
			    pci_select_bars(pdev, IORESOURCE_IO));
}

static inline int
pci_request_mem_regions(struct pci_dev *pdev, const char *name)
{
	return pci_request_selected_regions(pdev,
			    pci_select_bars(pdev, IORESOURCE_MEM), name);
}

static inline void
pci_release_mem_regions(struct pci_dev *pdev)
{
	return pci_release_selected_regions(pdev,
			    pci_select_bars(pdev, IORESOURCE_MEM));
}

#else /* CONFIG_PCI is not enabled */

static inline void pci_set_flags(int flags) { }
static inline void pci_add_flags(int flags) { }
static inline void pci_clear_flags(int flags) { }
static inline int pci_has_flag(int flag) { return 0; }

/*
 * If the system does not have PCI, clearly these return errors.  Define
 * these as simple inline functions to avoid hair in drivers.
 */
#define _PCI_NOP(o, s, t) \
	static inline int pci_##o##_config_##s(struct pci_dev *dev, \
						int where, t val) \
		{ return PCIBIOS_FUNC_NOT_SUPPORTED; }

#define _PCI_NOP_ALL(o, x)	_PCI_NOP(o, byte, u8 x) \
				_PCI_NOP(o, word, u16 x) \
				_PCI_NOP(o, dword, u32 x)
_PCI_NOP_ALL(read, *)
_PCI_NOP_ALL(write,)

static inline struct pci_dev *pci_get_device(unsigned int vendor,
					     unsigned int device,
					     struct pci_dev *from)
{ return NULL; }

static inline struct pci_dev *pci_get_subsys(unsigned int vendor,
					     unsigned int device,
					     unsigned int ss_vendor,
					     unsigned int ss_device,
					     struct pci_dev *from)
{ return NULL; }

static inline struct pci_dev *pci_get_class(unsigned int class,
					    struct pci_dev *from)
{ return NULL; }

#define pci_dev_present(ids)	(0)
#define no_pci_devices()	(1)
#define pci_dev_put(dev)	do { } while (0)

static inline void pci_set_master(struct pci_dev *dev) { }
static inline int pci_enable_device(struct pci_dev *dev) { return -EIO; }
static inline void pci_disable_device(struct pci_dev *dev) { }
static inline int pcim_enable_device(struct pci_dev *pdev) { return -EIO; }
static inline int pci_assign_resource(struct pci_dev *dev, int i)
{ return -EBUSY; }
static inline int __pci_register_driver(struct pci_driver *drv,
					struct module *owner)
{ return 0; }
static inline int pci_register_driver(struct pci_driver *drv)
{ return 0; }
static inline void pci_unregister_driver(struct pci_driver *drv) { }
static inline u8 pci_find_capability(struct pci_dev *dev, int cap)
{ return 0; }
static inline int pci_find_next_capability(struct pci_dev *dev, u8 post,
					   int cap)
{ return 0; }
static inline int pci_find_ext_capability(struct pci_dev *dev, int cap)
{ return 0; }

static inline u64 pci_get_dsn(struct pci_dev *dev)
{ return 0; }

/* Power management related routines */
static inline int pci_save_state(struct pci_dev *dev) { return 0; }
static inline void pci_restore_state(struct pci_dev *dev) { }
static inline int pci_set_power_state(struct pci_dev *dev, pci_power_t state)
{ return 0; }
static inline int pci_wake_from_d3(struct pci_dev *dev, bool enable)
{ return 0; }
static inline pci_power_t pci_choose_state(struct pci_dev *dev,
					   pm_message_t state)
{ return PCI_D0; }
static inline int pci_enable_wake(struct pci_dev *dev, pci_power_t state,
				  int enable)
{ return 0; }

static inline struct resource *pci_find_resource(struct pci_dev *dev,
						 struct resource *res)
{ return NULL; }
static inline int pci_request_regions(struct pci_dev *dev, const char *res_name)
{ return -EIO; }
static inline void pci_release_regions(struct pci_dev *dev) { }

static inline unsigned long pci_address_to_pio(phys_addr_t addr) { return -1; }

static inline struct pci_bus *pci_find_next_bus(const struct pci_bus *from)
{ return NULL; }
static inline struct pci_dev *pci_get_slot(struct pci_bus *bus,
						unsigned int devfn)
{ return NULL; }
static inline struct pci_dev *pci_get_domain_bus_and_slot(int domain,
					unsigned int bus, unsigned int devfn)
{ return NULL; }

static inline int pci_domain_nr(struct pci_bus *bus) { return 0; }
static inline struct pci_dev *pci_dev_get(struct pci_dev *dev) { return NULL; }

#define dev_is_pci(d) (false)
#define dev_is_pf(d) (false)
static inline bool pci_acs_enabled(struct pci_dev *pdev, u16 acs_flags)
{ return false; }
static inline int pci_irqd_intx_xlate(struct irq_domain *d,
				      struct device_node *node,
				      const u32 *intspec,
				      unsigned int intsize,
				      unsigned long *out_hwirq,
				      unsigned int *out_type)
{ return -EINVAL; }

static inline const struct pci_device_id *pci_match_id(const struct pci_device_id *ids,
							 struct pci_dev *dev)
{ return NULL; }
static inline bool pci_ats_disabled(void) { return true; }

static inline int pci_irq_vector(struct pci_dev *dev, unsigned int nr)
{
	return -EINVAL;
}

static inline int
pci_alloc_irq_vectors_affinity(struct pci_dev *dev, unsigned int min_vecs,
			       unsigned int max_vecs, unsigned int flags,
			       struct irq_affinity *aff_desc)
{
	return -ENOSPC;
}
#endif /* CONFIG_PCI */

static inline int
pci_alloc_irq_vectors(struct pci_dev *dev, unsigned int min_vecs,
		      unsigned int max_vecs, unsigned int flags)
{
	return pci_alloc_irq_vectors_affinity(dev, min_vecs, max_vecs, flags,
					      NULL);
}

/* Include architecture-dependent settings and functions */

#include <asm/pci.h>

/* These two functions provide almost identical functionality. Depending
 * on the architecture, one will be implemented as a wrapper around the
 * other (in drivers/pci/mmap.c).
 *
 * pci_mmap_resource_range() maps a specific BAR, and vm->vm_pgoff
 * is expected to be an offset within that region.
 *
 * pci_mmap_page_range() is the legacy architecture-specific interface,
 * which accepts a "user visible" resource address converted by
 * pci_resource_to_user(), as used in the legacy mmap() interface in
 * /proc/bus/pci/.
 */
int pci_mmap_resource_range(struct pci_dev *dev, int bar,
			    struct vm_area_struct *vma,
			    enum pci_mmap_state mmap_state, int write_combine);
int pci_mmap_page_range(struct pci_dev *pdev, int bar,
			struct vm_area_struct *vma,
			enum pci_mmap_state mmap_state, int write_combine);

#ifndef arch_can_pci_mmap_wc
#define arch_can_pci_mmap_wc()		0
#endif

#ifndef arch_can_pci_mmap_io
#define arch_can_pci_mmap_io()		0
#define pci_iobar_pfn(pdev, bar, vma) (-EINVAL)
#else
int pci_iobar_pfn(struct pci_dev *pdev, int bar, struct vm_area_struct *vma);
#endif

#ifndef pci_root_bus_fwnode
#define pci_root_bus_fwnode(bus)	NULL
#endif

/*
 * These helpers provide future and backwards compatibility
 * for accessing popular PCI BAR info
 */
#define pci_resource_start(dev, bar)	((dev)->resource[(bar)].start)
#define pci_resource_end(dev, bar)	((dev)->resource[(bar)].end)
#define pci_resource_flags(dev, bar)	((dev)->resource[(bar)].flags)
#define pci_resource_len(dev,bar) \
	((pci_resource_start((dev), (bar)) == 0 &&	\
	  pci_resource_end((dev), (bar)) ==		\
	  pci_resource_start((dev), (bar))) ? 0 :	\
							\
	 (pci_resource_end((dev), (bar)) -		\
	  pci_resource_start((dev), (bar)) + 1))

/*
 * Similar to the helpers above, these manipulate per-pci_dev
 * driver-specific data.  They are really just a wrapper around
 * the generic device structure functions of these calls.
 */
static inline void *pci_get_drvdata(struct pci_dev *pdev)
{
	return dev_get_drvdata(&pdev->dev);
}

static inline void pci_set_drvdata(struct pci_dev *pdev, void *data)
{
	dev_set_drvdata(&pdev->dev, data);
}

static inline const char *pci_name(const struct pci_dev *pdev)
{
	return dev_name(&pdev->dev);
}

void pci_resource_to_user(const struct pci_dev *dev, int bar,
			  const struct resource *rsrc,
			  resource_size_t *start, resource_size_t *end);

/*
 * The world is not perfect and supplies us with broken PCI devices.
 * For at least a part of these bugs we need a work-around, so both
 * generic (drivers/pci/quirks.c) and per-architecture code can define
 * fixup hooks to be called for particular buggy devices.
 */

struct pci_fixup {
	u16 vendor;			/* Or PCI_ANY_ID */
	u16 device;			/* Or PCI_ANY_ID */
	u32 class;			/* Or PCI_ANY_ID */
	unsigned int class_shift;	/* should be 0, 8, 16 */
#ifdef CONFIG_HAVE_ARCH_PREL32_RELOCATIONS
	int hook_offset;
#else
	void (*hook)(struct pci_dev *dev);
#endif
};

enum pci_fixup_pass {
	pci_fixup_early,	/* Before probing BARs */
	pci_fixup_header,	/* After reading configuration header */
	pci_fixup_final,	/* Final phase of device fixups */
	pci_fixup_enable,	/* pci_enable_device() time */
	pci_fixup_resume,	/* pci_device_resume() */
	pci_fixup_suspend,	/* pci_device_suspend() */
	pci_fixup_resume_early, /* pci_device_resume_early() */
	pci_fixup_suspend_late,	/* pci_device_suspend_late() */
};

#ifdef CONFIG_HAVE_ARCH_PREL32_RELOCATIONS
#define ___DECLARE_PCI_FIXUP_SECTION(sec, name, vendor, device, class,	\
				    class_shift, hook)			\
	__ADDRESSABLE(hook)						\
	asm(".section "	#sec ", \"a\"				\n"	\
	    ".balign	16					\n"	\
	    ".short "	#vendor ", " #device "			\n"	\
	    ".long "	#class ", " #class_shift "		\n"	\
	    ".long "	#hook " - .				\n"	\
	    ".previous						\n");

/*
 * Clang's LTO may rename static functions in C, but has no way to
 * handle such renamings when referenced from inline asm. To work
 * around this, create global C stubs for these cases.
 */
#ifdef CONFIG_LTO_CLANG
#define __DECLARE_PCI_FIXUP_SECTION(sec, name, vendor, device, class,	\
				  class_shift, hook, stub)		\
<<<<<<< HEAD
	void stub(struct pci_dev *dev);					\
	void stub(struct pci_dev *dev)					\
=======
	void __cficanonical stub(struct pci_dev *dev);			\
	void __cficanonical stub(struct pci_dev *dev)			\
>>>>>>> 400616bc
	{ 								\
		hook(dev); 						\
	}								\
	___DECLARE_PCI_FIXUP_SECTION(sec, name, vendor, device, class,	\
				  class_shift, stub)
#else
#define __DECLARE_PCI_FIXUP_SECTION(sec, name, vendor, device, class,	\
				  class_shift, hook, stub)		\
	___DECLARE_PCI_FIXUP_SECTION(sec, name, vendor, device, class,	\
				  class_shift, hook)
#endif

#define DECLARE_PCI_FIXUP_SECTION(sec, name, vendor, device, class,	\
				  class_shift, hook)			\
	__DECLARE_PCI_FIXUP_SECTION(sec, name, vendor, device, class,	\
				  class_shift, hook, __UNIQUE_ID(hook))
#else
/* Anonymous variables would be nice... */
#define DECLARE_PCI_FIXUP_SECTION(section, name, vendor, device, class,	\
				  class_shift, hook)			\
	static const struct pci_fixup __PASTE(__pci_fixup_##name,__LINE__) __used	\
	__attribute__((__section__(#section), aligned((sizeof(void *)))))    \
		= { vendor, device, class, class_shift, hook };
#endif

#define DECLARE_PCI_FIXUP_CLASS_EARLY(vendor, device, class,		\
					 class_shift, hook)		\
	DECLARE_PCI_FIXUP_SECTION(.pci_fixup_early,			\
		hook, vendor, device, class, class_shift, hook)
#define DECLARE_PCI_FIXUP_CLASS_HEADER(vendor, device, class,		\
					 class_shift, hook)		\
	DECLARE_PCI_FIXUP_SECTION(.pci_fixup_header,			\
		hook, vendor, device, class, class_shift, hook)
#define DECLARE_PCI_FIXUP_CLASS_FINAL(vendor, device, class,		\
					 class_shift, hook)		\
	DECLARE_PCI_FIXUP_SECTION(.pci_fixup_final,			\
		hook, vendor, device, class, class_shift, hook)
#define DECLARE_PCI_FIXUP_CLASS_ENABLE(vendor, device, class,		\
					 class_shift, hook)		\
	DECLARE_PCI_FIXUP_SECTION(.pci_fixup_enable,			\
		hook, vendor, device, class, class_shift, hook)
#define DECLARE_PCI_FIXUP_CLASS_RESUME(vendor, device, class,		\
					 class_shift, hook)		\
	DECLARE_PCI_FIXUP_SECTION(.pci_fixup_resume,			\
		resume##hook, vendor, device, class, class_shift, hook)
#define DECLARE_PCI_FIXUP_CLASS_RESUME_EARLY(vendor, device, class,	\
					 class_shift, hook)		\
	DECLARE_PCI_FIXUP_SECTION(.pci_fixup_resume_early,		\
		resume_early##hook, vendor, device, class, class_shift, hook)
#define DECLARE_PCI_FIXUP_CLASS_SUSPEND(vendor, device, class,		\
					 class_shift, hook)		\
	DECLARE_PCI_FIXUP_SECTION(.pci_fixup_suspend,			\
		suspend##hook, vendor, device, class, class_shift, hook)
#define DECLARE_PCI_FIXUP_CLASS_SUSPEND_LATE(vendor, device, class,	\
					 class_shift, hook)		\
	DECLARE_PCI_FIXUP_SECTION(.pci_fixup_suspend_late,		\
		suspend_late##hook, vendor, device, class, class_shift, hook)

#define DECLARE_PCI_FIXUP_EARLY(vendor, device, hook)			\
	DECLARE_PCI_FIXUP_SECTION(.pci_fixup_early,			\
		hook, vendor, device, PCI_ANY_ID, 0, hook)
#define DECLARE_PCI_FIXUP_HEADER(vendor, device, hook)			\
	DECLARE_PCI_FIXUP_SECTION(.pci_fixup_header,			\
		hook, vendor, device, PCI_ANY_ID, 0, hook)
#define DECLARE_PCI_FIXUP_FINAL(vendor, device, hook)			\
	DECLARE_PCI_FIXUP_SECTION(.pci_fixup_final,			\
		hook, vendor, device, PCI_ANY_ID, 0, hook)
#define DECLARE_PCI_FIXUP_ENABLE(vendor, device, hook)			\
	DECLARE_PCI_FIXUP_SECTION(.pci_fixup_enable,			\
		hook, vendor, device, PCI_ANY_ID, 0, hook)
#define DECLARE_PCI_FIXUP_RESUME(vendor, device, hook)			\
	DECLARE_PCI_FIXUP_SECTION(.pci_fixup_resume,			\
		resume##hook, vendor, device, PCI_ANY_ID, 0, hook)
#define DECLARE_PCI_FIXUP_RESUME_EARLY(vendor, device, hook)		\
	DECLARE_PCI_FIXUP_SECTION(.pci_fixup_resume_early,		\
		resume_early##hook, vendor, device, PCI_ANY_ID, 0, hook)
#define DECLARE_PCI_FIXUP_SUSPEND(vendor, device, hook)			\
	DECLARE_PCI_FIXUP_SECTION(.pci_fixup_suspend,			\
		suspend##hook, vendor, device, PCI_ANY_ID, 0, hook)
#define DECLARE_PCI_FIXUP_SUSPEND_LATE(vendor, device, hook)		\
	DECLARE_PCI_FIXUP_SECTION(.pci_fixup_suspend_late,		\
		suspend_late##hook, vendor, device, PCI_ANY_ID, 0, hook)

#ifdef CONFIG_PCI_QUIRKS
void pci_fixup_device(enum pci_fixup_pass pass, struct pci_dev *dev);
#else
static inline void pci_fixup_device(enum pci_fixup_pass pass,
				    struct pci_dev *dev) { }
#endif

void __iomem *pcim_iomap(struct pci_dev *pdev, int bar, unsigned long maxlen);
void pcim_iounmap(struct pci_dev *pdev, void __iomem *addr);
void __iomem * const *pcim_iomap_table(struct pci_dev *pdev);
int pcim_iomap_regions(struct pci_dev *pdev, int mask, const char *name);
int pcim_iomap_regions_request_all(struct pci_dev *pdev, int mask,
				   const char *name);
void pcim_iounmap_regions(struct pci_dev *pdev, int mask);

extern int pci_pci_problems;
#define PCIPCI_FAIL		1	/* No PCI PCI DMA */
#define PCIPCI_TRITON		2
#define PCIPCI_NATOMA		4
#define PCIPCI_VIAETBF		8
#define PCIPCI_VSFX		16
#define PCIPCI_ALIMAGIK		32	/* Need low latency setting */
#define PCIAGP_FAIL		64	/* No PCI to AGP DMA */

extern unsigned long pci_cardbus_io_size;
extern unsigned long pci_cardbus_mem_size;
extern u8 pci_dfl_cache_line_size;
extern u8 pci_cache_line_size;

/* Architecture-specific versions may override these (weak) */
void pcibios_disable_device(struct pci_dev *dev);
void pcibios_set_master(struct pci_dev *dev);
int pcibios_set_pcie_reset_state(struct pci_dev *dev,
				 enum pcie_reset_state state);
int pcibios_add_device(struct pci_dev *dev);
void pcibios_release_device(struct pci_dev *dev);
#ifdef CONFIG_PCI
void pcibios_penalize_isa_irq(int irq, int active);
#else
static inline void pcibios_penalize_isa_irq(int irq, int active) {}
#endif
int pcibios_alloc_irq(struct pci_dev *dev);
void pcibios_free_irq(struct pci_dev *dev);
resource_size_t pcibios_default_alignment(void);

#if defined(CONFIG_PCI_MMCONFIG) || defined(CONFIG_ACPI_MCFG)
void __init pci_mmcfg_early_init(void);
void __init pci_mmcfg_late_init(void);
#else
static inline void pci_mmcfg_early_init(void) { }
static inline void pci_mmcfg_late_init(void) { }
#endif

int pci_ext_cfg_avail(void);

void __iomem *pci_ioremap_bar(struct pci_dev *pdev, int bar);
void __iomem *pci_ioremap_wc_bar(struct pci_dev *pdev, int bar);

#ifdef CONFIG_PCI_IOV
int pci_iov_virtfn_bus(struct pci_dev *dev, int id);
int pci_iov_virtfn_devfn(struct pci_dev *dev, int id);

int pci_enable_sriov(struct pci_dev *dev, int nr_virtfn);
void pci_disable_sriov(struct pci_dev *dev);

int pci_iov_sysfs_link(struct pci_dev *dev, struct pci_dev *virtfn, int id);
int pci_iov_add_virtfn(struct pci_dev *dev, int id);
void pci_iov_remove_virtfn(struct pci_dev *dev, int id);
int pci_num_vf(struct pci_dev *dev);
int pci_vfs_assigned(struct pci_dev *dev);
int pci_sriov_set_totalvfs(struct pci_dev *dev, u16 numvfs);
int pci_sriov_get_totalvfs(struct pci_dev *dev);
int pci_sriov_configure_simple(struct pci_dev *dev, int nr_virtfn);
resource_size_t pci_iov_resource_size(struct pci_dev *dev, int resno);
void pci_vf_drivers_autoprobe(struct pci_dev *dev, bool probe);

/* Arch may override these (weak) */
int pcibios_sriov_enable(struct pci_dev *pdev, u16 num_vfs);
int pcibios_sriov_disable(struct pci_dev *pdev);
resource_size_t pcibios_iov_resource_alignment(struct pci_dev *dev, int resno);
#else
static inline int pci_iov_virtfn_bus(struct pci_dev *dev, int id)
{
	return -ENOSYS;
}
static inline int pci_iov_virtfn_devfn(struct pci_dev *dev, int id)
{
	return -ENOSYS;
}
static inline int pci_enable_sriov(struct pci_dev *dev, int nr_virtfn)
{ return -ENODEV; }

static inline int pci_iov_sysfs_link(struct pci_dev *dev,
				     struct pci_dev *virtfn, int id)
{
	return -ENODEV;
}
static inline int pci_iov_add_virtfn(struct pci_dev *dev, int id)
{
	return -ENOSYS;
}
static inline void pci_iov_remove_virtfn(struct pci_dev *dev,
					 int id) { }
static inline void pci_disable_sriov(struct pci_dev *dev) { }
static inline int pci_num_vf(struct pci_dev *dev) { return 0; }
static inline int pci_vfs_assigned(struct pci_dev *dev)
{ return 0; }
static inline int pci_sriov_set_totalvfs(struct pci_dev *dev, u16 numvfs)
{ return 0; }
static inline int pci_sriov_get_totalvfs(struct pci_dev *dev)
{ return 0; }
#define pci_sriov_configure_simple	NULL
static inline resource_size_t pci_iov_resource_size(struct pci_dev *dev, int resno)
{ return 0; }
static inline void pci_vf_drivers_autoprobe(struct pci_dev *dev, bool probe) { }
#endif

#if defined(CONFIG_HOTPLUG_PCI) || defined(CONFIG_HOTPLUG_PCI_MODULE)
void pci_hp_create_module_link(struct pci_slot *pci_slot);
void pci_hp_remove_module_link(struct pci_slot *pci_slot);
#endif

/**
 * pci_pcie_cap - get the saved PCIe capability offset
 * @dev: PCI device
 *
 * PCIe capability offset is calculated at PCI device initialization
 * time and saved in the data structure. This function returns saved
 * PCIe capability offset. Using this instead of pci_find_capability()
 * reduces unnecessary search in the PCI configuration space. If you
 * need to calculate PCIe capability offset from raw device for some
 * reasons, please use pci_find_capability() instead.
 */
static inline int pci_pcie_cap(struct pci_dev *dev)
{
	return dev->pcie_cap;
}

/**
 * pci_is_pcie - check if the PCI device is PCI Express capable
 * @dev: PCI device
 *
 * Returns: true if the PCI device is PCI Express capable, false otherwise.
 */
static inline bool pci_is_pcie(struct pci_dev *dev)
{
	return pci_pcie_cap(dev);
}

/**
 * pcie_caps_reg - get the PCIe Capabilities Register
 * @dev: PCI device
 */
static inline u16 pcie_caps_reg(const struct pci_dev *dev)
{
	return dev->pcie_flags_reg;
}

/**
 * pci_pcie_type - get the PCIe device/port type
 * @dev: PCI device
 */
static inline int pci_pcie_type(const struct pci_dev *dev)
{
	return (pcie_caps_reg(dev) & PCI_EXP_FLAGS_TYPE) >> 4;
}

/**
 * pcie_find_root_port - Get the PCIe root port device
 * @dev: PCI device
 *
 * Traverse up the parent chain and return the PCIe Root Port PCI Device
 * for a given PCI/PCIe Device.
 */
static inline struct pci_dev *pcie_find_root_port(struct pci_dev *dev)
{
	while (dev) {
		if (pci_is_pcie(dev) &&
		    pci_pcie_type(dev) == PCI_EXP_TYPE_ROOT_PORT)
			return dev;
		dev = pci_upstream_bridge(dev);
	}

	return NULL;
}

void pci_request_acs(void);
bool pci_acs_enabled(struct pci_dev *pdev, u16 acs_flags);
bool pci_acs_path_enabled(struct pci_dev *start,
			  struct pci_dev *end, u16 acs_flags);
int pci_enable_atomic_ops_to_root(struct pci_dev *dev, u32 cap_mask);

#define PCI_VPD_LRDT			0x80	/* Large Resource Data Type */
#define PCI_VPD_LRDT_ID(x)		((x) | PCI_VPD_LRDT)

/* Large Resource Data Type Tag Item Names */
#define PCI_VPD_LTIN_ID_STRING		0x02	/* Identifier String */
#define PCI_VPD_LTIN_RO_DATA		0x10	/* Read-Only Data */
#define PCI_VPD_LTIN_RW_DATA		0x11	/* Read-Write Data */

#define PCI_VPD_LRDT_ID_STRING		PCI_VPD_LRDT_ID(PCI_VPD_LTIN_ID_STRING)
#define PCI_VPD_LRDT_RO_DATA		PCI_VPD_LRDT_ID(PCI_VPD_LTIN_RO_DATA)
#define PCI_VPD_LRDT_RW_DATA		PCI_VPD_LRDT_ID(PCI_VPD_LTIN_RW_DATA)

/* Small Resource Data Type Tag Item Names */
#define PCI_VPD_STIN_END		0x0f	/* End */

#define PCI_VPD_SRDT_END		(PCI_VPD_STIN_END << 3)

#define PCI_VPD_SRDT_TIN_MASK		0x78
#define PCI_VPD_SRDT_LEN_MASK		0x07
#define PCI_VPD_LRDT_TIN_MASK		0x7f

#define PCI_VPD_LRDT_TAG_SIZE		3
#define PCI_VPD_SRDT_TAG_SIZE		1

#define PCI_VPD_INFO_FLD_HDR_SIZE	3

#define PCI_VPD_RO_KEYWORD_PARTNO	"PN"
#define PCI_VPD_RO_KEYWORD_SERIALNO	"SN"
#define PCI_VPD_RO_KEYWORD_MFR_ID	"MN"
#define PCI_VPD_RO_KEYWORD_VENDOR0	"V0"
#define PCI_VPD_RO_KEYWORD_CHKSUM	"RV"

/**
 * pci_vpd_lrdt_size - Extracts the Large Resource Data Type length
 * @lrdt: Pointer to the beginning of the Large Resource Data Type tag
 *
 * Returns the extracted Large Resource Data Type length.
 */
static inline u16 pci_vpd_lrdt_size(const u8 *lrdt)
{
	return (u16)lrdt[1] + ((u16)lrdt[2] << 8);
}

/**
 * pci_vpd_lrdt_tag - Extracts the Large Resource Data Type Tag Item
 * @lrdt: Pointer to the beginning of the Large Resource Data Type tag
 *
 * Returns the extracted Large Resource Data Type Tag item.
 */
static inline u16 pci_vpd_lrdt_tag(const u8 *lrdt)
{
	return (u16)(lrdt[0] & PCI_VPD_LRDT_TIN_MASK);
}

/**
 * pci_vpd_srdt_size - Extracts the Small Resource Data Type length
 * @srdt: Pointer to the beginning of the Small Resource Data Type tag
 *
 * Returns the extracted Small Resource Data Type length.
 */
static inline u8 pci_vpd_srdt_size(const u8 *srdt)
{
	return (*srdt) & PCI_VPD_SRDT_LEN_MASK;
}

/**
 * pci_vpd_srdt_tag - Extracts the Small Resource Data Type Tag Item
 * @srdt: Pointer to the beginning of the Small Resource Data Type tag
 *
 * Returns the extracted Small Resource Data Type Tag Item.
 */
static inline u8 pci_vpd_srdt_tag(const u8 *srdt)
{
	return ((*srdt) & PCI_VPD_SRDT_TIN_MASK) >> 3;
}

/**
 * pci_vpd_info_field_size - Extracts the information field length
 * @info_field: Pointer to the beginning of an information field header
 *
 * Returns the extracted information field length.
 */
static inline u8 pci_vpd_info_field_size(const u8 *info_field)
{
	return info_field[2];
}

/**
 * pci_vpd_find_tag - Locates the Resource Data Type tag provided
 * @buf: Pointer to buffered vpd data
 * @off: The offset into the buffer at which to begin the search
 * @len: The length of the vpd buffer
 * @rdt: The Resource Data Type to search for
 *
 * Returns the index where the Resource Data Type was found or
 * -ENOENT otherwise.
 */
int pci_vpd_find_tag(const u8 *buf, unsigned int off, unsigned int len, u8 rdt);

/**
 * pci_vpd_find_info_keyword - Locates an information field keyword in the VPD
 * @buf: Pointer to buffered vpd data
 * @off: The offset into the buffer at which to begin the search
 * @len: The length of the buffer area, relative to off, in which to search
 * @kw: The keyword to search for
 *
 * Returns the index where the information field keyword was found or
 * -ENOENT otherwise.
 */
int pci_vpd_find_info_keyword(const u8 *buf, unsigned int off,
			      unsigned int len, const char *kw);

/* PCI <-> OF binding helpers */
#ifdef CONFIG_OF
struct device_node;
struct irq_domain;
struct irq_domain *pci_host_bridge_of_msi_domain(struct pci_bus *bus);

/* Arch may override this (weak) */
struct device_node *pcibios_get_phb_of_node(struct pci_bus *bus);

#else	/* CONFIG_OF */
static inline struct irq_domain *
pci_host_bridge_of_msi_domain(struct pci_bus *bus) { return NULL; }
#endif  /* CONFIG_OF */

static inline struct device_node *
pci_device_to_OF_node(const struct pci_dev *pdev)
{
	return pdev ? pdev->dev.of_node : NULL;
}

static inline struct device_node *pci_bus_to_OF_node(struct pci_bus *bus)
{
	return bus ? bus->dev.of_node : NULL;
}

#ifdef CONFIG_ACPI
struct irq_domain *pci_host_bridge_acpi_msi_domain(struct pci_bus *bus);

void
pci_msi_register_fwnode_provider(struct fwnode_handle *(*fn)(struct device *));
bool pci_pr3_present(struct pci_dev *pdev);
#else
static inline struct irq_domain *
pci_host_bridge_acpi_msi_domain(struct pci_bus *bus) { return NULL; }
static inline bool pci_pr3_present(struct pci_dev *pdev) { return false; }
#endif

#ifdef CONFIG_EEH
static inline struct eeh_dev *pci_dev_to_eeh_dev(struct pci_dev *pdev)
{
	return pdev->dev.archdata.edev;
}
#endif

void pci_add_dma_alias(struct pci_dev *dev, u8 devfn_from, unsigned nr_devfns);
bool pci_devs_are_dma_aliases(struct pci_dev *dev1, struct pci_dev *dev2);
int pci_for_each_dma_alias(struct pci_dev *pdev,
			   int (*fn)(struct pci_dev *pdev,
				     u16 alias, void *data), void *data);

/* Helper functions for operation of device flag */
static inline void pci_set_dev_assigned(struct pci_dev *pdev)
{
	pdev->dev_flags |= PCI_DEV_FLAGS_ASSIGNED;
}
static inline void pci_clear_dev_assigned(struct pci_dev *pdev)
{
	pdev->dev_flags &= ~PCI_DEV_FLAGS_ASSIGNED;
}
static inline bool pci_is_dev_assigned(struct pci_dev *pdev)
{
	return (pdev->dev_flags & PCI_DEV_FLAGS_ASSIGNED) == PCI_DEV_FLAGS_ASSIGNED;
}

/**
 * pci_ari_enabled - query ARI forwarding status
 * @bus: the PCI bus
 *
 * Returns true if ARI forwarding is enabled.
 */
static inline bool pci_ari_enabled(struct pci_bus *bus)
{
	return bus->self && bus->self->ari_enabled;
}

/**
 * pci_is_thunderbolt_attached - whether device is on a Thunderbolt daisy chain
 * @pdev: PCI device to check
 *
 * Walk upwards from @pdev and check for each encountered bridge if it's part
 * of a Thunderbolt controller.  Reaching the host bridge means @pdev is not
 * Thunderbolt-attached.  (But rather soldered to the mainboard usually.)
 */
static inline bool pci_is_thunderbolt_attached(struct pci_dev *pdev)
{
	struct pci_dev *parent = pdev;

	if (pdev->is_thunderbolt)
		return true;

	while ((parent = pci_upstream_bridge(parent)))
		if (parent->is_thunderbolt)
			return true;

	return false;
}

#if defined(CONFIG_PCIEPORTBUS) || defined(CONFIG_EEH)
void pci_uevent_ers(struct pci_dev *pdev, enum  pci_ers_result err_type);
#endif

/* Provide the legacy pci_dma_* API */
#include <linux/pci-dma-compat.h>

#define pci_printk(level, pdev, fmt, arg...) \
	dev_printk(level, &(pdev)->dev, fmt, ##arg)

#define pci_emerg(pdev, fmt, arg...)	dev_emerg(&(pdev)->dev, fmt, ##arg)
#define pci_alert(pdev, fmt, arg...)	dev_alert(&(pdev)->dev, fmt, ##arg)
#define pci_crit(pdev, fmt, arg...)	dev_crit(&(pdev)->dev, fmt, ##arg)
#define pci_err(pdev, fmt, arg...)	dev_err(&(pdev)->dev, fmt, ##arg)
#define pci_warn(pdev, fmt, arg...)	dev_warn(&(pdev)->dev, fmt, ##arg)
#define pci_notice(pdev, fmt, arg...)	dev_notice(&(pdev)->dev, fmt, ##arg)
#define pci_info(pdev, fmt, arg...)	dev_info(&(pdev)->dev, fmt, ##arg)
#define pci_dbg(pdev, fmt, arg...)	dev_dbg(&(pdev)->dev, fmt, ##arg)

#define pci_notice_ratelimited(pdev, fmt, arg...) \
	dev_notice_ratelimited(&(pdev)->dev, fmt, ##arg)

#define pci_info_ratelimited(pdev, fmt, arg...) \
	dev_info_ratelimited(&(pdev)->dev, fmt, ##arg)

#define pci_WARN(pdev, condition, fmt, arg...) \
	WARN(condition, "%s %s: " fmt, \
	     dev_driver_string(&(pdev)->dev), pci_name(pdev), ##arg)

#define pci_WARN_ONCE(pdev, condition, fmt, arg...) \
	WARN_ONCE(condition, "%s %s: " fmt, \
		  dev_driver_string(&(pdev)->dev), pci_name(pdev), ##arg)

#endif /* LINUX_PCI_H */<|MERGE_RESOLUTION|>--- conflicted
+++ resolved
@@ -1944,13 +1944,8 @@
 #ifdef CONFIG_LTO_CLANG
 #define __DECLARE_PCI_FIXUP_SECTION(sec, name, vendor, device, class,	\
 				  class_shift, hook, stub)		\
-<<<<<<< HEAD
-	void stub(struct pci_dev *dev);					\
-	void stub(struct pci_dev *dev)					\
-=======
 	void __cficanonical stub(struct pci_dev *dev);			\
 	void __cficanonical stub(struct pci_dev *dev)			\
->>>>>>> 400616bc
 	{ 								\
 		hook(dev); 						\
 	}								\
