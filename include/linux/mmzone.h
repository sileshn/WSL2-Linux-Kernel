/* SPDX-License-Identifier: GPL-2.0 */
#ifndef _LINUX_MMZONE_H
#define _LINUX_MMZONE_H

#ifndef __ASSEMBLY__
#ifndef __GENERATING_BOUNDS_H

#include <linux/spinlock.h>
#include <linux/list.h>
#include <linux/wait.h>
#include <linux/bitops.h>
#include <linux/cache.h>
#include <linux/threads.h>
#include <linux/numa.h>
#include <linux/init.h>
#include <linux/seqlock.h>
#include <linux/nodemask.h>
#include <linux/pageblock-flags.h>
#include <linux/page-flags-layout.h>
#include <linux/atomic.h>
#include <linux/mm_types.h>
#include <linux/page-flags.h>
#include <asm/page.h>

/* Free memory management - zoned buddy allocator.  */
#ifndef CONFIG_FORCE_MAX_ZONEORDER
#define MAX_ORDER 11
#else
#define MAX_ORDER CONFIG_FORCE_MAX_ZONEORDER
#endif
#define MAX_ORDER_NR_PAGES (1 << (MAX_ORDER - 1))

/*
 * PAGE_ALLOC_COSTLY_ORDER is the order at which allocations are deemed
 * costly to service.  That is between allocation orders which should
 * coalesce naturally under reasonable reclaim pressure and those which
 * will not.
 */
#define PAGE_ALLOC_COSTLY_ORDER 3

enum migratetype {
	MIGRATE_UNMOVABLE,
	MIGRATE_MOVABLE,
	MIGRATE_RECLAIMABLE,
	MIGRATE_PCPTYPES,	/* the number of types on the pcp lists */
	MIGRATE_HIGHATOMIC = MIGRATE_PCPTYPES,
#ifdef CONFIG_CMA
	/*
	 * MIGRATE_CMA migration type is designed to mimic the way
	 * ZONE_MOVABLE works.  Only movable pages can be allocated
	 * from MIGRATE_CMA pageblocks and page allocator never
	 * implicitly change migration type of MIGRATE_CMA pageblock.
	 *
	 * The way to use it is to change migratetype of a range of
	 * pageblocks to MIGRATE_CMA which can be done by
	 * __free_pageblock_cma() function.  What is important though
	 * is that a range of pageblocks must be aligned to
	 * MAX_ORDER_NR_PAGES should biggest page be bigger then
	 * a single pageblock.
	 */
	MIGRATE_CMA,
#endif
#ifdef CONFIG_MEMORY_ISOLATION
	MIGRATE_ISOLATE,	/* can't allocate from here */
#endif
	MIGRATE_TYPES
};

/* In mm/page_alloc.c; keep in sync also with show_migration_types() there */
extern const char * const migratetype_names[MIGRATE_TYPES];

#ifdef CONFIG_CMA
#  define is_migrate_cma(migratetype) unlikely((migratetype) == MIGRATE_CMA)
#  define is_migrate_cma_page(_page) (get_pageblock_migratetype(_page) == MIGRATE_CMA)
#else
#  define is_migrate_cma(migratetype) false
#  define is_migrate_cma_page(_page) false
#endif

static inline bool is_migrate_movable(int mt)
{
	return is_migrate_cma(mt) || mt == MIGRATE_MOVABLE;
}

#define for_each_migratetype_order(order, type) \
	for (order = 0; order < MAX_ORDER; order++) \
		for (type = 0; type < MIGRATE_TYPES; type++)

extern int page_group_by_mobility_disabled;

#define MIGRATETYPE_MASK ((1UL << PB_migratetype_bits) - 1)

#define get_pageblock_migratetype(page)					\
	get_pfnblock_flags_mask(page, page_to_pfn(page), MIGRATETYPE_MASK)

struct free_area {
	struct list_head	free_list[MIGRATE_TYPES];
	unsigned long		nr_free;
};

static inline struct page *get_page_from_free_area(struct free_area *area,
					    int migratetype)
{
	return list_first_entry_or_null(&area->free_list[migratetype],
					struct page, lru);
}

static inline bool free_area_empty(struct free_area *area, int migratetype)
{
	return list_empty(&area->free_list[migratetype]);
}

struct pglist_data;

/*
 * Add a wild amount of padding here to ensure datas fall into separate
 * cachelines.  There are very few zone structures in the machine, so space
 * consumption is not a concern here.
 */
#if defined(CONFIG_SMP)
struct zone_padding {
	char x[0];
} ____cacheline_internodealigned_in_smp;
#define ZONE_PADDING(name)	struct zone_padding name;
#else
#define ZONE_PADDING(name)
#endif

#ifdef CONFIG_NUMA
enum numa_stat_item {
	NUMA_HIT,		/* allocated in intended node */
	NUMA_MISS,		/* allocated in non intended node */
	NUMA_FOREIGN,		/* was intended here, hit elsewhere */
	NUMA_INTERLEAVE_HIT,	/* interleaver preferred this zone */
	NUMA_LOCAL,		/* allocation from local node */
	NUMA_OTHER,		/* allocation from other node */
	NR_VM_NUMA_STAT_ITEMS
};
#else
#define NR_VM_NUMA_STAT_ITEMS 0
#endif

enum zone_stat_item {
	/* First 128 byte cacheline (assuming 64 bit words) */
	NR_FREE_PAGES,
	NR_ZONE_LRU_BASE, /* Used only for compaction and reclaim retry */
	NR_ZONE_INACTIVE_ANON = NR_ZONE_LRU_BASE,
	NR_ZONE_ACTIVE_ANON,
	NR_ZONE_INACTIVE_FILE,
	NR_ZONE_ACTIVE_FILE,
	NR_ZONE_UNEVICTABLE,
	NR_ZONE_WRITE_PENDING,	/* Count of dirty, writeback and unstable pages */
	NR_MLOCK,		/* mlock()ed pages found and moved off LRU */
	/* Second 128 byte cacheline */
	NR_BOUNCE,
#if IS_ENABLED(CONFIG_ZSMALLOC)
	NR_ZSPAGES,		/* allocated in zsmalloc */
#endif
	NR_FREE_CMA_PAGES,
	NR_VM_ZONE_STAT_ITEMS };

enum node_stat_item {
	NR_LRU_BASE,
	NR_INACTIVE_ANON = NR_LRU_BASE, /* must match order of LRU_[IN]ACTIVE */
	NR_ACTIVE_ANON,		/*  "     "     "   "       "         */
	NR_INACTIVE_FILE,	/*  "     "     "   "       "         */
	NR_ACTIVE_FILE,		/*  "     "     "   "       "         */
	NR_UNEVICTABLE,		/*  "     "     "   "       "         */
	NR_SLAB_RECLAIMABLE_B,
	NR_SLAB_UNRECLAIMABLE_B,
	NR_ISOLATED_ANON,	/* Temporary isolated pages from anon lru */
	NR_ISOLATED_FILE,	/* Temporary isolated pages from file lru */
	WORKINGSET_NODES,
	WORKINGSET_REFAULT_BASE,
	WORKINGSET_REFAULT_ANON = WORKINGSET_REFAULT_BASE,
	WORKINGSET_REFAULT_FILE,
	WORKINGSET_ACTIVATE_BASE,
	WORKINGSET_ACTIVATE_ANON = WORKINGSET_ACTIVATE_BASE,
	WORKINGSET_ACTIVATE_FILE,
	WORKINGSET_RESTORE_BASE,
	WORKINGSET_RESTORE_ANON = WORKINGSET_RESTORE_BASE,
	WORKINGSET_RESTORE_FILE,
	WORKINGSET_NODERECLAIM,
	NR_ANON_MAPPED,	/* Mapped anonymous pages */
	NR_FILE_MAPPED,	/* pagecache pages mapped into pagetables.
			   only modified from process context */
	NR_FILE_PAGES,
	NR_FILE_DIRTY,
	NR_WRITEBACK,
	NR_WRITEBACK_TEMP,	/* Writeback using temporary buffers */
	NR_SHMEM,		/* shmem pages (included tmpfs/GEM pages) */
	NR_SHMEM_THPS,
	NR_SHMEM_PMDMAPPED,
	NR_FILE_THPS,
	NR_FILE_PMDMAPPED,
	NR_ANON_THPS,
	NR_VMSCAN_WRITE,
	NR_VMSCAN_IMMEDIATE,	/* Prioritise for reclaim when writeback ends */
	NR_DIRTIED,		/* page dirtyings since bootup */
	NR_WRITTEN,		/* page writings since bootup */
	NR_KERNEL_MISC_RECLAIMABLE,	/* reclaimable non-slab kernel pages */
	NR_FOLL_PIN_ACQUIRED,	/* via: pin_user_page(), gup flag: FOLL_PIN */
	NR_FOLL_PIN_RELEASED,	/* pages returned via unpin_user_page() */
	NR_KERNEL_STACK_KB,	/* measured in KiB */
#if IS_ENABLED(CONFIG_SHADOW_CALL_STACK)
	NR_KERNEL_SCS_KB,	/* measured in KiB */
#endif
	NR_PAGETABLE,		/* used for pagetables */
	NR_VM_NODE_STAT_ITEMS
};

/*
 * Returns true if the value is measured in bytes (most vmstat values are
 * measured in pages). This defines the API part, the internal representation
 * might be different.
 */
static __always_inline bool vmstat_item_in_bytes(int idx)
{
	/*
	 * Global and per-node slab counters track slab pages.
	 * It's expected that changes are multiples of PAGE_SIZE.
	 * Internally values are stored in pages.
	 *
	 * Per-memcg and per-lruvec counters track memory, consumed
	 * by individual slab objects. These counters are actually
	 * byte-precise.
	 */
	return (idx == NR_SLAB_RECLAIMABLE_B ||
		idx == NR_SLAB_UNRECLAIMABLE_B);
}

/*
 * We do arithmetic on the LRU lists in various places in the code,
 * so it is important to keep the active lists LRU_ACTIVE higher in
 * the array than the corresponding inactive lists, and to keep
 * the *_FILE lists LRU_FILE higher than the corresponding _ANON lists.
 *
 * This has to be kept in sync with the statistics in zone_stat_item
 * above and the descriptions in vmstat_text in mm/vmstat.c
 */
#define LRU_BASE 0
#define LRU_ACTIVE 1
#define LRU_FILE 2

enum lru_list {
	LRU_INACTIVE_ANON = LRU_BASE,
	LRU_ACTIVE_ANON = LRU_BASE + LRU_ACTIVE,
	LRU_INACTIVE_FILE = LRU_BASE + LRU_FILE,
	LRU_ACTIVE_FILE = LRU_BASE + LRU_FILE + LRU_ACTIVE,
	LRU_UNEVICTABLE,
	NR_LRU_LISTS
};

#define for_each_lru(lru) for (lru = 0; lru < NR_LRU_LISTS; lru++)

#define for_each_evictable_lru(lru) for (lru = 0; lru <= LRU_ACTIVE_FILE; lru++)

static inline bool is_file_lru(enum lru_list lru)
{
	return (lru == LRU_INACTIVE_FILE || lru == LRU_ACTIVE_FILE);
}

static inline bool is_active_lru(enum lru_list lru)
{
	return (lru == LRU_ACTIVE_ANON || lru == LRU_ACTIVE_FILE);
}

#define ANON_AND_FILE 2

enum lruvec_flags {
	LRUVEC_CONGESTED,		/* lruvec has many dirty pages
					 * backed by a congested BDI
					 */
};

struct lruvec {
	struct list_head		lists[NR_LRU_LISTS];
	/* per lruvec lru_lock for memcg */
	spinlock_t			lru_lock;
	/*
	 * These track the cost of reclaiming one LRU - file or anon -
	 * over the other. As the observed cost of reclaiming one LRU
	 * increases, the reclaim scan balance tips toward the other.
	 */
	unsigned long			anon_cost;
	unsigned long			file_cost;
	/* Non-resident age, driven by LRU movement */
	atomic_long_t			nonresident_age;
	/* Refaults at the time of last reclaim cycle */
	unsigned long			refaults[ANON_AND_FILE];
	/* Various lruvec state flags (enum lruvec_flags) */
	unsigned long			flags;
#ifdef CONFIG_MEMCG
	struct pglist_data *pgdat;
#endif
};

/* Isolate unmapped pages */
#define ISOLATE_UNMAPPED	((__force isolate_mode_t)0x2)
/* Isolate for asynchronous migration */
#define ISOLATE_ASYNC_MIGRATE	((__force isolate_mode_t)0x4)
/* Isolate unevictable pages */
#define ISOLATE_UNEVICTABLE	((__force isolate_mode_t)0x8)

/* LRU Isolation modes. */
typedef unsigned __bitwise isolate_mode_t;

enum zone_watermarks {
	WMARK_MIN,
	WMARK_LOW,
	WMARK_HIGH,
	NR_WMARK
};

#define min_wmark_pages(z) (z->_watermark[WMARK_MIN] + z->watermark_boost)
#define low_wmark_pages(z) (z->_watermark[WMARK_LOW] + z->watermark_boost)
#define high_wmark_pages(z) (z->_watermark[WMARK_HIGH] + z->watermark_boost)
#define wmark_pages(z, i) (z->_watermark[i] + z->watermark_boost)

struct per_cpu_pages {
	int count;		/* number of pages in the list */
	int high;		/* high watermark, emptying needed */
	int batch;		/* chunk size for buddy add/remove */

	/* Lists of pages, one per migrate type stored on the pcp-lists */
	struct list_head lists[MIGRATE_PCPTYPES];
};

struct per_cpu_pageset {
	struct per_cpu_pages pcp;
#ifdef CONFIG_NUMA
	s8 expire;
	u16 vm_numa_stat_diff[NR_VM_NUMA_STAT_ITEMS];
#endif
#ifdef CONFIG_SMP
	s8 stat_threshold;
	s8 vm_stat_diff[NR_VM_ZONE_STAT_ITEMS];
#endif
};

struct per_cpu_nodestat {
	s8 stat_threshold;
	s8 vm_node_stat_diff[NR_VM_NODE_STAT_ITEMS];
};

#endif /* !__GENERATING_BOUNDS.H */

enum zone_type {
	/*
	 * ZONE_DMA and ZONE_DMA32 are used when there are peripherals not able
	 * to DMA to all of the addressable memory (ZONE_NORMAL).
	 * On architectures where this area covers the whole 32 bit address
	 * space ZONE_DMA32 is used. ZONE_DMA is left for the ones with smaller
	 * DMA addressing constraints. This distinction is important as a 32bit
	 * DMA mask is assumed when ZONE_DMA32 is defined. Some 64-bit
	 * platforms may need both zones as they support peripherals with
	 * different DMA addressing limitations.
	 */
#ifdef CONFIG_ZONE_DMA
	ZONE_DMA,
#endif
#ifdef CONFIG_ZONE_DMA32
	ZONE_DMA32,
#endif
	/*
	 * Normal addressable memory is in ZONE_NORMAL. DMA operations can be
	 * performed on pages in ZONE_NORMAL if the DMA devices support
	 * transfers to all addressable memory.
	 */
	ZONE_NORMAL,
#ifdef CONFIG_HIGHMEM
	/*
	 * A memory area that is only addressable by the kernel through
	 * mapping portions into its own address space. This is for example
	 * used by i386 to allow the kernel to address the memory beyond
	 * 900MB. The kernel will set up special mappings (page
	 * table entries on i386) for each page that the kernel needs to
	 * access.
	 */
	ZONE_HIGHMEM,
#endif
	/*
	 * ZONE_MOVABLE is similar to ZONE_NORMAL, except that it contains
	 * movable pages with few exceptional cases described below. Main use
	 * cases for ZONE_MOVABLE are to make memory offlining/unplug more
	 * likely to succeed, and to locally limit unmovable allocations - e.g.,
	 * to increase the number of THP/huge pages. Notable special cases are:
	 *
	 * 1. Pinned pages: (long-term) pinning of movable pages might
	 *    essentially turn such pages unmovable. Memory offlining might
	 *    retry a long time.
	 * 2. memblock allocations: kernelcore/movablecore setups might create
	 *    situations where ZONE_MOVABLE contains unmovable allocations
	 *    after boot. Memory offlining and allocations fail early.
	 * 3. Memory holes: kernelcore/movablecore setups might create very rare
	 *    situations where ZONE_MOVABLE contains memory holes after boot,
	 *    for example, if we have sections that are only partially
	 *    populated. Memory offlining and allocations fail early.
	 * 4. PG_hwpoison pages: while poisoned pages can be skipped during
	 *    memory offlining, such pages cannot be allocated.
	 * 5. Unmovable PG_offline pages: in paravirtualized environments,
	 *    hotplugged memory blocks might only partially be managed by the
	 *    buddy (e.g., via XEN-balloon, Hyper-V balloon, virtio-mem). The
	 *    parts not manged by the buddy are unmovable PG_offline pages. In
	 *    some cases (virtio-mem), such pages can be skipped during
	 *    memory offlining, however, cannot be moved/allocated. These
	 *    techniques might use alloc_contig_range() to hide previously
	 *    exposed pages from the buddy again (e.g., to implement some sort
	 *    of memory unplug in virtio-mem).
	 *
	 * In general, no unmovable allocations that degrade memory offlining
	 * should end up in ZONE_MOVABLE. Allocators (like alloc_contig_range())
	 * have to expect that migrating pages in ZONE_MOVABLE can fail (even
	 * if has_unmovable_pages() states that there are no unmovable pages,
	 * there can be false negatives).
	 */
	ZONE_MOVABLE,
#ifdef CONFIG_ZONE_DEVICE
	ZONE_DEVICE,
#endif
	__MAX_NR_ZONES

};

#ifndef __GENERATING_BOUNDS_H

#define ASYNC_AND_SYNC 2

struct zone {
	/* Read-mostly fields */

	/* zone watermarks, access with *_wmark_pages(zone) macros */
	unsigned long _watermark[NR_WMARK];
	unsigned long watermark_boost;

	unsigned long nr_reserved_highatomic;

	/*
	 * We don't know if the memory that we're going to allocate will be
	 * freeable or/and it will be released eventually, so to avoid totally
	 * wasting several GB of ram we must reserve some of the lower zone
	 * memory (otherwise we risk to run OOM on the lower zones despite
	 * there being tons of freeable ram on the higher zones).  This array is
	 * recalculated at runtime if the sysctl_lowmem_reserve_ratio sysctl
	 * changes.
	 */
	long lowmem_reserve[MAX_NR_ZONES];

#ifdef CONFIG_NUMA
	int node;
#endif
	struct pglist_data	*zone_pgdat;
	struct per_cpu_pageset __percpu *pageset;
	/*
	 * the high and batch values are copied to individual pagesets for
	 * faster access
	 */
	int pageset_high;
	int pageset_batch;

#ifndef CONFIG_SPARSEMEM
	/*
	 * Flags for a pageblock_nr_pages block. See pageblock-flags.h.
	 * In SPARSEMEM, this map is stored in struct mem_section
	 */
	unsigned long		*pageblock_flags;
#endif /* CONFIG_SPARSEMEM */

	/* zone_start_pfn == zone_start_paddr >> PAGE_SHIFT */
	unsigned long		zone_start_pfn;

	/*
	 * spanned_pages is the total pages spanned by the zone, including
	 * holes, which is calculated as:
	 * 	spanned_pages = zone_end_pfn - zone_start_pfn;
	 *
	 * present_pages is physical pages existing within the zone, which
	 * is calculated as:
	 *	present_pages = spanned_pages - absent_pages(pages in holes);
	 *
	 * managed_pages is present pages managed by the buddy system, which
	 * is calculated as (reserved_pages includes pages allocated by the
	 * bootmem allocator):
	 *	managed_pages = present_pages - reserved_pages;
	 *
	 * So present_pages may be used by memory hotplug or memory power
	 * management logic to figure out unmanaged pages by checking
	 * (present_pages - managed_pages). And managed_pages should be used
	 * by page allocator and vm scanner to calculate all kinds of watermarks
	 * and thresholds.
	 *
	 * Locking rules:
	 *
	 * zone_start_pfn and spanned_pages are protected by span_seqlock.
	 * It is a seqlock because it has to be read outside of zone->lock,
	 * and it is done in the main allocator path.  But, it is written
	 * quite infrequently.
	 *
	 * The span_seq lock is declared along with zone->lock because it is
	 * frequently read in proximity to zone->lock.  It's good to
	 * give them a chance of being in the same cacheline.
	 *
	 * Write access to present_pages at runtime should be protected by
	 * mem_hotplug_begin/end(). Any reader who can't tolerant drift of
	 * present_pages should get_online_mems() to get a stable value.
	 */
	atomic_long_t		managed_pages;
	unsigned long		spanned_pages;
	unsigned long		present_pages;

	const char		*name;

#ifdef CONFIG_MEMORY_ISOLATION
	/*
	 * Number of isolated pageblock. It is used to solve incorrect
	 * freepage counting problem due to racy retrieving migratetype
	 * of pageblock. Protected by zone->lock.
	 */
	unsigned long		nr_isolate_pageblock;
#endif

#ifdef CONFIG_MEMORY_HOTPLUG
	/* see spanned/present_pages for more description */
	seqlock_t		span_seqlock;
#endif

	int initialized;

	/* Write-intensive fields used from the page allocator */
	ZONE_PADDING(_pad1_)

	/* free areas of different sizes */
	struct free_area	free_area[MAX_ORDER];

	/* zone flags, see below */
	unsigned long		flags;

	/* Primarily protects free_area */
	spinlock_t		lock;

	/* Write-intensive fields used by compaction and vmstats. */
	ZONE_PADDING(_pad2_)

	/*
	 * When free pages are below this point, additional steps are taken
	 * when reading the number of free pages to avoid per-cpu counter
	 * drift allowing watermarks to be breached
	 */
	unsigned long percpu_drift_mark;

#if defined CONFIG_COMPACTION || defined CONFIG_CMA
	/* pfn where compaction free scanner should start */
	unsigned long		compact_cached_free_pfn;
	/* pfn where compaction migration scanner should start */
	unsigned long		compact_cached_migrate_pfn[ASYNC_AND_SYNC];
	unsigned long		compact_init_migrate_pfn;
	unsigned long		compact_init_free_pfn;
#endif

#ifdef CONFIG_COMPACTION
	/*
	 * On compaction failure, 1<<compact_defer_shift compactions
	 * are skipped before trying again. The number attempted since
	 * last failure is tracked with compact_considered.
	 * compact_order_failed is the minimum compaction failed order.
	 */
	unsigned int		compact_considered;
	unsigned int		compact_defer_shift;
	int			compact_order_failed;
#endif

#if defined CONFIG_COMPACTION || defined CONFIG_CMA
	/* Set to true when the PG_migrate_skip bits should be cleared */
	bool			compact_blockskip_flush;
#endif

	bool			contiguous;

	ZONE_PADDING(_pad3_)
	/* Zone statistics */
	atomic_long_t		vm_stat[NR_VM_ZONE_STAT_ITEMS];
	atomic_long_t		vm_numa_stat[NR_VM_NUMA_STAT_ITEMS];
} ____cacheline_internodealigned_in_smp;

enum pgdat_flags {
	PGDAT_DIRTY,			/* reclaim scanning has recently found
					 * many dirty file pages at the tail
					 * of the LRU.
					 */
	PGDAT_WRITEBACK,		/* reclaim scanning has recently found
					 * many pages under writeback
					 */
	PGDAT_RECLAIM_LOCKED,		/* prevents concurrent reclaim */
};

enum zone_flags {
	ZONE_BOOSTED_WATERMARK,		/* zone recently boosted watermarks.
					 * Cleared when kswapd is woken.
					 */
};

static inline unsigned long zone_managed_pages(struct zone *zone)
{
	return (unsigned long)atomic_long_read(&zone->managed_pages);
}

static inline unsigned long zone_end_pfn(const struct zone *zone)
{
	return zone->zone_start_pfn + zone->spanned_pages;
}

static inline bool zone_spans_pfn(const struct zone *zone, unsigned long pfn)
{
	return zone->zone_start_pfn <= pfn && pfn < zone_end_pfn(zone);
}

static inline bool zone_is_initialized(struct zone *zone)
{
	return zone->initialized;
}

static inline bool zone_is_empty(struct zone *zone)
{
	return zone->spanned_pages == 0;
}

/*
 * Return true if [start_pfn, start_pfn + nr_pages) range has a non-empty
 * intersection with the given zone
 */
static inline bool zone_intersects(struct zone *zone,
		unsigned long start_pfn, unsigned long nr_pages)
{
	if (zone_is_empty(zone))
		return false;
	if (start_pfn >= zone_end_pfn(zone) ||
	    start_pfn + nr_pages <= zone->zone_start_pfn)
		return false;

	return true;
}

/*
 * The "priority" of VM scanning is how much of the queues we will scan in one
 * go. A value of 12 for DEF_PRIORITY implies that we will scan 1/4096th of the
 * queues ("queue_length >> 12") during an aging round.
 */
#define DEF_PRIORITY 12

/* Maximum number of zones on a zonelist */
#define MAX_ZONES_PER_ZONELIST (MAX_NUMNODES * MAX_NR_ZONES)

enum {
	ZONELIST_FALLBACK,	/* zonelist with fallback */
#ifdef CONFIG_NUMA
	/*
	 * The NUMA zonelists are doubled because we need zonelists that
	 * restrict the allocations to a single node for __GFP_THISNODE.
	 */
	ZONELIST_NOFALLBACK,	/* zonelist without fallback (__GFP_THISNODE) */
#endif
	MAX_ZONELISTS
};

/*
 * This struct contains information about a zone in a zonelist. It is stored
 * here to avoid dereferences into large structures and lookups of tables
 */
struct zoneref {
	struct zone *zone;	/* Pointer to actual zone */
	int zone_idx;		/* zone_idx(zoneref->zone) */
};

/*
 * One allocation request operates on a zonelist. A zonelist
 * is a list of zones, the first one is the 'goal' of the
 * allocation, the other zones are fallback zones, in decreasing
 * priority.
 *
 * To speed the reading of the zonelist, the zonerefs contain the zone index
 * of the entry being read. Helper functions to access information given
 * a struct zoneref are
 *
 * zonelist_zone()	- Return the struct zone * for an entry in _zonerefs
 * zonelist_zone_idx()	- Return the index of the zone for an entry
 * zonelist_node_idx()	- Return the index of the node for an entry
 */
struct zonelist {
	struct zoneref _zonerefs[MAX_ZONES_PER_ZONELIST + 1];
};

#ifndef CONFIG_DISCONTIGMEM
/* The array of struct pages - for discontigmem use pgdat->lmem_map */
extern struct page *mem_map;
#endif

#ifdef CONFIG_TRANSPARENT_HUGEPAGE
struct deferred_split {
	spinlock_t split_queue_lock;
	struct list_head split_queue;
	unsigned long split_queue_len;
};
#endif

/*
 * On NUMA machines, each NUMA node would have a pg_data_t to describe
 * it's memory layout. On UMA machines there is a single pglist_data which
 * describes the whole memory.
 *
 * Memory statistics and page replacement data structures are maintained on a
 * per-zone basis.
 */
typedef struct pglist_data {
	/*
	 * node_zones contains just the zones for THIS node. Not all of the
	 * zones may be populated, but it is the full list. It is referenced by
	 * this node's node_zonelists as well as other node's node_zonelists.
	 */
	struct zone node_zones[MAX_NR_ZONES];

	/*
	 * node_zonelists contains references to all zones in all nodes.
	 * Generally the first zones will be references to this node's
	 * node_zones.
	 */
	struct zonelist node_zonelists[MAX_ZONELISTS];

	int nr_zones; /* number of populated zones in this node */
#ifdef CONFIG_FLAT_NODE_MEM_MAP	/* means !SPARSEMEM */
	struct page *node_mem_map;
#ifdef CONFIG_PAGE_EXTENSION
	struct page_ext *node_page_ext;
#endif
#endif
#if defined(CONFIG_MEMORY_HOTPLUG) || defined(CONFIG_DEFERRED_STRUCT_PAGE_INIT)
	/*
	 * Must be held any time you expect node_start_pfn,
	 * node_present_pages, node_spanned_pages or nr_zones to stay constant.
	 * Also synchronizes pgdat->first_deferred_pfn during deferred page
	 * init.
	 *
	 * pgdat_resize_lock() and pgdat_resize_unlock() are provided to
	 * manipulate node_size_lock without checking for CONFIG_MEMORY_HOTPLUG
	 * or CONFIG_DEFERRED_STRUCT_PAGE_INIT.
	 *
	 * Nests above zone->lock and zone->span_seqlock
	 */
	spinlock_t node_size_lock;
#endif
	unsigned long node_start_pfn;
	unsigned long node_present_pages; /* total number of physical pages */
	unsigned long node_spanned_pages; /* total size of physical page
					     range, including holes */
	int node_id;
	wait_queue_head_t kswapd_wait;
	wait_queue_head_t pfmemalloc_wait;
	struct task_struct *kswapd;	/* Protected by
					   mem_hotplug_begin/end() */
	int kswapd_order;
	enum zone_type kswapd_highest_zoneidx;

	int kswapd_failures;		/* Number of 'reclaimed == 0' runs */

#ifdef CONFIG_COMPACTION
	int kcompactd_max_order;
	enum zone_type kcompactd_highest_zoneidx;
	wait_queue_head_t kcompactd_wait;
	struct task_struct *kcompactd;
#endif
	/*
	 * This is a per-node reserve of pages that are not available
	 * to userspace allocations.
	 */
	unsigned long		totalreserve_pages;

#ifdef CONFIG_NUMA
	/*
	 * node reclaim becomes active if more unmapped pages exist.
	 */
	unsigned long		min_unmapped_pages;
	unsigned long		min_slab_pages;
#endif /* CONFIG_NUMA */

	/* Write-intensive fields used by page reclaim */
	ZONE_PADDING(_pad1_)

#ifdef CONFIG_DEFERRED_STRUCT_PAGE_INIT
	/*
	 * If memory initialisation on large machines is deferred then this
	 * is the first PFN that needs to be initialised.
	 */
	unsigned long first_deferred_pfn;
#endif /* CONFIG_DEFERRED_STRUCT_PAGE_INIT */

#ifdef CONFIG_TRANSPARENT_HUGEPAGE
	struct deferred_split deferred_split_queue;
#endif

	/* Fields commonly accessed by the page reclaim scanner */

	/*
	 * NOTE: THIS IS UNUSED IF MEMCG IS ENABLED.
	 *
	 * Use mem_cgroup_lruvec() to look up lruvecs.
	 */
	struct lruvec		__lruvec;

	unsigned long		flags;

	ZONE_PADDING(_pad2_)

	/* Per-node vmstats */
	struct per_cpu_nodestat __percpu *per_cpu_nodestats;
	atomic_long_t		vm_stat[NR_VM_NODE_STAT_ITEMS];
} pg_data_t;

#define node_present_pages(nid)	(NODE_DATA(nid)->node_present_pages)
#define node_spanned_pages(nid)	(NODE_DATA(nid)->node_spanned_pages)
#ifdef CONFIG_FLAT_NODE_MEM_MAP
#define pgdat_page_nr(pgdat, pagenr)	((pgdat)->node_mem_map + (pagenr))
#else
#define pgdat_page_nr(pgdat, pagenr)	pfn_to_page((pgdat)->node_start_pfn + (pagenr))
#endif
#define nid_page_nr(nid, pagenr) 	pgdat_page_nr(NODE_DATA(nid),(pagenr))

#define node_start_pfn(nid)	(NODE_DATA(nid)->node_start_pfn)
#define node_end_pfn(nid) pgdat_end_pfn(NODE_DATA(nid))

static inline unsigned long pgdat_end_pfn(pg_data_t *pgdat)
{
	return pgdat->node_start_pfn + pgdat->node_spanned_pages;
}

static inline bool pgdat_is_empty(pg_data_t *pgdat)
{
	return !pgdat->node_start_pfn && !pgdat->node_spanned_pages;
}

#include <linux/memory_hotplug.h>

void build_all_zonelists(pg_data_t *pgdat);
void wakeup_kswapd(struct zone *zone, gfp_t gfp_mask, int order,
		   enum zone_type highest_zoneidx);
bool __zone_watermark_ok(struct zone *z, unsigned int order, unsigned long mark,
			 int highest_zoneidx, unsigned int alloc_flags,
			 long free_pages);
bool zone_watermark_ok(struct zone *z, unsigned int order,
		unsigned long mark, int highest_zoneidx,
		unsigned int alloc_flags);
bool zone_watermark_ok_safe(struct zone *z, unsigned int order,
		unsigned long mark, int highest_zoneidx);
/*
 * Memory initialization context, use to differentiate memory added by
 * the platform statically or via memory hotplug interface.
 */
enum meminit_context {
	MEMINIT_EARLY,
	MEMINIT_HOTPLUG,
};

extern void init_currently_empty_zone(struct zone *zone, unsigned long start_pfn,
				     unsigned long size);

extern void lruvec_init(struct lruvec *lruvec);

static inline struct pglist_data *lruvec_pgdat(struct lruvec *lruvec)
{
#ifdef CONFIG_MEMCG
	return lruvec->pgdat;
#else
	return container_of(lruvec, struct pglist_data, __lruvec);
#endif
}

extern unsigned long lruvec_lru_size(struct lruvec *lruvec, enum lru_list lru, int zone_idx);

#ifdef CONFIG_HAVE_MEMORYLESS_NODES
int local_memory_node(int node_id);
#else
static inline int local_memory_node(int node_id) { return node_id; };
#endif

/*
 * zone_idx() returns 0 for the ZONE_DMA zone, 1 for the ZONE_NORMAL zone, etc.
 */
#define zone_idx(zone)		((zone) - (zone)->zone_pgdat->node_zones)

/*
 * Returns true if a zone has pages managed by the buddy allocator.
 * All the reclaim decisions have to use this function rather than
 * populated_zone(). If the whole zone is reserved then we can easily
 * end up with populated_zone() && !managed_zone().
 */
static inline bool managed_zone(struct zone *zone)
{
	return zone_managed_pages(zone);
}

/* Returns true if a zone has memory */
static inline bool populated_zone(struct zone *zone)
{
	return zone->present_pages;
}

#ifdef CONFIG_NUMA
static inline int zone_to_nid(struct zone *zone)
{
	return zone->node;
}

static inline void zone_set_nid(struct zone *zone, int nid)
{
	zone->node = nid;
}
#else
static inline int zone_to_nid(struct zone *zone)
{
	return 0;
}

static inline void zone_set_nid(struct zone *zone, int nid) {}
#endif

extern int movable_zone;

#ifdef CONFIG_HIGHMEM
static inline int zone_movable_is_highmem(void)
{
#ifdef CONFIG_NEED_MULTIPLE_NODES
	return movable_zone == ZONE_HIGHMEM;
#else
	return (ZONE_MOVABLE - 1) == ZONE_HIGHMEM;
#endif
}
#endif

static inline int is_highmem_idx(enum zone_type idx)
{
#ifdef CONFIG_HIGHMEM
	return (idx == ZONE_HIGHMEM ||
		(idx == ZONE_MOVABLE && zone_movable_is_highmem()));
#else
	return 0;
#endif
}

/**
 * is_highmem - helper function to quickly check if a struct zone is a
 *              highmem zone or not.  This is an attempt to keep references
 *              to ZONE_{DMA/NORMAL/HIGHMEM/etc} in general code to a minimum.
 * @zone - pointer to struct zone variable
 */
static inline int is_highmem(struct zone *zone)
{
#ifdef CONFIG_HIGHMEM
	return is_highmem_idx(zone_idx(zone));
#else
	return 0;
#endif
}

/* These two functions are used to setup the per zone pages min values */
struct ctl_table;

int min_free_kbytes_sysctl_handler(struct ctl_table *, int, void *, size_t *,
		loff_t *);
int watermark_scale_factor_sysctl_handler(struct ctl_table *, int, void *,
		size_t *, loff_t *);
extern int sysctl_lowmem_reserve_ratio[MAX_NR_ZONES];
int lowmem_reserve_ratio_sysctl_handler(struct ctl_table *, int, void *,
		size_t *, loff_t *);
int percpu_pagelist_fraction_sysctl_handler(struct ctl_table *, int,
		void *, size_t *, loff_t *);
int sysctl_min_unmapped_ratio_sysctl_handler(struct ctl_table *, int,
		void *, size_t *, loff_t *);
int sysctl_min_slab_ratio_sysctl_handler(struct ctl_table *, int,
		void *, size_t *, loff_t *);
int numa_zonelist_order_handler(struct ctl_table *, int,
		void *, size_t *, loff_t *);
extern int percpu_pagelist_fraction;
extern char numa_zonelist_order[];
#define NUMA_ZONELIST_ORDER_LEN	16

#ifndef CONFIG_NEED_MULTIPLE_NODES

extern struct pglist_data contig_page_data;
#define NODE_DATA(nid)		(&contig_page_data)
#define NODE_MEM_MAP(nid)	mem_map

#else /* CONFIG_NEED_MULTIPLE_NODES */

#include <asm/mmzone.h>

#endif /* !CONFIG_NEED_MULTIPLE_NODES */

extern struct pglist_data *first_online_pgdat(void);
extern struct pglist_data *next_online_pgdat(struct pglist_data *pgdat);
extern struct zone *next_zone(struct zone *zone);

/**
 * for_each_online_pgdat - helper macro to iterate over all online nodes
 * @pgdat - pointer to a pg_data_t variable
 */
#define for_each_online_pgdat(pgdat)			\
	for (pgdat = first_online_pgdat();		\
	     pgdat;					\
	     pgdat = next_online_pgdat(pgdat))
/**
 * for_each_zone - helper macro to iterate over all memory zones
 * @zone - pointer to struct zone variable
 *
 * The user only needs to declare the zone variable, for_each_zone
 * fills it in.
 */
#define for_each_zone(zone)			        \
	for (zone = (first_online_pgdat())->node_zones; \
	     zone;					\
	     zone = next_zone(zone))

#define for_each_populated_zone(zone)		        \
	for (zone = (first_online_pgdat())->node_zones; \
	     zone;					\
	     zone = next_zone(zone))			\
		if (!populated_zone(zone))		\
			; /* do nothing */		\
		else

static inline struct zone *zonelist_zone(struct zoneref *zoneref)
{
	return zoneref->zone;
}

static inline int zonelist_zone_idx(struct zoneref *zoneref)
{
	return zoneref->zone_idx;
}

static inline int zonelist_node_idx(struct zoneref *zoneref)
{
	return zone_to_nid(zoneref->zone);
}

struct zoneref *__next_zones_zonelist(struct zoneref *z,
					enum zone_type highest_zoneidx,
					nodemask_t *nodes);

/**
 * next_zones_zonelist - Returns the next zone at or below highest_zoneidx within the allowed nodemask using a cursor within a zonelist as a starting point
 * @z - The cursor used as a starting point for the search
 * @highest_zoneidx - The zone index of the highest zone to return
 * @nodes - An optional nodemask to filter the zonelist with
 *
 * This function returns the next zone at or below a given zone index that is
 * within the allowed nodemask using a cursor as the starting point for the
 * search. The zoneref returned is a cursor that represents the current zone
 * being examined. It should be advanced by one before calling
 * next_zones_zonelist again.
 */
static __always_inline struct zoneref *next_zones_zonelist(struct zoneref *z,
					enum zone_type highest_zoneidx,
					nodemask_t *nodes)
{
	if (likely(!nodes && zonelist_zone_idx(z) <= highest_zoneidx))
		return z;
	return __next_zones_zonelist(z, highest_zoneidx, nodes);
}

/**
 * first_zones_zonelist - Returns the first zone at or below highest_zoneidx within the allowed nodemask in a zonelist
 * @zonelist - The zonelist to search for a suitable zone
 * @highest_zoneidx - The zone index of the highest zone to return
 * @nodes - An optional nodemask to filter the zonelist with
 * @return - Zoneref pointer for the first suitable zone found (see below)
 *
 * This function returns the first zone at or below a given zone index that is
 * within the allowed nodemask. The zoneref returned is a cursor that can be
 * used to iterate the zonelist with next_zones_zonelist by advancing it by
 * one before calling.
 *
 * When no eligible zone is found, zoneref->zone is NULL (zoneref itself is
 * never NULL). This may happen either genuinely, or due to concurrent nodemask
 * update due to cpuset modification.
 */
static inline struct zoneref *first_zones_zonelist(struct zonelist *zonelist,
					enum zone_type highest_zoneidx,
					nodemask_t *nodes)
{
	return next_zones_zonelist(zonelist->_zonerefs,
							highest_zoneidx, nodes);
}

/**
 * for_each_zone_zonelist_nodemask - helper macro to iterate over valid zones in a zonelist at or below a given zone index and within a nodemask
 * @zone - The current zone in the iterator
 * @z - The current pointer within zonelist->_zonerefs being iterated
 * @zlist - The zonelist being iterated
 * @highidx - The zone index of the highest zone to return
 * @nodemask - Nodemask allowed by the allocator
 *
 * This iterator iterates though all zones at or below a given zone index and
 * within a given nodemask
 */
#define for_each_zone_zonelist_nodemask(zone, z, zlist, highidx, nodemask) \
	for (z = first_zones_zonelist(zlist, highidx, nodemask), zone = zonelist_zone(z);	\
		zone;							\
		z = next_zones_zonelist(++z, highidx, nodemask),	\
			zone = zonelist_zone(z))

#define for_next_zone_zonelist_nodemask(zone, z, highidx, nodemask) \
	for (zone = z->zone;	\
		zone;							\
		z = next_zones_zonelist(++z, highidx, nodemask),	\
			zone = zonelist_zone(z))


/**
 * for_each_zone_zonelist - helper macro to iterate over valid zones in a zonelist at or below a given zone index
 * @zone - The current zone in the iterator
 * @z - The current pointer within zonelist->zones being iterated
 * @zlist - The zonelist being iterated
 * @highidx - The zone index of the highest zone to return
 *
 * This iterator iterates though all zones at or below a given zone index.
 */
#define for_each_zone_zonelist(zone, z, zlist, highidx) \
	for_each_zone_zonelist_nodemask(zone, z, zlist, highidx, NULL)

#ifdef CONFIG_SPARSEMEM
#include <asm/sparsemem.h>
#endif

#ifdef CONFIG_FLATMEM
#define pfn_to_nid(pfn)		(0)
#endif

#ifdef CONFIG_SPARSEMEM

/*
 * SECTION_SHIFT    		#bits space required to store a section #
 *
 * PA_SECTION_SHIFT		physical address to/from section number
 * PFN_SECTION_SHIFT		pfn to/from section number
 */
#define PA_SECTION_SHIFT	(SECTION_SIZE_BITS)
#define PFN_SECTION_SHIFT	(SECTION_SIZE_BITS - PAGE_SHIFT)

#define NR_MEM_SECTIONS		(1UL << SECTIONS_SHIFT)

#define PAGES_PER_SECTION       (1UL << PFN_SECTION_SHIFT)
#define PAGE_SECTION_MASK	(~(PAGES_PER_SECTION-1))

#define SECTION_BLOCKFLAGS_BITS \
	((1UL << (PFN_SECTION_SHIFT - pageblock_order)) * NR_PAGEBLOCK_BITS)

#if (MAX_ORDER - 1 + PAGE_SHIFT) > SECTION_SIZE_BITS
#error Allocator MAX_ORDER exceeds SECTION_SIZE
#endif

static inline unsigned long pfn_to_section_nr(unsigned long pfn)
{
	return pfn >> PFN_SECTION_SHIFT;
}
static inline unsigned long section_nr_to_pfn(unsigned long sec)
{
	return sec << PFN_SECTION_SHIFT;
}

#define SECTION_ALIGN_UP(pfn)	(((pfn) + PAGES_PER_SECTION - 1) & PAGE_SECTION_MASK)
#define SECTION_ALIGN_DOWN(pfn)	((pfn) & PAGE_SECTION_MASK)

#define SUBSECTION_SHIFT 21
#define SUBSECTION_SIZE (1UL << SUBSECTION_SHIFT)

#define PFN_SUBSECTION_SHIFT (SUBSECTION_SHIFT - PAGE_SHIFT)
#define PAGES_PER_SUBSECTION (1UL << PFN_SUBSECTION_SHIFT)
#define PAGE_SUBSECTION_MASK (~(PAGES_PER_SUBSECTION-1))

#if SUBSECTION_SHIFT > SECTION_SIZE_BITS
#error Subsection size exceeds section size
#else
#define SUBSECTIONS_PER_SECTION (1UL << (SECTION_SIZE_BITS - SUBSECTION_SHIFT))
#endif

#define SUBSECTION_ALIGN_UP(pfn) ALIGN((pfn), PAGES_PER_SUBSECTION)
#define SUBSECTION_ALIGN_DOWN(pfn) ((pfn) & PAGE_SUBSECTION_MASK)

struct mem_section_usage {
#ifdef CONFIG_SPARSEMEM_VMEMMAP
	DECLARE_BITMAP(subsection_map, SUBSECTIONS_PER_SECTION);
#endif
	/* See declaration of similar field in struct zone */
	unsigned long pageblock_flags[0];
};

void subsection_map_init(unsigned long pfn, unsigned long nr_pages);

struct page;
struct page_ext;
struct mem_section {
	/*
	 * This is, logically, a pointer to an array of struct
	 * pages.  However, it is stored with some other magic.
	 * (see sparse.c::sparse_init_one_section())
	 *
	 * Additionally during early boot we encode node id of
	 * the location of the section here to guide allocation.
	 * (see sparse.c::memory_present())
	 *
	 * Making it a UL at least makes someone do a cast
	 * before using it wrong.
	 */
	unsigned long section_mem_map;

	struct mem_section_usage *usage;
#ifdef CONFIG_PAGE_EXTENSION
	/*
	 * If SPARSEMEM, pgdat doesn't have page_ext pointer. We use
	 * section. (see page_ext.h about this.)
	 */
	struct page_ext *page_ext;
	unsigned long pad;
#endif
	/*
	 * WARNING: mem_section must be a power-of-2 in size for the
	 * calculation and use of SECTION_ROOT_MASK to make sense.
	 */
};

#ifdef CONFIG_SPARSEMEM_EXTREME
#define SECTIONS_PER_ROOT       (PAGE_SIZE / sizeof (struct mem_section))
#else
#define SECTIONS_PER_ROOT	1
#endif

#define SECTION_NR_TO_ROOT(sec)	((sec) / SECTIONS_PER_ROOT)
#define NR_SECTION_ROOTS	DIV_ROUND_UP(NR_MEM_SECTIONS, SECTIONS_PER_ROOT)
#define SECTION_ROOT_MASK	(SECTIONS_PER_ROOT - 1)

#ifdef CONFIG_SPARSEMEM_EXTREME
extern struct mem_section **mem_section;
#else
extern struct mem_section mem_section[NR_SECTION_ROOTS][SECTIONS_PER_ROOT];
#endif

static inline unsigned long *section_to_usemap(struct mem_section *ms)
{
	return ms->usage->pageblock_flags;
}

static inline struct mem_section *__nr_to_section(unsigned long nr)
{
#ifdef CONFIG_SPARSEMEM_EXTREME
	if (!mem_section)
		return NULL;
#endif
	if (!mem_section[SECTION_NR_TO_ROOT(nr)])
		return NULL;
	return &mem_section[SECTION_NR_TO_ROOT(nr)][nr & SECTION_ROOT_MASK];
}
extern unsigned long __section_nr(struct mem_section *ms);
extern size_t mem_section_usage_size(void);

/*
 * We use the lower bits of the mem_map pointer to store
 * a little bit of information.  The pointer is calculated
 * as mem_map - section_nr_to_pfn(pnum).  The result is
 * aligned to the minimum alignment of the two values:
 *   1. All mem_map arrays are page-aligned.
 *   2. section_nr_to_pfn() always clears PFN_SECTION_SHIFT
 *      lowest bits.  PFN_SECTION_SHIFT is arch-specific
 *      (equal SECTION_SIZE_BITS - PAGE_SHIFT), and the
 *      worst combination is powerpc with 256k pages,
 *      which results in PFN_SECTION_SHIFT equal 6.
 * To sum it up, at least 6 bits are available.
 */
#define	SECTION_MARKED_PRESENT	(1UL<<0)
#define SECTION_HAS_MEM_MAP	(1UL<<1)
#define SECTION_IS_ONLINE	(1UL<<2)
#define SECTION_IS_EARLY	(1UL<<3)
#define SECTION_MAP_LAST_BIT	(1UL<<4)
#define SECTION_MAP_MASK	(~(SECTION_MAP_LAST_BIT-1))
#define SECTION_NID_SHIFT	3

static inline struct page *__section_mem_map_addr(struct mem_section *section)
{
	unsigned long map = section->section_mem_map;
	map &= SECTION_MAP_MASK;
	return (struct page *)map;
}

static inline int present_section(struct mem_section *section)
{
	return (section && (section->section_mem_map & SECTION_MARKED_PRESENT));
}

static inline int present_section_nr(unsigned long nr)
{
	return present_section(__nr_to_section(nr));
}

static inline int valid_section(struct mem_section *section)
{
	return (section && (section->section_mem_map & SECTION_HAS_MEM_MAP));
}

static inline int early_section(struct mem_section *section)
{
	return (section && (section->section_mem_map & SECTION_IS_EARLY));
}

static inline int valid_section_nr(unsigned long nr)
{
	return valid_section(__nr_to_section(nr));
}

static inline int online_section(struct mem_section *section)
{
	return (section && (section->section_mem_map & SECTION_IS_ONLINE));
}

static inline int online_section_nr(unsigned long nr)
{
	return online_section(__nr_to_section(nr));
}

#ifdef CONFIG_MEMORY_HOTPLUG
void online_mem_sections(unsigned long start_pfn, unsigned long end_pfn);
#ifdef CONFIG_MEMORY_HOTREMOVE
void offline_mem_sections(unsigned long start_pfn, unsigned long end_pfn);
#endif
#endif

static inline struct mem_section *__pfn_to_section(unsigned long pfn)
{
	return __nr_to_section(pfn_to_section_nr(pfn));
}

extern unsigned long __highest_present_section_nr;

static inline int subsection_map_index(unsigned long pfn)
{
	return (pfn & ~(PAGE_SECTION_MASK)) / PAGES_PER_SUBSECTION;
}

#ifdef CONFIG_SPARSEMEM_VMEMMAP
static inline int pfn_section_valid(struct mem_section *ms, unsigned long pfn)
{
	int idx = subsection_map_index(pfn);

	return test_bit(idx, ms->usage->subsection_map);
}
#else
static inline int pfn_section_valid(struct mem_section *ms, unsigned long pfn)
{
	return 1;
}
#endif

#ifndef CONFIG_HAVE_ARCH_PFN_VALID
static inline int pfn_valid(unsigned long pfn)
{
	struct mem_section *ms;

	if (pfn_to_section_nr(pfn) >= NR_MEM_SECTIONS)
		return 0;
	ms = __nr_to_section(pfn_to_section_nr(pfn));
	if (!valid_section(ms))
		return 0;
	/*
	 * Traditionally early sections always returned pfn_valid() for
	 * the entire section-sized span.
	 */
	return early_section(ms) || pfn_section_valid(ms, pfn);
}
#endif

static inline int pfn_in_present_section(unsigned long pfn)
{
	if (pfn_to_section_nr(pfn) >= NR_MEM_SECTIONS)
		return 0;
	return present_section(__nr_to_section(pfn_to_section_nr(pfn)));
}

static inline unsigned long next_present_section_nr(unsigned long section_nr)
{
	while (++section_nr <= __highest_present_section_nr) {
		if (present_section_nr(section_nr))
			return section_nr;
	}

	return -1;
}

/*
 * These are _only_ used during initialisation, therefore they
 * can use __initdata ...  They could have names to indicate
 * this restriction.
 */
#ifdef CONFIG_NUMA
#define pfn_to_nid(pfn)							\
({									\
	unsigned long __pfn_to_nid_pfn = (pfn);				\
	page_to_nid(pfn_to_page(__pfn_to_nid_pfn));			\
})
#else
#define pfn_to_nid(pfn)		(0)
#endif

void sparse_init(void);
#else
#define sparse_init()	do {} while (0)
#define sparse_index_init(_sec, _nid)  do {} while (0)
#define pfn_in_present_section pfn_valid
#define subsection_map_init(_pfn, _nr_pages) do {} while (0)
#endif /* CONFIG_SPARSEMEM */

/*
<<<<<<< HEAD
 * During memory init memblocks map pfns to nids. The search is expensive and
 * this caches recent lookups. The implementation of __early_pfn_to_nid
 * may treat start/end as pfns or sections.
 */
struct mminit_pfnnid_cache {
	unsigned long last_start;
	unsigned long last_end;
	int last_nid;
};

/*
=======
>>>>>>> 356006a6
 * If it is possible to have holes within a MAX_ORDER_NR_PAGES, then we
 * need to check pfn validity within that MAX_ORDER_NR_PAGES block.
 * pfn_valid_within() should be used in this case; we optimise this away
 * when we have no holes within a MAX_ORDER_NR_PAGES block.
 */
#ifdef CONFIG_HOLES_IN_ZONE
#define pfn_valid_within(pfn) pfn_valid(pfn)
#else
#define pfn_valid_within(pfn) (1)
#endif

#endif /* !__GENERATING_BOUNDS.H */
#endif /* !__ASSEMBLY__ */
#endif /* _LINUX_MMZONE_H */<|MERGE_RESOLUTION|>--- conflicted
+++ resolved
@@ -1415,20 +1415,6 @@
 #endif /* CONFIG_SPARSEMEM */
 
 /*
-<<<<<<< HEAD
- * During memory init memblocks map pfns to nids. The search is expensive and
- * this caches recent lookups. The implementation of __early_pfn_to_nid
- * may treat start/end as pfns or sections.
- */
-struct mminit_pfnnid_cache {
-	unsigned long last_start;
-	unsigned long last_end;
-	int last_nid;
-};
-
-/*
-=======
->>>>>>> 356006a6
  * If it is possible to have holes within a MAX_ORDER_NR_PAGES, then we
  * need to check pfn validity within that MAX_ORDER_NR_PAGES block.
  * pfn_valid_within() should be used in this case; we optimise this away
