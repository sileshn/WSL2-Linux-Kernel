// SPDX-License-Identifier: GPL-2.0
#include <linux/export.h>
#include <linux/power_supply.h>
#include <linux/of.h>

#include "ab8500-bm.h"

/* Default: under this temperature, charging is stopped */
#define AB8500_TEMP_UNDER	3
/* Default: between this temp and AB8500_TEMP_UNDER charging is reduced */
#define AB8500_TEMP_LOW		8
/* Default: between this temp and AB8500_TEMP_OVER charging is reduced */
#define AB8500_TEMP_HIGH	43
/* Default: over this temp, charging is stopped */
#define AB8500_TEMP_OVER	48
/* Default: temperature hysteresis */
#define AB8500_TEMP_HYSTERESIS	3

static struct power_supply_battery_ocv_table ocv_cap_tbl[] = {
	{ .ocv = 4186000, .capacity = 100},
	{ .ocv = 4163000, .capacity = 99},
	{ .ocv = 4114000, .capacity = 95},
	{ .ocv = 4068000, .capacity = 90},
	{ .ocv = 3990000, .capacity = 80},
	{ .ocv = 3926000, .capacity = 70},
	{ .ocv = 3898000, .capacity = 65},
	{ .ocv = 3866000, .capacity = 60},
	{ .ocv = 3833000, .capacity = 55},
	{ .ocv = 3812000, .capacity = 50},
	{ .ocv = 3787000, .capacity = 40},
	{ .ocv = 3768000, .capacity = 30},
	{ .ocv = 3747000, .capacity = 25},
	{ .ocv = 3730000, .capacity = 20},
	{ .ocv = 3705000, .capacity = 15},
	{ .ocv = 3699000, .capacity = 14},
	{ .ocv = 3684000, .capacity = 12},
	{ .ocv = 3672000, .capacity = 9},
	{ .ocv = 3657000, .capacity = 7},
	{ .ocv = 3638000, .capacity = 6},
	{ .ocv = 3556000, .capacity = 4},
	{ .ocv = 3424000, .capacity = 2},
	{ .ocv = 3317000, .capacity = 1},
	{ .ocv = 3094000, .capacity = 0},
};

/*
 * Note that the res_to_temp table must be strictly sorted by falling
 * resistance values to work.
 */
static const struct ab8500_res_to_temp temp_tbl[] = {
	{-5, 214834},
	{ 0, 162943},
	{ 5, 124820},
	{10,  96520},
	{15,  75306},
	{20,  59254},
	{25,  47000},
	{30,  37566},
	{35,  30245},
	{40,  24520},
	{45,  20010},
	{50,  16432},
	{55,  13576},
	{60,  11280},
	{65,   9425},
};

/*
 * Note that the batres_vs_temp table must be strictly sorted by falling
 * temperature values to work. Factory resistance is 300 mOhm and the
 * resistance values to the right are percentages of 300 mOhm.
 */
static struct power_supply_resistance_temp_table temp_to_batres_tbl_thermistor[] = {
	{ .temp = 40, .resistance = 40 /* 120 mOhm */ },
	{ .temp = 30, .resistance = 45 /* 135 mOhm */ },
	{ .temp = 20, .resistance = 55 /* 165 mOhm */ },
	{ .temp = 10, .resistance = 77 /* 230 mOhm */ },
	{ .temp = 00, .resistance = 108 /* 325 mOhm */ },
	{ .temp = -10, .resistance = 158 /* 445 mOhm */ },
	{ .temp = -20, .resistance = 198 /* 595 mOhm */ },
};

/* Default battery type for reference designs is the unknown type */
static struct ab8500_battery_type bat_type_thermistor_unknown = {
	.resis_high = 0,
	.resis_low = 0,
	.maint_a_cur_lvl = 400,
	.maint_a_vol_lvl = 4050,
	.maint_a_chg_timer_h = 60,
	.maint_b_cur_lvl = 400,
	.maint_b_vol_lvl = 4000,
	.maint_b_chg_timer_h = 200,
	.low_high_cur_lvl = 300,
	.low_high_vol_lvl = 4000,
	.n_temp_tbl_elements = ARRAY_SIZE(temp_tbl),
	.r_to_t_tbl = temp_tbl,
};

static const struct ab8500_bm_capacity_levels cap_levels = {
	.critical	= 2,
	.low		= 10,
	.normal		= 70,
	.high		= 95,
	.full		= 100,
};

static const struct ab8500_fg_parameters fg = {
	.recovery_sleep_timer = 10,
	.recovery_total_time = 100,
	.init_timer = 1,
	.init_discard_time = 5,
	.init_total_time = 40,
	.high_curr_time = 60,
	.accu_charging = 30,
	.accu_high_curr = 30,
	.high_curr_threshold_ua = 50000,
	.lowbat_threshold_uv = 3100000,
	.battok_falling_th_sel0 = 2860,
	.battok_raising_th_sel1 = 2860,
	.maint_thres = 95,
	.user_cap_limit = 15,
	.pcut_enable = 1,
	.pcut_max_time = 127,
	.pcut_flag_time = 112,
	.pcut_max_restart = 15,
	.pcut_debounce_time = 2,
};

static const struct ab8500_maxim_parameters ab8500_maxi_params = {
	.ena_maxi = true,
	.chg_curr_ua = 910000,
	.wait_cycles = 10,
	.charger_curr_step_ua = 100000,
};

static const struct ab8500_bm_charger_parameters chg = {
	.usb_volt_max_uv	= 5500000,
	.usb_curr_max_ua	= 1500000,
	.ac_volt_max_uv		= 7500000,
	.ac_curr_max_ua		= 1500000,
};

/* This is referenced directly in the charger code */
struct ab8500_bm_data ab8500_bm_data = {
	.main_safety_tmr_h      = 4,
	.temp_interval_chg      = 20,
	.temp_interval_nochg    = 120,
	.usb_safety_tmr_h       = 4,
	.bkup_bat_v             = BUP_VCH_SEL_2P6V,
	.bkup_bat_i             = BUP_ICH_SEL_150UA,
	.no_maintenance         = false,
	.capacity_scaling       = false,
	.adc_therm              = AB8500_ADC_THERM_BATCTRL,
	.chg_unknown_bat        = false,
	.enable_overshoot       = false,
	.fg_res                 = 100,
	.cap_levels             = &cap_levels,
	.bat_type               = &bat_type_thermistor_unknown,
	.interval_charging      = 5,
	.interval_not_charging  = 120,
	.gnd_lift_resistance    = 34,
	.maxi                   = &ab8500_maxi_params,
	.chg_params             = &chg,
	.fg_params              = &fg,
};

int ab8500_bm_of_probe(struct power_supply *psy,
		       struct ab8500_bm_data *bm)
{
<<<<<<< HEAD
	const struct batres_vs_temp *tmp_batres_tbl;
	struct device_node *battery_node;
	const char *btech;
	int i;

	battery_node = of_parse_phandle(np, "monitored-battery", 0);
	if (!battery_node) {
		dev_err(dev, "battery node or reference missing\n");
		return -EINVAL;
=======
	struct power_supply_battery_info *bi;
	struct device *dev = &psy->dev;
	int ret;

	ret = power_supply_get_battery_info(psy, &bm->bi);
	if (ret) {
		dev_err(dev, "cannot retrieve battery info\n");
		return ret;
>>>>>>> 754e0b0e
	}
	bi = bm->bi;

	/* Fill in defaults for any data missing from the device tree */
	if (bi->charge_full_design_uah < 0)
		/* The default capacity is 612 mAh for unknown batteries */
		bi->charge_full_design_uah = 612000;

	/*
	 * All of these voltages need to be specified or we will simply
	 * fall back to safe defaults.
	 */
	if ((bi->voltage_min_design_uv < 0) ||
	    (bi->voltage_max_design_uv < 0) ||
	    (bi->overvoltage_limit_uv < 0)) {
		/* Nominal voltage is 3.7V for unknown batteries */
		bi->voltage_min_design_uv = 3700000;
		bi->voltage_max_design_uv = 3700000;
		/* Termination voltage (overcharge limit) 4.05V */
		bi->overvoltage_limit_uv = 4050000;
	}

	if (bi->constant_charge_current_max_ua < 0)
		bi->constant_charge_current_max_ua = 400000;

	if (bi->constant_charge_voltage_max_uv < 0)
		bi->constant_charge_voltage_max_uv = 4100000;

	if (bi->charge_term_current_ua)
		/* Charging stops when we drop below this current */
		bi->charge_term_current_ua = 200000;

	/*
	 * Internal resistance and factory resistance are tightly coupled
	 * so both MUST be defined or we fall back to defaults.
	 */
	if ((bi->factory_internal_resistance_uohm < 0) ||
	    !bi->resist_table) {
		bi->factory_internal_resistance_uohm = 300000;
		bi->resist_table = temp_to_batres_tbl_thermistor;
		bi->resist_table_size = ARRAY_SIZE(temp_to_batres_tbl_thermistor);
	}

	if (!bi->ocv_table[0]) {
		/* Default capacity table at say 25 degrees Celsius */
		bi->ocv_temp[0] = 25;
		bi->ocv_table[0] = ocv_cap_tbl;
		bi->ocv_table_size[0] = ARRAY_SIZE(ocv_cap_tbl);
	}

	if (bi->temp_min == INT_MIN)
		bi->temp_min = AB8500_TEMP_UNDER;
	if (bi->temp_max == INT_MAX)
		bi->temp_max = AB8500_TEMP_OVER;
	if (bi->temp_alert_min == INT_MIN)
		bi->temp_alert_min = AB8500_TEMP_LOW;
	if (bi->temp_alert_max == INT_MAX)
		bi->temp_alert_max = AB8500_TEMP_HIGH;
	bm->temp_hysteresis = AB8500_TEMP_HYSTERESIS;

	return 0;
}

void ab8500_bm_of_remove(struct power_supply *psy,
			 struct ab8500_bm_data *bm)
{
	power_supply_put_battery_info(psy, bm->bi);
}<|MERGE_RESOLUTION|>--- conflicted
+++ resolved
@@ -167,17 +167,6 @@
 int ab8500_bm_of_probe(struct power_supply *psy,
 		       struct ab8500_bm_data *bm)
 {
-<<<<<<< HEAD
-	const struct batres_vs_temp *tmp_batres_tbl;
-	struct device_node *battery_node;
-	const char *btech;
-	int i;
-
-	battery_node = of_parse_phandle(np, "monitored-battery", 0);
-	if (!battery_node) {
-		dev_err(dev, "battery node or reference missing\n");
-		return -EINVAL;
-=======
 	struct power_supply_battery_info *bi;
 	struct device *dev = &psy->dev;
 	int ret;
@@ -186,7 +175,6 @@
 	if (ret) {
 		dev_err(dev, "cannot retrieve battery info\n");
 		return ret;
->>>>>>> 754e0b0e
 	}
 	bi = bm->bi;
 
