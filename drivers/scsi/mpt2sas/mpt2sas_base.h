--- conflicted
+++ resolved
@@ -69,11 +69,7 @@
 #define MPT2SAS_DRIVER_NAME		"mpt2sas"
 #define MPT2SAS_AUTHOR	"LSI Corporation <DL-MPTFusionLinux@lsi.com>"
 #define MPT2SAS_DESCRIPTION	"LSI MPT Fusion SAS 2.0 Device Driver"
-<<<<<<< HEAD
-#define MPT2SAS_DRIVER_VERSION		"08.100.00.00"
-=======
 #define MPT2SAS_DRIVER_VERSION		"08.100.00.01"
->>>>>>> d762f438
 #define MPT2SAS_MAJOR_VERSION		08
 #define MPT2SAS_MINOR_VERSION		100
 #define MPT2SAS_BUILD_VERSION		00
@@ -193,8 +189,6 @@
 #define MPT2SAS_HP_DAUGHTER_2_4_INTERNAL_SSDID        0x0046
 
 /*
-<<<<<<< HEAD
-=======
  *  WarpDrive Specific Log codes
  */
 
@@ -205,7 +199,6 @@
 #define MPT2_WARPDRIVE_LC_BRMF		(0x4D)
 
 /*
->>>>>>> d762f438
  * per target private data
  */
 #define MPT_TARGET_FLAGS_RAID_COMPONENT	0x01
@@ -524,14 +517,8 @@
 };
 
 /**
-<<<<<<< HEAD
- * struct request_tracker - misc mf request tracker
- * @smid: system message id
- * @scmd: scsi request pointer
-=======
  * struct request_tracker - firmware request tracker
  * @smid: system message id
->>>>>>> d762f438
  * @cb_idx: callback index
  * @tracker_list: list of free request (ioc->free_list)
  */
