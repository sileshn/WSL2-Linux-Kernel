--- conflicted
+++ resolved
@@ -541,11 +541,7 @@
 	res = mutex_lock_interruptible(&rport->mutex);
 	if (res)
 		goto out;
-<<<<<<< HEAD
-	if (rport->state != SRP_RPORT_FAIL_FAST)
-=======
 	if (rport->state != SRP_RPORT_FAIL_FAST && rport->state != SRP_RPORT_LOST)
->>>>>>> 1ec187ab
 		/*
 		 * sdev state must be SDEV_TRANSPORT_OFFLINE, transition
 		 * to SDEV_BLOCK is illegal. Calling scsi_target_unblock()
