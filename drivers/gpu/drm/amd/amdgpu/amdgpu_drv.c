/*
 * Copyright 2000 VA Linux Systems, Inc., Sunnyvale, California.
 * All Rights Reserved.
 *
 * Permission is hereby granted, free of charge, to any person obtaining a
 * copy of this software and associated documentation files (the "Software"),
 * to deal in the Software without restriction, including without limitation
 * the rights to use, copy, modify, merge, publish, distribute, sublicense,
 * and/or sell copies of the Software, and to permit persons to whom the
 * Software is furnished to do so, subject to the following conditions:
 *
 * The above copyright notice and this permission notice (including the next
 * paragraph) shall be included in all copies or substantial portions of the
 * Software.
 *
 * THE SOFTWARE IS PROVIDED "AS IS", WITHOUT WARRANTY OF ANY KIND, EXPRESS OR
 * IMPLIED, INCLUDING BUT NOT LIMITED TO THE WARRANTIES OF MERCHANTABILITY,
 * FITNESS FOR A PARTICULAR PURPOSE AND NONINFRINGEMENT.  IN NO EVENT SHALL
 * VA LINUX SYSTEMS AND/OR ITS SUPPLIERS BE LIABLE FOR ANY CLAIM, DAMAGES OR
 * OTHER LIABILITY, WHETHER IN AN ACTION OF CONTRACT, TORT OR OTHERWISE,
 * ARISING FROM, OUT OF OR IN CONNECTION WITH THE SOFTWARE OR THE USE OR
 * OTHER DEALINGS IN THE SOFTWARE.
 */

#include <drm/amdgpu_drm.h>
#include <drm/drm_drv.h>
#include <drm/drm_gem.h>
#include <drm/drm_vblank.h>
#include <drm/drm_managed.h>
#include "amdgpu_drv.h"

#include <drm/drm_pciids.h>
#include <linux/console.h>
#include <linux/module.h>
#include <linux/pm_runtime.h>
#include <linux/vga_switcheroo.h>
#include <drm/drm_probe_helper.h>
#include <linux/mmu_notifier.h>
#include <linux/suspend.h>

#include "amdgpu.h"
#include "amdgpu_irq.h"
#include "amdgpu_dma_buf.h"
#include "amdgpu_sched.h"

#include "amdgpu_amdkfd.h"

#include "amdgpu_ras.h"

/*
 * KMS wrapper.
 * - 3.0.0 - initial driver
 * - 3.1.0 - allow reading more status registers (GRBM, SRBM, SDMA, CP)
 * - 3.2.0 - GFX8: Uses EOP_TC_WB_ACTION_EN, so UMDs don't have to do the same
 *           at the end of IBs.
 * - 3.3.0 - Add VM support for UVD on supported hardware.
 * - 3.4.0 - Add AMDGPU_INFO_NUM_EVICTIONS.
 * - 3.5.0 - Add support for new UVD_NO_OP register.
 * - 3.6.0 - kmd involves use CONTEXT_CONTROL in ring buffer.
 * - 3.7.0 - Add support for VCE clock list packet
 * - 3.8.0 - Add support raster config init in the kernel
 * - 3.9.0 - Add support for memory query info about VRAM and GTT.
 * - 3.10.0 - Add support for new fences ioctl, new gem ioctl flags
 * - 3.11.0 - Add support for sensor query info (clocks, temp, etc).
 * - 3.12.0 - Add query for double offchip LDS buffers
 * - 3.13.0 - Add PRT support
 * - 3.14.0 - Fix race in amdgpu_ctx_get_fence() and note new functionality
 * - 3.15.0 - Export more gpu info for gfx9
 * - 3.16.0 - Add reserved vmid support
 * - 3.17.0 - Add AMDGPU_NUM_VRAM_CPU_PAGE_FAULTS.
 * - 3.18.0 - Export gpu always on cu bitmap
 * - 3.19.0 - Add support for UVD MJPEG decode
 * - 3.20.0 - Add support for local BOs
 * - 3.21.0 - Add DRM_AMDGPU_FENCE_TO_HANDLE ioctl
 * - 3.22.0 - Add DRM_AMDGPU_SCHED ioctl
 * - 3.23.0 - Add query for VRAM lost counter
 * - 3.24.0 - Add high priority compute support for gfx9
 * - 3.25.0 - Add support for sensor query info (stable pstate sclk/mclk).
 * - 3.26.0 - GFX9: Process AMDGPU_IB_FLAG_TC_WB_NOT_INVALIDATE.
 * - 3.27.0 - Add new chunk to to AMDGPU_CS to enable BO_LIST creation.
 * - 3.28.0 - Add AMDGPU_CHUNK_ID_SCHEDULED_DEPENDENCIES
 * - 3.29.0 - Add AMDGPU_IB_FLAG_RESET_GDS_MAX_WAVE_ID
 * - 3.30.0 - Add AMDGPU_SCHED_OP_CONTEXT_PRIORITY_OVERRIDE.
 * - 3.31.0 - Add support for per-flip tiling attribute changes with DC
 * - 3.32.0 - Add syncobj timeline support to AMDGPU_CS.
 * - 3.33.0 - Fixes for GDS ENOMEM failures in AMDGPU_CS.
 * - 3.34.0 - Non-DC can flip correctly between buffers with different pitches
 * - 3.35.0 - Add drm_amdgpu_info_device::tcc_disabled_mask
 * - 3.36.0 - Allow reading more status registers on si/cik
 * - 3.37.0 - L2 is invalidated before SDMA IBs, needed for correctness
 * - 3.38.0 - Add AMDGPU_IB_FLAG_EMIT_MEM_SYNC
 * - 3.39.0 - DMABUF implicit sync does a full pipeline sync
 * - 3.40.0 - Add AMDGPU_IDS_FLAGS_TMZ
 * - 3.41.0 - Add video codec query
 */
#define KMS_DRIVER_MAJOR	3
#define KMS_DRIVER_MINOR	41
#define KMS_DRIVER_PATCHLEVEL	0

int amdgpu_vram_limit;
int amdgpu_vis_vram_limit;
int amdgpu_gart_size = -1; /* auto */
int amdgpu_gtt_size = -1; /* auto */
int amdgpu_moverate = -1; /* auto */
int amdgpu_benchmarking;
int amdgpu_testing;
int amdgpu_audio = -1;
int amdgpu_disp_priority;
int amdgpu_hw_i2c;
int amdgpu_pcie_gen2 = -1;
int amdgpu_msi = -1;
char amdgpu_lockup_timeout[AMDGPU_MAX_TIMEOUT_PARAM_LENGTH];
int amdgpu_dpm = -1;
int amdgpu_fw_load_type = -1;
int amdgpu_aspm = -1;
int amdgpu_runtime_pm = -1;
uint amdgpu_ip_block_mask = 0xffffffff;
int amdgpu_bapm = -1;
int amdgpu_deep_color;
int amdgpu_vm_size = -1;
int amdgpu_vm_fragment_size = -1;
int amdgpu_vm_block_size = -1;
int amdgpu_vm_fault_stop;
int amdgpu_vm_debug;
int amdgpu_vm_update_mode = -1;
int amdgpu_exp_hw_support;
int amdgpu_dc = -1;
int amdgpu_sched_jobs = 32;
int amdgpu_sched_hw_submission = 2;
uint amdgpu_pcie_gen_cap;
uint amdgpu_pcie_lane_cap;
uint amdgpu_cg_mask = 0xffffffff;
uint amdgpu_pg_mask = 0xffffffff;
uint amdgpu_sdma_phase_quantum = 32;
char *amdgpu_disable_cu = NULL;
char *amdgpu_virtual_display = NULL;

/*
 * OverDrive(bit 14) disabled by default
 * GFX DCS(bit 19) disabled by default
 */
uint amdgpu_pp_feature_mask = 0xfff7bfff;
uint amdgpu_force_long_training;
int amdgpu_job_hang_limit;
int amdgpu_lbpw = -1;
int amdgpu_compute_multipipe = -1;
int amdgpu_gpu_recovery = -1; /* auto */
int amdgpu_emu_mode;
uint amdgpu_smu_memory_pool_size;
/*
 * FBC (bit 0) disabled by default
 * MULTI_MON_PP_MCLK_SWITCH (bit 1) enabled by default
 *   - With this, for multiple monitors in sync(e.g. with the same model),
 *     mclk switching will be allowed. And the mclk will be not foced to the
 *     highest. That helps saving some idle power.
 * DISABLE_FRACTIONAL_PWM (bit 2) disabled by default
 * PSR (bit 3) disabled by default
 */
uint amdgpu_dc_feature_mask = 2;
uint amdgpu_dc_debug_mask;
int amdgpu_async_gfx_ring = 1;
int amdgpu_mcbp;
int amdgpu_discovery = -1;
int amdgpu_mes;
int amdgpu_noretry = -1;
int amdgpu_force_asic_type = -1;
int amdgpu_tmz = -1; /* auto */
uint amdgpu_freesync_vid_mode;
int amdgpu_reset_method = -1; /* auto */
int amdgpu_num_kcq = -1;

struct amdgpu_mgpu_info mgpu_info = {
	.mutex = __MUTEX_INITIALIZER(mgpu_info.mutex),
};
int amdgpu_ras_enable = -1;
uint amdgpu_ras_mask = 0xffffffff;
int amdgpu_bad_page_threshold = 100;

/**
 * DOC: vramlimit (int)
 * Restrict the total amount of VRAM in MiB for testing.  The default is 0 (Use full VRAM).
 */
MODULE_PARM_DESC(vramlimit, "Restrict VRAM for testing, in megabytes");
module_param_named(vramlimit, amdgpu_vram_limit, int, 0600);

/**
 * DOC: vis_vramlimit (int)
 * Restrict the amount of CPU visible VRAM in MiB for testing.  The default is 0 (Use full CPU visible VRAM).
 */
MODULE_PARM_DESC(vis_vramlimit, "Restrict visible VRAM for testing, in megabytes");
module_param_named(vis_vramlimit, amdgpu_vis_vram_limit, int, 0444);

/**
 * DOC: gartsize (uint)
 * Restrict the size of GART in Mib (32, 64, etc.) for testing. The default is -1 (The size depends on asic).
 */
MODULE_PARM_DESC(gartsize, "Size of GART to setup in megabytes (32, 64, etc., -1=auto)");
module_param_named(gartsize, amdgpu_gart_size, uint, 0600);

/**
 * DOC: gttsize (int)
 * Restrict the size of GTT domain in MiB for testing. The default is -1 (It's VRAM size if 3GB < VRAM < 3/4 RAM,
 * otherwise 3/4 RAM size).
 */
MODULE_PARM_DESC(gttsize, "Size of the GTT domain in megabytes (-1 = auto)");
module_param_named(gttsize, amdgpu_gtt_size, int, 0600);

/**
 * DOC: moverate (int)
 * Set maximum buffer migration rate in MB/s. The default is -1 (8 MB/s).
 */
MODULE_PARM_DESC(moverate, "Maximum buffer migration rate in MB/s. (32, 64, etc., -1=auto, 0=1=disabled)");
module_param_named(moverate, amdgpu_moverate, int, 0600);

/**
 * DOC: benchmark (int)
 * Run benchmarks. The default is 0 (Skip benchmarks).
 */
MODULE_PARM_DESC(benchmark, "Run benchmark");
module_param_named(benchmark, amdgpu_benchmarking, int, 0444);

/**
 * DOC: test (int)
 * Test BO GTT->VRAM and VRAM->GTT GPU copies. The default is 0 (Skip test, only set 1 to run test).
 */
MODULE_PARM_DESC(test, "Run tests");
module_param_named(test, amdgpu_testing, int, 0444);

/**
 * DOC: audio (int)
 * Set HDMI/DPAudio. Only affects non-DC display handling. The default is -1 (Enabled), set 0 to disabled it.
 */
MODULE_PARM_DESC(audio, "Audio enable (-1 = auto, 0 = disable, 1 = enable)");
module_param_named(audio, amdgpu_audio, int, 0444);

/**
 * DOC: disp_priority (int)
 * Set display Priority (1 = normal, 2 = high). Only affects non-DC display handling. The default is 0 (auto).
 */
MODULE_PARM_DESC(disp_priority, "Display Priority (0 = auto, 1 = normal, 2 = high)");
module_param_named(disp_priority, amdgpu_disp_priority, int, 0444);

/**
 * DOC: hw_i2c (int)
 * To enable hw i2c engine. Only affects non-DC display handling. The default is 0 (Disabled).
 */
MODULE_PARM_DESC(hw_i2c, "hw i2c engine enable (0 = disable)");
module_param_named(hw_i2c, amdgpu_hw_i2c, int, 0444);

/**
 * DOC: pcie_gen2 (int)
 * To disable PCIE Gen2/3 mode (0 = disable, 1 = enable). The default is -1 (auto, enabled).
 */
MODULE_PARM_DESC(pcie_gen2, "PCIE Gen2 mode (-1 = auto, 0 = disable, 1 = enable)");
module_param_named(pcie_gen2, amdgpu_pcie_gen2, int, 0444);

/**
 * DOC: msi (int)
 * To disable Message Signaled Interrupts (MSI) functionality (1 = enable, 0 = disable). The default is -1 (auto, enabled).
 */
MODULE_PARM_DESC(msi, "MSI support (1 = enable, 0 = disable, -1 = auto)");
module_param_named(msi, amdgpu_msi, int, 0444);

/**
 * DOC: lockup_timeout (string)
 * Set GPU scheduler timeout value in ms.
 *
 * The format can be [Non-Compute] or [GFX,Compute,SDMA,Video]. That is there can be one or
 * multiple values specified. 0 and negative values are invalidated. They will be adjusted
 * to the default timeout.
 *
 * - With one value specified, the setting will apply to all non-compute jobs.
 * - With multiple values specified, the first one will be for GFX.
 *   The second one is for Compute. The third and fourth ones are
 *   for SDMA and Video.
 *
 * By default(with no lockup_timeout settings), the timeout for all non-compute(GFX, SDMA and Video)
 * jobs is 10000. And there is no timeout enforced on compute jobs.
 */
MODULE_PARM_DESC(lockup_timeout, "GPU lockup timeout in ms (default: for bare metal 10000 for non-compute jobs and infinity timeout for compute jobs; "
		"for passthrough or sriov, 10000 for all jobs."
		" 0: keep default value. negative: infinity timeout), "
		"format: for bare metal [Non-Compute] or [GFX,Compute,SDMA,Video]; "
		"for passthrough or sriov [all jobs] or [GFX,Compute,SDMA,Video].");
module_param_string(lockup_timeout, amdgpu_lockup_timeout, sizeof(amdgpu_lockup_timeout), 0444);

/**
 * DOC: dpm (int)
 * Override for dynamic power management setting
 * (0 = disable, 1 = enable)
 * The default is -1 (auto).
 */
MODULE_PARM_DESC(dpm, "DPM support (1 = enable, 0 = disable, -1 = auto)");
module_param_named(dpm, amdgpu_dpm, int, 0444);

/**
 * DOC: fw_load_type (int)
 * Set different firmware loading type for debugging (0 = direct, 1 = SMU, 2 = PSP). The default is -1 (auto).
 */
MODULE_PARM_DESC(fw_load_type, "firmware loading type (0 = direct, 1 = SMU, 2 = PSP, -1 = auto)");
module_param_named(fw_load_type, amdgpu_fw_load_type, int, 0444);

/**
 * DOC: aspm (int)
 * To disable ASPM (1 = enable, 0 = disable). The default is -1 (auto, enabled).
 */
MODULE_PARM_DESC(aspm, "ASPM support (1 = enable, 0 = disable, -1 = auto)");
module_param_named(aspm, amdgpu_aspm, int, 0444);

/**
 * DOC: runpm (int)
 * Override for runtime power management control for dGPUs in PX/HG laptops. The amdgpu driver can dynamically power down
 * the dGPU on PX/HG laptops when it is idle. The default is -1 (auto enable). Setting the value to 0 disables this functionality.
 */
MODULE_PARM_DESC(runpm, "PX runtime pm (2 = force enable with BAMACO, 1 = force enable with BACO, 0 = disable, -1 = PX only default)");
module_param_named(runpm, amdgpu_runtime_pm, int, 0444);

/**
 * DOC: ip_block_mask (uint)
 * Override what IP blocks are enabled on the GPU. Each GPU is a collection of IP blocks (gfx, display, video, etc.).
 * Use this parameter to disable specific blocks. Note that the IP blocks do not have a fixed index. Some asics may not have
 * some IPs or may include multiple instances of an IP so the ordering various from asic to asic. See the driver output in
 * the kernel log for the list of IPs on the asic. The default is 0xffffffff (enable all blocks on a device).
 */
MODULE_PARM_DESC(ip_block_mask, "IP Block Mask (all blocks enabled (default))");
module_param_named(ip_block_mask, amdgpu_ip_block_mask, uint, 0444);

/**
 * DOC: bapm (int)
 * Bidirectional Application Power Management (BAPM) used to dynamically share TDP between CPU and GPU. Set value 0 to disable it.
 * The default -1 (auto, enabled)
 */
MODULE_PARM_DESC(bapm, "BAPM support (1 = enable, 0 = disable, -1 = auto)");
module_param_named(bapm, amdgpu_bapm, int, 0444);

/**
 * DOC: deep_color (int)
 * Set 1 to enable Deep Color support. Only affects non-DC display handling. The default is 0 (disabled).
 */
MODULE_PARM_DESC(deep_color, "Deep Color support (1 = enable, 0 = disable (default))");
module_param_named(deep_color, amdgpu_deep_color, int, 0444);

/**
 * DOC: vm_size (int)
 * Override the size of the GPU's per client virtual address space in GiB.  The default is -1 (automatic for each asic).
 */
MODULE_PARM_DESC(vm_size, "VM address space size in gigabytes (default 64GB)");
module_param_named(vm_size, amdgpu_vm_size, int, 0444);

/**
 * DOC: vm_fragment_size (int)
 * Override VM fragment size in bits (4, 5, etc. 4 = 64K, 9 = 2M). The default is -1 (automatic for each asic).
 */
MODULE_PARM_DESC(vm_fragment_size, "VM fragment size in bits (4, 5, etc. 4 = 64K (default), Max 9 = 2M)");
module_param_named(vm_fragment_size, amdgpu_vm_fragment_size, int, 0444);

/**
 * DOC: vm_block_size (int)
 * Override VM page table size in bits (default depending on vm_size and hw setup). The default is -1 (automatic for each asic).
 */
MODULE_PARM_DESC(vm_block_size, "VM page table size in bits (default depending on vm_size)");
module_param_named(vm_block_size, amdgpu_vm_block_size, int, 0444);

/**
 * DOC: vm_fault_stop (int)
 * Stop on VM fault for debugging (0 = never, 1 = print first, 2 = always). The default is 0 (No stop).
 */
MODULE_PARM_DESC(vm_fault_stop, "Stop on VM fault (0 = never (default), 1 = print first, 2 = always)");
module_param_named(vm_fault_stop, amdgpu_vm_fault_stop, int, 0444);

/**
 * DOC: vm_debug (int)
 * Debug VM handling (0 = disabled, 1 = enabled). The default is 0 (Disabled).
 */
MODULE_PARM_DESC(vm_debug, "Debug VM handling (0 = disabled (default), 1 = enabled)");
module_param_named(vm_debug, amdgpu_vm_debug, int, 0644);

/**
 * DOC: vm_update_mode (int)
 * Override VM update mode. VM updated by using CPU (0 = never, 1 = Graphics only, 2 = Compute only, 3 = Both). The default
 * is -1 (Only in large BAR(LB) systems Compute VM tables will be updated by CPU, otherwise 0, never).
 */
MODULE_PARM_DESC(vm_update_mode, "VM update using CPU (0 = never (default except for large BAR(LB)), 1 = Graphics only, 2 = Compute only (default for LB), 3 = Both");
module_param_named(vm_update_mode, amdgpu_vm_update_mode, int, 0444);

/**
 * DOC: exp_hw_support (int)
 * Enable experimental hw support (1 = enable). The default is 0 (disabled).
 */
MODULE_PARM_DESC(exp_hw_support, "experimental hw support (1 = enable, 0 = disable (default))");
module_param_named(exp_hw_support, amdgpu_exp_hw_support, int, 0444);

/**
 * DOC: dc (int)
 * Disable/Enable Display Core driver for debugging (1 = enable, 0 = disable). The default is -1 (automatic for each asic).
 */
MODULE_PARM_DESC(dc, "Display Core driver (1 = enable, 0 = disable, -1 = auto (default))");
module_param_named(dc, amdgpu_dc, int, 0444);

/**
 * DOC: sched_jobs (int)
 * Override the max number of jobs supported in the sw queue. The default is 32.
 */
MODULE_PARM_DESC(sched_jobs, "the max number of jobs supported in the sw queue (default 32)");
module_param_named(sched_jobs, amdgpu_sched_jobs, int, 0444);

/**
 * DOC: sched_hw_submission (int)
 * Override the max number of HW submissions. The default is 2.
 */
MODULE_PARM_DESC(sched_hw_submission, "the max number of HW submissions (default 2)");
module_param_named(sched_hw_submission, amdgpu_sched_hw_submission, int, 0444);

/**
 * DOC: ppfeaturemask (hexint)
 * Override power features enabled. See enum PP_FEATURE_MASK in drivers/gpu/drm/amd/include/amd_shared.h.
 * The default is the current set of stable power features.
 */
MODULE_PARM_DESC(ppfeaturemask, "all power features enabled (default))");
module_param_named(ppfeaturemask, amdgpu_pp_feature_mask, hexint, 0444);

/**
 * DOC: forcelongtraining (uint)
 * Force long memory training in resume.
 * The default is zero, indicates short training in resume.
 */
MODULE_PARM_DESC(forcelongtraining, "force memory long training");
module_param_named(forcelongtraining, amdgpu_force_long_training, uint, 0444);

/**
 * DOC: pcie_gen_cap (uint)
 * Override PCIE gen speed capabilities. See the CAIL flags in drivers/gpu/drm/amd/include/amd_pcie.h.
 * The default is 0 (automatic for each asic).
 */
MODULE_PARM_DESC(pcie_gen_cap, "PCIE Gen Caps (0: autodetect (default))");
module_param_named(pcie_gen_cap, amdgpu_pcie_gen_cap, uint, 0444);

/**
 * DOC: pcie_lane_cap (uint)
 * Override PCIE lanes capabilities. See the CAIL flags in drivers/gpu/drm/amd/include/amd_pcie.h.
 * The default is 0 (automatic for each asic).
 */
MODULE_PARM_DESC(pcie_lane_cap, "PCIE Lane Caps (0: autodetect (default))");
module_param_named(pcie_lane_cap, amdgpu_pcie_lane_cap, uint, 0444);

/**
 * DOC: cg_mask (uint)
 * Override Clockgating features enabled on GPU (0 = disable clock gating). See the AMD_CG_SUPPORT flags in
 * drivers/gpu/drm/amd/include/amd_shared.h. The default is 0xffffffff (all enabled).
 */
MODULE_PARM_DESC(cg_mask, "Clockgating flags mask (0 = disable clock gating)");
module_param_named(cg_mask, amdgpu_cg_mask, uint, 0444);

/**
 * DOC: pg_mask (uint)
 * Override Powergating features enabled on GPU (0 = disable power gating). See the AMD_PG_SUPPORT flags in
 * drivers/gpu/drm/amd/include/amd_shared.h. The default is 0xffffffff (all enabled).
 */
MODULE_PARM_DESC(pg_mask, "Powergating flags mask (0 = disable power gating)");
module_param_named(pg_mask, amdgpu_pg_mask, uint, 0444);

/**
 * DOC: sdma_phase_quantum (uint)
 * Override SDMA context switch phase quantum (x 1K GPU clock cycles, 0 = no change). The default is 32.
 */
MODULE_PARM_DESC(sdma_phase_quantum, "SDMA context switch phase quantum (x 1K GPU clock cycles, 0 = no change (default 32))");
module_param_named(sdma_phase_quantum, amdgpu_sdma_phase_quantum, uint, 0444);

/**
 * DOC: disable_cu (charp)
 * Set to disable CUs (It's set like se.sh.cu,...). The default is NULL.
 */
MODULE_PARM_DESC(disable_cu, "Disable CUs (se.sh.cu,...)");
module_param_named(disable_cu, amdgpu_disable_cu, charp, 0444);

/**
 * DOC: virtual_display (charp)
 * Set to enable virtual display feature. This feature provides a virtual display hardware on headless boards
 * or in virtualized environments. It will be set like xxxx:xx:xx.x,x;xxxx:xx:xx.x,x. It's the pci address of
 * the device, plus the number of crtcs to expose. E.g., 0000:26:00.0,4 would enable 4 virtual crtcs on the pci
 * device at 26:00.0. The default is NULL.
 */
MODULE_PARM_DESC(virtual_display,
		 "Enable virtual display feature (the virtual_display will be set like xxxx:xx:xx.x,x;xxxx:xx:xx.x,x)");
module_param_named(virtual_display, amdgpu_virtual_display, charp, 0444);

/**
 * DOC: job_hang_limit (int)
 * Set how much time allow a job hang and not drop it. The default is 0.
 */
MODULE_PARM_DESC(job_hang_limit, "how much time allow a job hang and not drop it (default 0)");
module_param_named(job_hang_limit, amdgpu_job_hang_limit, int ,0444);

/**
 * DOC: lbpw (int)
 * Override Load Balancing Per Watt (LBPW) support (1 = enable, 0 = disable). The default is -1 (auto, enabled).
 */
MODULE_PARM_DESC(lbpw, "Load Balancing Per Watt (LBPW) support (1 = enable, 0 = disable, -1 = auto)");
module_param_named(lbpw, amdgpu_lbpw, int, 0444);

MODULE_PARM_DESC(compute_multipipe, "Force compute queues to be spread across pipes (1 = enable, 0 = disable, -1 = auto)");
module_param_named(compute_multipipe, amdgpu_compute_multipipe, int, 0444);

/**
 * DOC: gpu_recovery (int)
 * Set to enable GPU recovery mechanism (1 = enable, 0 = disable). The default is -1 (auto, disabled except SRIOV).
 */
MODULE_PARM_DESC(gpu_recovery, "Enable GPU recovery mechanism, (1 = enable, 0 = disable, -1 = auto)");
module_param_named(gpu_recovery, amdgpu_gpu_recovery, int, 0444);

/**
 * DOC: emu_mode (int)
 * Set value 1 to enable emulation mode. This is only needed when running on an emulator. The default is 0 (disabled).
 */
MODULE_PARM_DESC(emu_mode, "Emulation mode, (1 = enable, 0 = disable)");
module_param_named(emu_mode, amdgpu_emu_mode, int, 0444);

/**
 * DOC: ras_enable (int)
 * Enable RAS features on the GPU (0 = disable, 1 = enable, -1 = auto (default))
 */
MODULE_PARM_DESC(ras_enable, "Enable RAS features on the GPU (0 = disable, 1 = enable, -1 = auto (default))");
module_param_named(ras_enable, amdgpu_ras_enable, int, 0444);

/**
 * DOC: ras_mask (uint)
 * Mask of RAS features to enable (default 0xffffffff), only valid when ras_enable == 1
 * See the flags in drivers/gpu/drm/amd/amdgpu/amdgpu_ras.h
 */
MODULE_PARM_DESC(ras_mask, "Mask of RAS features to enable (default 0xffffffff), only valid when ras_enable == 1");
module_param_named(ras_mask, amdgpu_ras_mask, uint, 0444);

/**
 * DOC: si_support (int)
 * Set SI support driver. This parameter works after set config CONFIG_DRM_AMDGPU_SI. For SI asic, when radeon driver is enabled,
 * set value 0 to use radeon driver, while set value 1 to use amdgpu driver. The default is using radeon driver when it available,
 * otherwise using amdgpu driver.
 */
#ifdef CONFIG_DRM_AMDGPU_SI

#if defined(CONFIG_DRM_RADEON) || defined(CONFIG_DRM_RADEON_MODULE)
int amdgpu_si_support = 0;
MODULE_PARM_DESC(si_support, "SI support (1 = enabled, 0 = disabled (default))");
#else
int amdgpu_si_support = 1;
MODULE_PARM_DESC(si_support, "SI support (1 = enabled (default), 0 = disabled)");
#endif

module_param_named(si_support, amdgpu_si_support, int, 0444);
#endif

/**
 * DOC: cik_support (int)
 * Set CIK support driver. This parameter works after set config CONFIG_DRM_AMDGPU_CIK. For CIK asic, when radeon driver is enabled,
 * set value 0 to use radeon driver, while set value 1 to use amdgpu driver. The default is using radeon driver when it available,
 * otherwise using amdgpu driver.
 */
#ifdef CONFIG_DRM_AMDGPU_CIK

#if defined(CONFIG_DRM_RADEON) || defined(CONFIG_DRM_RADEON_MODULE)
int amdgpu_cik_support = 0;
MODULE_PARM_DESC(cik_support, "CIK support (1 = enabled, 0 = disabled (default))");
#else
int amdgpu_cik_support = 1;
MODULE_PARM_DESC(cik_support, "CIK support (1 = enabled (default), 0 = disabled)");
#endif

module_param_named(cik_support, amdgpu_cik_support, int, 0444);
#endif

/**
 * DOC: smu_memory_pool_size (uint)
 * It is used to reserve gtt for smu debug usage, setting value 0 to disable it. The actual size is value * 256MiB.
 * E.g. 0x1 = 256Mbyte, 0x2 = 512Mbyte, 0x4 = 1 Gbyte, 0x8 = 2GByte. The default is 0 (disabled).
 */
MODULE_PARM_DESC(smu_memory_pool_size,
	"reserve gtt for smu debug usage, 0 = disable,"
		"0x1 = 256Mbyte, 0x2 = 512Mbyte, 0x4 = 1 Gbyte, 0x8 = 2GByte");
module_param_named(smu_memory_pool_size, amdgpu_smu_memory_pool_size, uint, 0444);

/**
 * DOC: async_gfx_ring (int)
 * It is used to enable gfx rings that could be configured with different prioritites or equal priorities
 */
MODULE_PARM_DESC(async_gfx_ring,
	"Asynchronous GFX rings that could be configured with either different priorities (HP3D ring and LP3D ring), or equal priorities (0 = disabled, 1 = enabled (default))");
module_param_named(async_gfx_ring, amdgpu_async_gfx_ring, int, 0444);

/**
 * DOC: mcbp (int)
 * It is used to enable mid command buffer preemption. (0 = disabled (default), 1 = enabled)
 */
MODULE_PARM_DESC(mcbp,
	"Enable Mid-command buffer preemption (0 = disabled (default), 1 = enabled)");
module_param_named(mcbp, amdgpu_mcbp, int, 0444);

/**
 * DOC: discovery (int)
 * Allow driver to discover hardware IP information from IP Discovery table at the top of VRAM.
 * (-1 = auto (default), 0 = disabled, 1 = enabled)
 */
MODULE_PARM_DESC(discovery,
	"Allow driver to discover hardware IPs from IP Discovery table at the top of VRAM");
module_param_named(discovery, amdgpu_discovery, int, 0444);

/**
 * DOC: mes (int)
 * Enable Micro Engine Scheduler. This is a new hw scheduling engine for gfx, sdma, and compute.
 * (0 = disabled (default), 1 = enabled)
 */
MODULE_PARM_DESC(mes,
	"Enable Micro Engine Scheduler (0 = disabled (default), 1 = enabled)");
module_param_named(mes, amdgpu_mes, int, 0444);

/**
 * DOC: noretry (int)
 * Disable retry faults in the GPU memory controller.
 * (0 = retry enabled, 1 = retry disabled, -1 auto (default))
 */
MODULE_PARM_DESC(noretry,
	"Disable retry faults (0 = retry enabled, 1 = retry disabled, -1 auto (default))");
module_param_named(noretry, amdgpu_noretry, int, 0644);

/**
 * DOC: force_asic_type (int)
 * A non negative value used to specify the asic type for all supported GPUs.
 */
MODULE_PARM_DESC(force_asic_type,
	"A non negative value used to specify the asic type for all supported GPUs");
module_param_named(force_asic_type, amdgpu_force_asic_type, int, 0444);



#ifdef CONFIG_HSA_AMD
/**
 * DOC: sched_policy (int)
 * Set scheduling policy. Default is HWS(hardware scheduling) with over-subscription.
 * Setting 1 disables over-subscription. Setting 2 disables HWS and statically
 * assigns queues to HQDs.
 */
int sched_policy = KFD_SCHED_POLICY_HWS;
module_param(sched_policy, int, 0444);
MODULE_PARM_DESC(sched_policy,
	"Scheduling policy (0 = HWS (Default), 1 = HWS without over-subscription, 2 = Non-HWS (Used for debugging only)");

/**
 * DOC: hws_max_conc_proc (int)
 * Maximum number of processes that HWS can schedule concurrently. The maximum is the
 * number of VMIDs assigned to the HWS, which is also the default.
 */
int hws_max_conc_proc = 8;
module_param(hws_max_conc_proc, int, 0444);
MODULE_PARM_DESC(hws_max_conc_proc,
	"Max # processes HWS can execute concurrently when sched_policy=0 (0 = no concurrency, #VMIDs for KFD = Maximum(default))");

/**
 * DOC: cwsr_enable (int)
 * CWSR(compute wave store and resume) allows the GPU to preempt shader execution in
 * the middle of a compute wave. Default is 1 to enable this feature. Setting 0
 * disables it.
 */
int cwsr_enable = 1;
module_param(cwsr_enable, int, 0444);
MODULE_PARM_DESC(cwsr_enable, "CWSR enable (0 = Off, 1 = On (Default))");

/**
 * DOC: max_num_of_queues_per_device (int)
 * Maximum number of queues per device. Valid setting is between 1 and 4096. Default
 * is 4096.
 */
int max_num_of_queues_per_device = KFD_MAX_NUM_OF_QUEUES_PER_DEVICE_DEFAULT;
module_param(max_num_of_queues_per_device, int, 0444);
MODULE_PARM_DESC(max_num_of_queues_per_device,
	"Maximum number of supported queues per device (1 = Minimum, 4096 = default)");

/**
 * DOC: send_sigterm (int)
 * Send sigterm to HSA process on unhandled exceptions. Default is not to send sigterm
 * but just print errors on dmesg. Setting 1 enables sending sigterm.
 */
int send_sigterm;
module_param(send_sigterm, int, 0444);
MODULE_PARM_DESC(send_sigterm,
	"Send sigterm to HSA process on unhandled exception (0 = disable, 1 = enable)");

/**
 * DOC: debug_largebar (int)
 * Set debug_largebar as 1 to enable simulating large-bar capability on non-large bar
 * system. This limits the VRAM size reported to ROCm applications to the visible
 * size, usually 256MB.
 * Default value is 0, diabled.
 */
int debug_largebar;
module_param(debug_largebar, int, 0444);
MODULE_PARM_DESC(debug_largebar,
	"Debug large-bar flag used to simulate large-bar capability on non-large bar machine (0 = disable, 1 = enable)");

/**
 * DOC: ignore_crat (int)
 * Ignore CRAT table during KFD initialization. By default, KFD uses the ACPI CRAT
 * table to get information about AMD APUs. This option can serve as a workaround on
 * systems with a broken CRAT table.
 *
 * Default is auto (according to asic type, iommu_v2, and crat table, to decide
 * whehter use CRAT)
 */
int ignore_crat;
module_param(ignore_crat, int, 0444);
MODULE_PARM_DESC(ignore_crat,
	"Ignore CRAT table during KFD initialization (0 = auto (default), 1 = ignore CRAT)");

/**
 * DOC: halt_if_hws_hang (int)
 * Halt if HWS hang is detected. Default value, 0, disables the halt on hang.
 * Setting 1 enables halt on hang.
 */
int halt_if_hws_hang;
module_param(halt_if_hws_hang, int, 0644);
MODULE_PARM_DESC(halt_if_hws_hang, "Halt if HWS hang is detected (0 = off (default), 1 = on)");

/**
 * DOC: hws_gws_support(bool)
 * Assume that HWS supports GWS barriers regardless of what firmware version
 * check says. Default value: false (rely on MEC2 firmware version check).
 */
bool hws_gws_support;
module_param(hws_gws_support, bool, 0444);
MODULE_PARM_DESC(hws_gws_support, "Assume MEC2 FW supports GWS barriers (false = rely on FW version check (Default), true = force supported)");

/**
  * DOC: queue_preemption_timeout_ms (int)
  * queue preemption timeout in ms (1 = Minimum, 9000 = default)
  */
int queue_preemption_timeout_ms = 9000;
module_param(queue_preemption_timeout_ms, int, 0644);
MODULE_PARM_DESC(queue_preemption_timeout_ms, "queue preemption timeout in ms (1 = Minimum, 9000 = default)");

/**
 * DOC: debug_evictions(bool)
 * Enable extra debug messages to help determine the cause of evictions
 */
bool debug_evictions;
module_param(debug_evictions, bool, 0644);
MODULE_PARM_DESC(debug_evictions, "enable eviction debug messages (false = default)");

/**
 * DOC: no_system_mem_limit(bool)
 * Disable system memory limit, to support multiple process shared memory
 */
bool no_system_mem_limit;
module_param(no_system_mem_limit, bool, 0644);
MODULE_PARM_DESC(no_system_mem_limit, "disable system memory limit (false = default)");

#endif

/**
 * DOC: dcfeaturemask (uint)
 * Override display features enabled. See enum DC_FEATURE_MASK in drivers/gpu/drm/amd/include/amd_shared.h.
 * The default is the current set of stable display features.
 */
MODULE_PARM_DESC(dcfeaturemask, "all stable DC features enabled (default))");
module_param_named(dcfeaturemask, amdgpu_dc_feature_mask, uint, 0444);

/**
 * DOC: dcdebugmask (uint)
 * Override display features enabled. See enum DC_DEBUG_MASK in drivers/gpu/drm/amd/include/amd_shared.h.
 */
MODULE_PARM_DESC(dcdebugmask, "all debug options disabled (default))");
module_param_named(dcdebugmask, amdgpu_dc_debug_mask, uint, 0444);

/**
 * DOC: abmlevel (uint)
 * Override the default ABM (Adaptive Backlight Management) level used for DC
 * enabled hardware. Requires DMCU to be supported and loaded.
 * Valid levels are 0-4. A value of 0 indicates that ABM should be disabled by
 * default. Values 1-4 control the maximum allowable brightness reduction via
 * the ABM algorithm, with 1 being the least reduction and 4 being the most
 * reduction.
 *
 * Defaults to 0, or disabled. Userspace can still override this level later
 * after boot.
 */
uint amdgpu_dm_abm_level;
MODULE_PARM_DESC(abmlevel, "ABM level (0 = off (default), 1-4 = backlight reduction level) ");
module_param_named(abmlevel, amdgpu_dm_abm_level, uint, 0444);

int amdgpu_backlight = -1;
MODULE_PARM_DESC(backlight, "Backlight control (0 = pwm, 1 = aux, -1 auto (default))");
module_param_named(backlight, amdgpu_backlight, bint, 0444);

/**
 * DOC: tmz (int)
 * Trusted Memory Zone (TMZ) is a method to protect data being written
 * to or read from memory.
 *
 * The default value: 0 (off).  TODO: change to auto till it is completed.
 */
MODULE_PARM_DESC(tmz, "Enable TMZ feature (-1 = auto (default), 0 = off, 1 = on)");
module_param_named(tmz, amdgpu_tmz, int, 0444);

/**
 * DOC: freesync_video (uint)
 * Enabled the optimization to adjust front porch timing to achieve seamless mode change experience
 * when setting a freesync supported mode for which full modeset is not needed.
 * The default value: 0 (off).
 */
MODULE_PARM_DESC(
	freesync_video,
	"Enable freesync modesetting optimization feature (0 = off (default), 1 = on)");
module_param_named(freesync_video, amdgpu_freesync_vid_mode, uint, 0444);

/**
 * DOC: reset_method (int)
 * GPU reset method (-1 = auto (default), 0 = legacy, 1 = mode0, 2 = mode1, 3 = mode2, 4 = baco, 5 = pci)
 */
MODULE_PARM_DESC(reset_method, "GPU reset method (-1 = auto (default), 0 = legacy, 1 = mode0, 2 = mode1, 3 = mode2, 4 = baco/bamaco, 5 = pci)");
module_param_named(reset_method, amdgpu_reset_method, int, 0444);

/**
 * DOC: bad_page_threshold (int)
 * Bad page threshold is to specify the threshold value of faulty pages
 * detected by RAS ECC, that may result in GPU entering bad status if total
 * faulty pages by ECC exceed threshold value and leave it for user's further
 * check.
 */
MODULE_PARM_DESC(bad_page_threshold, "Bad page threshold(-1 = auto, 0 = disable bad page retirement, 100 = default value");
module_param_named(bad_page_threshold, amdgpu_bad_page_threshold, int, 0444);

MODULE_PARM_DESC(num_kcq, "number of kernel compute queue user want to setup (8 if set to greater than 8 or less than 0, only affect gfx 8+)");
module_param_named(num_kcq, amdgpu_num_kcq, int, 0444);

static const struct pci_device_id pciidlist[] = {
#ifdef  CONFIG_DRM_AMDGPU_SI
	{0x1002, 0x6780, PCI_ANY_ID, PCI_ANY_ID, 0, 0, CHIP_TAHITI},
	{0x1002, 0x6784, PCI_ANY_ID, PCI_ANY_ID, 0, 0, CHIP_TAHITI},
	{0x1002, 0x6788, PCI_ANY_ID, PCI_ANY_ID, 0, 0, CHIP_TAHITI},
	{0x1002, 0x678A, PCI_ANY_ID, PCI_ANY_ID, 0, 0, CHIP_TAHITI},
	{0x1002, 0x6790, PCI_ANY_ID, PCI_ANY_ID, 0, 0, CHIP_TAHITI},
	{0x1002, 0x6791, PCI_ANY_ID, PCI_ANY_ID, 0, 0, CHIP_TAHITI},
	{0x1002, 0x6792, PCI_ANY_ID, PCI_ANY_ID, 0, 0, CHIP_TAHITI},
	{0x1002, 0x6798, PCI_ANY_ID, PCI_ANY_ID, 0, 0, CHIP_TAHITI},
	{0x1002, 0x6799, PCI_ANY_ID, PCI_ANY_ID, 0, 0, CHIP_TAHITI},
	{0x1002, 0x679A, PCI_ANY_ID, PCI_ANY_ID, 0, 0, CHIP_TAHITI},
	{0x1002, 0x679B, PCI_ANY_ID, PCI_ANY_ID, 0, 0, CHIP_TAHITI},
	{0x1002, 0x679E, PCI_ANY_ID, PCI_ANY_ID, 0, 0, CHIP_TAHITI},
	{0x1002, 0x679F, PCI_ANY_ID, PCI_ANY_ID, 0, 0, CHIP_TAHITI},
	{0x1002, 0x6800, PCI_ANY_ID, PCI_ANY_ID, 0, 0, CHIP_PITCAIRN|AMD_IS_MOBILITY},
	{0x1002, 0x6801, PCI_ANY_ID, PCI_ANY_ID, 0, 0, CHIP_PITCAIRN|AMD_IS_MOBILITY},
	{0x1002, 0x6802, PCI_ANY_ID, PCI_ANY_ID, 0, 0, CHIP_PITCAIRN|AMD_IS_MOBILITY},
	{0x1002, 0x6806, PCI_ANY_ID, PCI_ANY_ID, 0, 0, CHIP_PITCAIRN},
	{0x1002, 0x6808, PCI_ANY_ID, PCI_ANY_ID, 0, 0, CHIP_PITCAIRN},
	{0x1002, 0x6809, PCI_ANY_ID, PCI_ANY_ID, 0, 0, CHIP_PITCAIRN},
	{0x1002, 0x6810, PCI_ANY_ID, PCI_ANY_ID, 0, 0, CHIP_PITCAIRN},
	{0x1002, 0x6811, PCI_ANY_ID, PCI_ANY_ID, 0, 0, CHIP_PITCAIRN},
	{0x1002, 0x6816, PCI_ANY_ID, PCI_ANY_ID, 0, 0, CHIP_PITCAIRN},
	{0x1002, 0x6817, PCI_ANY_ID, PCI_ANY_ID, 0, 0, CHIP_PITCAIRN},
	{0x1002, 0x6818, PCI_ANY_ID, PCI_ANY_ID, 0, 0, CHIP_PITCAIRN},
	{0x1002, 0x6819, PCI_ANY_ID, PCI_ANY_ID, 0, 0, CHIP_PITCAIRN},
	{0x1002, 0x6600, PCI_ANY_ID, PCI_ANY_ID, 0, 0, CHIP_OLAND|AMD_IS_MOBILITY},
	{0x1002, 0x6601, PCI_ANY_ID, PCI_ANY_ID, 0, 0, CHIP_OLAND|AMD_IS_MOBILITY},
	{0x1002, 0x6602, PCI_ANY_ID, PCI_ANY_ID, 0, 0, CHIP_OLAND|AMD_IS_MOBILITY},
	{0x1002, 0x6603, PCI_ANY_ID, PCI_ANY_ID, 0, 0, CHIP_OLAND|AMD_IS_MOBILITY},
	{0x1002, 0x6604, PCI_ANY_ID, PCI_ANY_ID, 0, 0, CHIP_OLAND|AMD_IS_MOBILITY},
	{0x1002, 0x6605, PCI_ANY_ID, PCI_ANY_ID, 0, 0, CHIP_OLAND|AMD_IS_MOBILITY},
	{0x1002, 0x6606, PCI_ANY_ID, PCI_ANY_ID, 0, 0, CHIP_OLAND|AMD_IS_MOBILITY},
	{0x1002, 0x6607, PCI_ANY_ID, PCI_ANY_ID, 0, 0, CHIP_OLAND|AMD_IS_MOBILITY},
	{0x1002, 0x6608, PCI_ANY_ID, PCI_ANY_ID, 0, 0, CHIP_OLAND},
	{0x1002, 0x6610, PCI_ANY_ID, PCI_ANY_ID, 0, 0, CHIP_OLAND},
	{0x1002, 0x6611, PCI_ANY_ID, PCI_ANY_ID, 0, 0, CHIP_OLAND},
	{0x1002, 0x6613, PCI_ANY_ID, PCI_ANY_ID, 0, 0, CHIP_OLAND},
	{0x1002, 0x6617, PCI_ANY_ID, PCI_ANY_ID, 0, 0, CHIP_OLAND|AMD_IS_MOBILITY},
	{0x1002, 0x6620, PCI_ANY_ID, PCI_ANY_ID, 0, 0, CHIP_OLAND|AMD_IS_MOBILITY},
	{0x1002, 0x6621, PCI_ANY_ID, PCI_ANY_ID, 0, 0, CHIP_OLAND|AMD_IS_MOBILITY},
	{0x1002, 0x6623, PCI_ANY_ID, PCI_ANY_ID, 0, 0, CHIP_OLAND|AMD_IS_MOBILITY},
	{0x1002, 0x6631, PCI_ANY_ID, PCI_ANY_ID, 0, 0, CHIP_OLAND},
	{0x1002, 0x6820, PCI_ANY_ID, PCI_ANY_ID, 0, 0, CHIP_VERDE|AMD_IS_MOBILITY},
	{0x1002, 0x6821, PCI_ANY_ID, PCI_ANY_ID, 0, 0, CHIP_VERDE|AMD_IS_MOBILITY},
	{0x1002, 0x6822, PCI_ANY_ID, PCI_ANY_ID, 0, 0, CHIP_VERDE|AMD_IS_MOBILITY},
	{0x1002, 0x6823, PCI_ANY_ID, PCI_ANY_ID, 0, 0, CHIP_VERDE|AMD_IS_MOBILITY},
	{0x1002, 0x6824, PCI_ANY_ID, PCI_ANY_ID, 0, 0, CHIP_VERDE|AMD_IS_MOBILITY},
	{0x1002, 0x6825, PCI_ANY_ID, PCI_ANY_ID, 0, 0, CHIP_VERDE|AMD_IS_MOBILITY},
	{0x1002, 0x6826, PCI_ANY_ID, PCI_ANY_ID, 0, 0, CHIP_VERDE|AMD_IS_MOBILITY},
	{0x1002, 0x6827, PCI_ANY_ID, PCI_ANY_ID, 0, 0, CHIP_VERDE|AMD_IS_MOBILITY},
	{0x1002, 0x6828, PCI_ANY_ID, PCI_ANY_ID, 0, 0, CHIP_VERDE},
	{0x1002, 0x6829, PCI_ANY_ID, PCI_ANY_ID, 0, 0, CHIP_VERDE},
	{0x1002, 0x682A, PCI_ANY_ID, PCI_ANY_ID, 0, 0, CHIP_VERDE|AMD_IS_MOBILITY},
	{0x1002, 0x682B, PCI_ANY_ID, PCI_ANY_ID, 0, 0, CHIP_VERDE|AMD_IS_MOBILITY},
	{0x1002, 0x682C, PCI_ANY_ID, PCI_ANY_ID, 0, 0, CHIP_VERDE},
	{0x1002, 0x682D, PCI_ANY_ID, PCI_ANY_ID, 0, 0, CHIP_VERDE|AMD_IS_MOBILITY},
	{0x1002, 0x682F, PCI_ANY_ID, PCI_ANY_ID, 0, 0, CHIP_VERDE|AMD_IS_MOBILITY},
	{0x1002, 0x6830, PCI_ANY_ID, PCI_ANY_ID, 0, 0, CHIP_VERDE|AMD_IS_MOBILITY},
	{0x1002, 0x6831, PCI_ANY_ID, PCI_ANY_ID, 0, 0, CHIP_VERDE|AMD_IS_MOBILITY},
	{0x1002, 0x6835, PCI_ANY_ID, PCI_ANY_ID, 0, 0, CHIP_VERDE},
	{0x1002, 0x6837, PCI_ANY_ID, PCI_ANY_ID, 0, 0, CHIP_VERDE},
	{0x1002, 0x6838, PCI_ANY_ID, PCI_ANY_ID, 0, 0, CHIP_VERDE},
	{0x1002, 0x6839, PCI_ANY_ID, PCI_ANY_ID, 0, 0, CHIP_VERDE},
	{0x1002, 0x683B, PCI_ANY_ID, PCI_ANY_ID, 0, 0, CHIP_VERDE},
	{0x1002, 0x683D, PCI_ANY_ID, PCI_ANY_ID, 0, 0, CHIP_VERDE},
	{0x1002, 0x683F, PCI_ANY_ID, PCI_ANY_ID, 0, 0, CHIP_VERDE},
	{0x1002, 0x6660, PCI_ANY_ID, PCI_ANY_ID, 0, 0, CHIP_HAINAN|AMD_IS_MOBILITY},
	{0x1002, 0x6663, PCI_ANY_ID, PCI_ANY_ID, 0, 0, CHIP_HAINAN|AMD_IS_MOBILITY},
	{0x1002, 0x6664, PCI_ANY_ID, PCI_ANY_ID, 0, 0, CHIP_HAINAN|AMD_IS_MOBILITY},
	{0x1002, 0x6665, PCI_ANY_ID, PCI_ANY_ID, 0, 0, CHIP_HAINAN|AMD_IS_MOBILITY},
	{0x1002, 0x6667, PCI_ANY_ID, PCI_ANY_ID, 0, 0, CHIP_HAINAN|AMD_IS_MOBILITY},
	{0x1002, 0x666F, PCI_ANY_ID, PCI_ANY_ID, 0, 0, CHIP_HAINAN|AMD_IS_MOBILITY},
#endif
#ifdef CONFIG_DRM_AMDGPU_CIK
	/* Kaveri */
	{0x1002, 0x1304, PCI_ANY_ID, PCI_ANY_ID, 0, 0, CHIP_KAVERI|AMD_IS_MOBILITY|AMD_IS_APU},
	{0x1002, 0x1305, PCI_ANY_ID, PCI_ANY_ID, 0, 0, CHIP_KAVERI|AMD_IS_APU},
	{0x1002, 0x1306, PCI_ANY_ID, PCI_ANY_ID, 0, 0, CHIP_KAVERI|AMD_IS_MOBILITY|AMD_IS_APU},
	{0x1002, 0x1307, PCI_ANY_ID, PCI_ANY_ID, 0, 0, CHIP_KAVERI|AMD_IS_APU},
	{0x1002, 0x1309, PCI_ANY_ID, PCI_ANY_ID, 0, 0, CHIP_KAVERI|AMD_IS_MOBILITY|AMD_IS_APU},
	{0x1002, 0x130A, PCI_ANY_ID, PCI_ANY_ID, 0, 0, CHIP_KAVERI|AMD_IS_MOBILITY|AMD_IS_APU},
	{0x1002, 0x130B, PCI_ANY_ID, PCI_ANY_ID, 0, 0, CHIP_KAVERI|AMD_IS_MOBILITY|AMD_IS_APU},
	{0x1002, 0x130C, PCI_ANY_ID, PCI_ANY_ID, 0, 0, CHIP_KAVERI|AMD_IS_MOBILITY|AMD_IS_APU},
	{0x1002, 0x130D, PCI_ANY_ID, PCI_ANY_ID, 0, 0, CHIP_KAVERI|AMD_IS_MOBILITY|AMD_IS_APU},
	{0x1002, 0x130E, PCI_ANY_ID, PCI_ANY_ID, 0, 0, CHIP_KAVERI|AMD_IS_MOBILITY|AMD_IS_APU},
	{0x1002, 0x130F, PCI_ANY_ID, PCI_ANY_ID, 0, 0, CHIP_KAVERI|AMD_IS_APU},
	{0x1002, 0x1310, PCI_ANY_ID, PCI_ANY_ID, 0, 0, CHIP_KAVERI|AMD_IS_APU},
	{0x1002, 0x1311, PCI_ANY_ID, PCI_ANY_ID, 0, 0, CHIP_KAVERI|AMD_IS_APU},
	{0x1002, 0x1312, PCI_ANY_ID, PCI_ANY_ID, 0, 0, CHIP_KAVERI|AMD_IS_APU},
	{0x1002, 0x1313, PCI_ANY_ID, PCI_ANY_ID, 0, 0, CHIP_KAVERI|AMD_IS_APU},
	{0x1002, 0x1315, PCI_ANY_ID, PCI_ANY_ID, 0, 0, CHIP_KAVERI|AMD_IS_APU},
	{0x1002, 0x1316, PCI_ANY_ID, PCI_ANY_ID, 0, 0, CHIP_KAVERI|AMD_IS_APU},
	{0x1002, 0x1317, PCI_ANY_ID, PCI_ANY_ID, 0, 0, CHIP_KAVERI|AMD_IS_MOBILITY|AMD_IS_APU},
	{0x1002, 0x1318, PCI_ANY_ID, PCI_ANY_ID, 0, 0, CHIP_KAVERI|AMD_IS_MOBILITY|AMD_IS_APU},
	{0x1002, 0x131B, PCI_ANY_ID, PCI_ANY_ID, 0, 0, CHIP_KAVERI|AMD_IS_APU},
	{0x1002, 0x131C, PCI_ANY_ID, PCI_ANY_ID, 0, 0, CHIP_KAVERI|AMD_IS_APU},
	{0x1002, 0x131D, PCI_ANY_ID, PCI_ANY_ID, 0, 0, CHIP_KAVERI|AMD_IS_APU},
	/* Bonaire */
	{0x1002, 0x6640, PCI_ANY_ID, PCI_ANY_ID, 0, 0, CHIP_BONAIRE|AMD_IS_MOBILITY},
	{0x1002, 0x6641, PCI_ANY_ID, PCI_ANY_ID, 0, 0, CHIP_BONAIRE|AMD_IS_MOBILITY},
	{0x1002, 0x6646, PCI_ANY_ID, PCI_ANY_ID, 0, 0, CHIP_BONAIRE|AMD_IS_MOBILITY},
	{0x1002, 0x6647, PCI_ANY_ID, PCI_ANY_ID, 0, 0, CHIP_BONAIRE|AMD_IS_MOBILITY},
	{0x1002, 0x6649, PCI_ANY_ID, PCI_ANY_ID, 0, 0, CHIP_BONAIRE},
	{0x1002, 0x6650, PCI_ANY_ID, PCI_ANY_ID, 0, 0, CHIP_BONAIRE},
	{0x1002, 0x6651, PCI_ANY_ID, PCI_ANY_ID, 0, 0, CHIP_BONAIRE},
	{0x1002, 0x6658, PCI_ANY_ID, PCI_ANY_ID, 0, 0, CHIP_BONAIRE},
	{0x1002, 0x665c, PCI_ANY_ID, PCI_ANY_ID, 0, 0, CHIP_BONAIRE},
	{0x1002, 0x665d, PCI_ANY_ID, PCI_ANY_ID, 0, 0, CHIP_BONAIRE},
	{0x1002, 0x665f, PCI_ANY_ID, PCI_ANY_ID, 0, 0, CHIP_BONAIRE},
	/* Hawaii */
	{0x1002, 0x67A0, PCI_ANY_ID, PCI_ANY_ID, 0, 0, CHIP_HAWAII},
	{0x1002, 0x67A1, PCI_ANY_ID, PCI_ANY_ID, 0, 0, CHIP_HAWAII},
	{0x1002, 0x67A2, PCI_ANY_ID, PCI_ANY_ID, 0, 0, CHIP_HAWAII},
	{0x1002, 0x67A8, PCI_ANY_ID, PCI_ANY_ID, 0, 0, CHIP_HAWAII},
	{0x1002, 0x67A9, PCI_ANY_ID, PCI_ANY_ID, 0, 0, CHIP_HAWAII},
	{0x1002, 0x67AA, PCI_ANY_ID, PCI_ANY_ID, 0, 0, CHIP_HAWAII},
	{0x1002, 0x67B0, PCI_ANY_ID, PCI_ANY_ID, 0, 0, CHIP_HAWAII},
	{0x1002, 0x67B1, PCI_ANY_ID, PCI_ANY_ID, 0, 0, CHIP_HAWAII},
	{0x1002, 0x67B8, PCI_ANY_ID, PCI_ANY_ID, 0, 0, CHIP_HAWAII},
	{0x1002, 0x67B9, PCI_ANY_ID, PCI_ANY_ID, 0, 0, CHIP_HAWAII},
	{0x1002, 0x67BA, PCI_ANY_ID, PCI_ANY_ID, 0, 0, CHIP_HAWAII},
	{0x1002, 0x67BE, PCI_ANY_ID, PCI_ANY_ID, 0, 0, CHIP_HAWAII},
	/* Kabini */
	{0x1002, 0x9830, PCI_ANY_ID, PCI_ANY_ID, 0, 0, CHIP_KABINI|AMD_IS_MOBILITY|AMD_IS_APU},
	{0x1002, 0x9831, PCI_ANY_ID, PCI_ANY_ID, 0, 0, CHIP_KABINI|AMD_IS_APU},
	{0x1002, 0x9832, PCI_ANY_ID, PCI_ANY_ID, 0, 0, CHIP_KABINI|AMD_IS_MOBILITY|AMD_IS_APU},
	{0x1002, 0x9833, PCI_ANY_ID, PCI_ANY_ID, 0, 0, CHIP_KABINI|AMD_IS_APU},
	{0x1002, 0x9834, PCI_ANY_ID, PCI_ANY_ID, 0, 0, CHIP_KABINI|AMD_IS_MOBILITY|AMD_IS_APU},
	{0x1002, 0x9835, PCI_ANY_ID, PCI_ANY_ID, 0, 0, CHIP_KABINI|AMD_IS_APU},
	{0x1002, 0x9836, PCI_ANY_ID, PCI_ANY_ID, 0, 0, CHIP_KABINI|AMD_IS_MOBILITY|AMD_IS_APU},
	{0x1002, 0x9837, PCI_ANY_ID, PCI_ANY_ID, 0, 0, CHIP_KABINI|AMD_IS_APU},
	{0x1002, 0x9838, PCI_ANY_ID, PCI_ANY_ID, 0, 0, CHIP_KABINI|AMD_IS_MOBILITY|AMD_IS_APU},
	{0x1002, 0x9839, PCI_ANY_ID, PCI_ANY_ID, 0, 0, CHIP_KABINI|AMD_IS_MOBILITY|AMD_IS_APU},
	{0x1002, 0x983a, PCI_ANY_ID, PCI_ANY_ID, 0, 0, CHIP_KABINI|AMD_IS_APU},
	{0x1002, 0x983b, PCI_ANY_ID, PCI_ANY_ID, 0, 0, CHIP_KABINI|AMD_IS_MOBILITY|AMD_IS_APU},
	{0x1002, 0x983c, PCI_ANY_ID, PCI_ANY_ID, 0, 0, CHIP_KABINI|AMD_IS_APU},
	{0x1002, 0x983d, PCI_ANY_ID, PCI_ANY_ID, 0, 0, CHIP_KABINI|AMD_IS_APU},
	{0x1002, 0x983e, PCI_ANY_ID, PCI_ANY_ID, 0, 0, CHIP_KABINI|AMD_IS_APU},
	{0x1002, 0x983f, PCI_ANY_ID, PCI_ANY_ID, 0, 0, CHIP_KABINI|AMD_IS_APU},
	/* mullins */
	{0x1002, 0x9850, PCI_ANY_ID, PCI_ANY_ID, 0, 0, CHIP_MULLINS|AMD_IS_MOBILITY|AMD_IS_APU},
	{0x1002, 0x9851, PCI_ANY_ID, PCI_ANY_ID, 0, 0, CHIP_MULLINS|AMD_IS_MOBILITY|AMD_IS_APU},
	{0x1002, 0x9852, PCI_ANY_ID, PCI_ANY_ID, 0, 0, CHIP_MULLINS|AMD_IS_MOBILITY|AMD_IS_APU},
	{0x1002, 0x9853, PCI_ANY_ID, PCI_ANY_ID, 0, 0, CHIP_MULLINS|AMD_IS_MOBILITY|AMD_IS_APU},
	{0x1002, 0x9854, PCI_ANY_ID, PCI_ANY_ID, 0, 0, CHIP_MULLINS|AMD_IS_MOBILITY|AMD_IS_APU},
	{0x1002, 0x9855, PCI_ANY_ID, PCI_ANY_ID, 0, 0, CHIP_MULLINS|AMD_IS_MOBILITY|AMD_IS_APU},
	{0x1002, 0x9856, PCI_ANY_ID, PCI_ANY_ID, 0, 0, CHIP_MULLINS|AMD_IS_MOBILITY|AMD_IS_APU},
	{0x1002, 0x9857, PCI_ANY_ID, PCI_ANY_ID, 0, 0, CHIP_MULLINS|AMD_IS_MOBILITY|AMD_IS_APU},
	{0x1002, 0x9858, PCI_ANY_ID, PCI_ANY_ID, 0, 0, CHIP_MULLINS|AMD_IS_MOBILITY|AMD_IS_APU},
	{0x1002, 0x9859, PCI_ANY_ID, PCI_ANY_ID, 0, 0, CHIP_MULLINS|AMD_IS_MOBILITY|AMD_IS_APU},
	{0x1002, 0x985A, PCI_ANY_ID, PCI_ANY_ID, 0, 0, CHIP_MULLINS|AMD_IS_MOBILITY|AMD_IS_APU},
	{0x1002, 0x985B, PCI_ANY_ID, PCI_ANY_ID, 0, 0, CHIP_MULLINS|AMD_IS_MOBILITY|AMD_IS_APU},
	{0x1002, 0x985C, PCI_ANY_ID, PCI_ANY_ID, 0, 0, CHIP_MULLINS|AMD_IS_MOBILITY|AMD_IS_APU},
	{0x1002, 0x985D, PCI_ANY_ID, PCI_ANY_ID, 0, 0, CHIP_MULLINS|AMD_IS_MOBILITY|AMD_IS_APU},
	{0x1002, 0x985E, PCI_ANY_ID, PCI_ANY_ID, 0, 0, CHIP_MULLINS|AMD_IS_MOBILITY|AMD_IS_APU},
	{0x1002, 0x985F, PCI_ANY_ID, PCI_ANY_ID, 0, 0, CHIP_MULLINS|AMD_IS_MOBILITY|AMD_IS_APU},
#endif
	/* topaz */
	{0x1002, 0x6900, PCI_ANY_ID, PCI_ANY_ID, 0, 0, CHIP_TOPAZ},
	{0x1002, 0x6901, PCI_ANY_ID, PCI_ANY_ID, 0, 0, CHIP_TOPAZ},
	{0x1002, 0x6902, PCI_ANY_ID, PCI_ANY_ID, 0, 0, CHIP_TOPAZ},
	{0x1002, 0x6903, PCI_ANY_ID, PCI_ANY_ID, 0, 0, CHIP_TOPAZ},
	{0x1002, 0x6907, PCI_ANY_ID, PCI_ANY_ID, 0, 0, CHIP_TOPAZ},
	/* tonga */
	{0x1002, 0x6920, PCI_ANY_ID, PCI_ANY_ID, 0, 0, CHIP_TONGA},
	{0x1002, 0x6921, PCI_ANY_ID, PCI_ANY_ID, 0, 0, CHIP_TONGA},
	{0x1002, 0x6928, PCI_ANY_ID, PCI_ANY_ID, 0, 0, CHIP_TONGA},
	{0x1002, 0x6929, PCI_ANY_ID, PCI_ANY_ID, 0, 0, CHIP_TONGA},
	{0x1002, 0x692B, PCI_ANY_ID, PCI_ANY_ID, 0, 0, CHIP_TONGA},
	{0x1002, 0x692F, PCI_ANY_ID, PCI_ANY_ID, 0, 0, CHIP_TONGA},
	{0x1002, 0x6930, PCI_ANY_ID, PCI_ANY_ID, 0, 0, CHIP_TONGA},
	{0x1002, 0x6938, PCI_ANY_ID, PCI_ANY_ID, 0, 0, CHIP_TONGA},
	{0x1002, 0x6939, PCI_ANY_ID, PCI_ANY_ID, 0, 0, CHIP_TONGA},
	/* fiji */
	{0x1002, 0x7300, PCI_ANY_ID, PCI_ANY_ID, 0, 0, CHIP_FIJI},
	{0x1002, 0x730F, PCI_ANY_ID, PCI_ANY_ID, 0, 0, CHIP_FIJI},
	/* carrizo */
	{0x1002, 0x9870, PCI_ANY_ID, PCI_ANY_ID, 0, 0, CHIP_CARRIZO|AMD_IS_APU},
	{0x1002, 0x9874, PCI_ANY_ID, PCI_ANY_ID, 0, 0, CHIP_CARRIZO|AMD_IS_APU},
	{0x1002, 0x9875, PCI_ANY_ID, PCI_ANY_ID, 0, 0, CHIP_CARRIZO|AMD_IS_APU},
	{0x1002, 0x9876, PCI_ANY_ID, PCI_ANY_ID, 0, 0, CHIP_CARRIZO|AMD_IS_APU},
	{0x1002, 0x9877, PCI_ANY_ID, PCI_ANY_ID, 0, 0, CHIP_CARRIZO|AMD_IS_APU},
	/* stoney */
	{0x1002, 0x98E4, PCI_ANY_ID, PCI_ANY_ID, 0, 0, CHIP_STONEY|AMD_IS_APU},
	/* Polaris11 */
	{0x1002, 0x67E0, PCI_ANY_ID, PCI_ANY_ID, 0, 0, CHIP_POLARIS11},
	{0x1002, 0x67E3, PCI_ANY_ID, PCI_ANY_ID, 0, 0, CHIP_POLARIS11},
	{0x1002, 0x67E8, PCI_ANY_ID, PCI_ANY_ID, 0, 0, CHIP_POLARIS11},
	{0x1002, 0x67EB, PCI_ANY_ID, PCI_ANY_ID, 0, 0, CHIP_POLARIS11},
	{0x1002, 0x67EF, PCI_ANY_ID, PCI_ANY_ID, 0, 0, CHIP_POLARIS11},
	{0x1002, 0x67FF, PCI_ANY_ID, PCI_ANY_ID, 0, 0, CHIP_POLARIS11},
	{0x1002, 0x67E1, PCI_ANY_ID, PCI_ANY_ID, 0, 0, CHIP_POLARIS11},
	{0x1002, 0x67E7, PCI_ANY_ID, PCI_ANY_ID, 0, 0, CHIP_POLARIS11},
	{0x1002, 0x67E9, PCI_ANY_ID, PCI_ANY_ID, 0, 0, CHIP_POLARIS11},
	/* Polaris10 */
	{0x1002, 0x67C0, PCI_ANY_ID, PCI_ANY_ID, 0, 0, CHIP_POLARIS10},
	{0x1002, 0x67C1, PCI_ANY_ID, PCI_ANY_ID, 0, 0, CHIP_POLARIS10},
	{0x1002, 0x67C2, PCI_ANY_ID, PCI_ANY_ID, 0, 0, CHIP_POLARIS10},
	{0x1002, 0x67C4, PCI_ANY_ID, PCI_ANY_ID, 0, 0, CHIP_POLARIS10},
	{0x1002, 0x67C7, PCI_ANY_ID, PCI_ANY_ID, 0, 0, CHIP_POLARIS10},
	{0x1002, 0x67D0, PCI_ANY_ID, PCI_ANY_ID, 0, 0, CHIP_POLARIS10},
	{0x1002, 0x67DF, PCI_ANY_ID, PCI_ANY_ID, 0, 0, CHIP_POLARIS10},
	{0x1002, 0x67C8, PCI_ANY_ID, PCI_ANY_ID, 0, 0, CHIP_POLARIS10},
	{0x1002, 0x67C9, PCI_ANY_ID, PCI_ANY_ID, 0, 0, CHIP_POLARIS10},
	{0x1002, 0x67CA, PCI_ANY_ID, PCI_ANY_ID, 0, 0, CHIP_POLARIS10},
	{0x1002, 0x67CC, PCI_ANY_ID, PCI_ANY_ID, 0, 0, CHIP_POLARIS10},
	{0x1002, 0x67CF, PCI_ANY_ID, PCI_ANY_ID, 0, 0, CHIP_POLARIS10},
	{0x1002, 0x6FDF, PCI_ANY_ID, PCI_ANY_ID, 0, 0, CHIP_POLARIS10},
	/* Polaris12 */
	{0x1002, 0x6980, PCI_ANY_ID, PCI_ANY_ID, 0, 0, CHIP_POLARIS12},
	{0x1002, 0x6981, PCI_ANY_ID, PCI_ANY_ID, 0, 0, CHIP_POLARIS12},
	{0x1002, 0x6985, PCI_ANY_ID, PCI_ANY_ID, 0, 0, CHIP_POLARIS12},
	{0x1002, 0x6986, PCI_ANY_ID, PCI_ANY_ID, 0, 0, CHIP_POLARIS12},
	{0x1002, 0x6987, PCI_ANY_ID, PCI_ANY_ID, 0, 0, CHIP_POLARIS12},
	{0x1002, 0x6995, PCI_ANY_ID, PCI_ANY_ID, 0, 0, CHIP_POLARIS12},
	{0x1002, 0x6997, PCI_ANY_ID, PCI_ANY_ID, 0, 0, CHIP_POLARIS12},
	{0x1002, 0x699F, PCI_ANY_ID, PCI_ANY_ID, 0, 0, CHIP_POLARIS12},
	/* VEGAM */
	{0x1002, 0x694C, PCI_ANY_ID, PCI_ANY_ID, 0, 0, CHIP_VEGAM},
	{0x1002, 0x694E, PCI_ANY_ID, PCI_ANY_ID, 0, 0, CHIP_VEGAM},
	{0x1002, 0x694F, PCI_ANY_ID, PCI_ANY_ID, 0, 0, CHIP_VEGAM},
	/* Vega 10 */
	{0x1002, 0x6860, PCI_ANY_ID, PCI_ANY_ID, 0, 0, CHIP_VEGA10},
	{0x1002, 0x6861, PCI_ANY_ID, PCI_ANY_ID, 0, 0, CHIP_VEGA10},
	{0x1002, 0x6862, PCI_ANY_ID, PCI_ANY_ID, 0, 0, CHIP_VEGA10},
	{0x1002, 0x6863, PCI_ANY_ID, PCI_ANY_ID, 0, 0, CHIP_VEGA10},
	{0x1002, 0x6864, PCI_ANY_ID, PCI_ANY_ID, 0, 0, CHIP_VEGA10},
	{0x1002, 0x6867, PCI_ANY_ID, PCI_ANY_ID, 0, 0, CHIP_VEGA10},
	{0x1002, 0x6868, PCI_ANY_ID, PCI_ANY_ID, 0, 0, CHIP_VEGA10},
	{0x1002, 0x6869, PCI_ANY_ID, PCI_ANY_ID, 0, 0, CHIP_VEGA10},
	{0x1002, 0x686a, PCI_ANY_ID, PCI_ANY_ID, 0, 0, CHIP_VEGA10},
	{0x1002, 0x686b, PCI_ANY_ID, PCI_ANY_ID, 0, 0, CHIP_VEGA10},
	{0x1002, 0x686c, PCI_ANY_ID, PCI_ANY_ID, 0, 0, CHIP_VEGA10},
	{0x1002, 0x686d, PCI_ANY_ID, PCI_ANY_ID, 0, 0, CHIP_VEGA10},
	{0x1002, 0x686e, PCI_ANY_ID, PCI_ANY_ID, 0, 0, CHIP_VEGA10},
	{0x1002, 0x686f, PCI_ANY_ID, PCI_ANY_ID, 0, 0, CHIP_VEGA10},
	{0x1002, 0x687f, PCI_ANY_ID, PCI_ANY_ID, 0, 0, CHIP_VEGA10},
	/* Vega 12 */
	{0x1002, 0x69A0, PCI_ANY_ID, PCI_ANY_ID, 0, 0, CHIP_VEGA12},
	{0x1002, 0x69A1, PCI_ANY_ID, PCI_ANY_ID, 0, 0, CHIP_VEGA12},
	{0x1002, 0x69A2, PCI_ANY_ID, PCI_ANY_ID, 0, 0, CHIP_VEGA12},
	{0x1002, 0x69A3, PCI_ANY_ID, PCI_ANY_ID, 0, 0, CHIP_VEGA12},
	{0x1002, 0x69AF, PCI_ANY_ID, PCI_ANY_ID, 0, 0, CHIP_VEGA12},
	/* Vega 20 */
	{0x1002, 0x66A0, PCI_ANY_ID, PCI_ANY_ID, 0, 0, CHIP_VEGA20},
	{0x1002, 0x66A1, PCI_ANY_ID, PCI_ANY_ID, 0, 0, CHIP_VEGA20},
	{0x1002, 0x66A2, PCI_ANY_ID, PCI_ANY_ID, 0, 0, CHIP_VEGA20},
	{0x1002, 0x66A3, PCI_ANY_ID, PCI_ANY_ID, 0, 0, CHIP_VEGA20},
	{0x1002, 0x66A4, PCI_ANY_ID, PCI_ANY_ID, 0, 0, CHIP_VEGA20},
	{0x1002, 0x66A7, PCI_ANY_ID, PCI_ANY_ID, 0, 0, CHIP_VEGA20},
	{0x1002, 0x66AF, PCI_ANY_ID, PCI_ANY_ID, 0, 0, CHIP_VEGA20},
	/* Raven */
	{0x1002, 0x15dd, PCI_ANY_ID, PCI_ANY_ID, 0, 0, CHIP_RAVEN|AMD_IS_APU},
	{0x1002, 0x15d8, PCI_ANY_ID, PCI_ANY_ID, 0, 0, CHIP_RAVEN|AMD_IS_APU},
	/* Arcturus */
	{0x1002, 0x738C, PCI_ANY_ID, PCI_ANY_ID, 0, 0, CHIP_ARCTURUS},
	{0x1002, 0x7388, PCI_ANY_ID, PCI_ANY_ID, 0, 0, CHIP_ARCTURUS},
	{0x1002, 0x738E, PCI_ANY_ID, PCI_ANY_ID, 0, 0, CHIP_ARCTURUS},
	{0x1002, 0x7390, PCI_ANY_ID, PCI_ANY_ID, 0, 0, CHIP_ARCTURUS},
	/* Navi10 */
	{0x1002, 0x7310, PCI_ANY_ID, PCI_ANY_ID, 0, 0, CHIP_NAVI10},
	{0x1002, 0x7312, PCI_ANY_ID, PCI_ANY_ID, 0, 0, CHIP_NAVI10},
	{0x1002, 0x7318, PCI_ANY_ID, PCI_ANY_ID, 0, 0, CHIP_NAVI10},
	{0x1002, 0x7319, PCI_ANY_ID, PCI_ANY_ID, 0, 0, CHIP_NAVI10},
	{0x1002, 0x731A, PCI_ANY_ID, PCI_ANY_ID, 0, 0, CHIP_NAVI10},
	{0x1002, 0x731B, PCI_ANY_ID, PCI_ANY_ID, 0, 0, CHIP_NAVI10},
	{0x1002, 0x731E, PCI_ANY_ID, PCI_ANY_ID, 0, 0, CHIP_NAVI10},
	{0x1002, 0x731F, PCI_ANY_ID, PCI_ANY_ID, 0, 0, CHIP_NAVI10},
	/* Navi14 */
	{0x1002, 0x7340, PCI_ANY_ID, PCI_ANY_ID, 0, 0, CHIP_NAVI14},
	{0x1002, 0x7341, PCI_ANY_ID, PCI_ANY_ID, 0, 0, CHIP_NAVI14},
	{0x1002, 0x7347, PCI_ANY_ID, PCI_ANY_ID, 0, 0, CHIP_NAVI14},
	{0x1002, 0x734F, PCI_ANY_ID, PCI_ANY_ID, 0, 0, CHIP_NAVI14},

	/* Renoir */
	{0x1002, 0x1636, PCI_ANY_ID, PCI_ANY_ID, 0, 0, CHIP_RENOIR|AMD_IS_APU},
	{0x1002, 0x1638, PCI_ANY_ID, PCI_ANY_ID, 0, 0, CHIP_RENOIR|AMD_IS_APU},
	{0x1002, 0x164C, PCI_ANY_ID, PCI_ANY_ID, 0, 0, CHIP_RENOIR|AMD_IS_APU},

	/* Navi12 */
	{0x1002, 0x7360, PCI_ANY_ID, PCI_ANY_ID, 0, 0, CHIP_NAVI12},
	{0x1002, 0x7362, PCI_ANY_ID, PCI_ANY_ID, 0, 0, CHIP_NAVI12},

	/* Sienna_Cichlid */
	{0x1002, 0x73A0, PCI_ANY_ID, PCI_ANY_ID, 0, 0, CHIP_SIENNA_CICHLID},
	{0x1002, 0x73A1, PCI_ANY_ID, PCI_ANY_ID, 0, 0, CHIP_SIENNA_CICHLID},
	{0x1002, 0x73A2, PCI_ANY_ID, PCI_ANY_ID, 0, 0, CHIP_SIENNA_CICHLID},
	{0x1002, 0x73A3, PCI_ANY_ID, PCI_ANY_ID, 0, 0, CHIP_SIENNA_CICHLID},
	{0x1002, 0x73AB, PCI_ANY_ID, PCI_ANY_ID, 0, 0, CHIP_SIENNA_CICHLID},
	{0x1002, 0x73AE, PCI_ANY_ID, PCI_ANY_ID, 0, 0, CHIP_SIENNA_CICHLID},
	{0x1002, 0x73BF, PCI_ANY_ID, PCI_ANY_ID, 0, 0, CHIP_SIENNA_CICHLID},

	/* Van Gogh */
	{0x1002, 0x163F, PCI_ANY_ID, PCI_ANY_ID, 0, 0, CHIP_VANGOGH|AMD_IS_APU},

	/* Navy_Flounder */
	{0x1002, 0x73C0, PCI_ANY_ID, PCI_ANY_ID, 0, 0, CHIP_NAVY_FLOUNDER},
	{0x1002, 0x73C1, PCI_ANY_ID, PCI_ANY_ID, 0, 0, CHIP_NAVY_FLOUNDER},
	{0x1002, 0x73C3, PCI_ANY_ID, PCI_ANY_ID, 0, 0, CHIP_NAVY_FLOUNDER},
	{0x1002, 0x73DF, PCI_ANY_ID, PCI_ANY_ID, 0, 0, CHIP_NAVY_FLOUNDER},

	/* DIMGREY_CAVEFISH */
	{0x1002, 0x73E0, PCI_ANY_ID, PCI_ANY_ID, 0, 0, CHIP_DIMGREY_CAVEFISH},
	{0x1002, 0x73E1, PCI_ANY_ID, PCI_ANY_ID, 0, 0, CHIP_DIMGREY_CAVEFISH},
	{0x1002, 0x73E2, PCI_ANY_ID, PCI_ANY_ID, 0, 0, CHIP_DIMGREY_CAVEFISH},
	{0x1002, 0x73FF, PCI_ANY_ID, PCI_ANY_ID, 0, 0, CHIP_DIMGREY_CAVEFISH},

	{0, 0, 0}
};

MODULE_DEVICE_TABLE(pci, pciidlist);

static const struct drm_driver amdgpu_kms_driver;

static int amdgpu_pci_probe(struct pci_dev *pdev,
			    const struct pci_device_id *ent)
{
	struct drm_device *ddev;
	struct amdgpu_device *adev;
	unsigned long flags = ent->driver_data;
	int ret, retry = 0;
	bool supports_atomic = false;

	if (!amdgpu_virtual_display &&
	    amdgpu_device_asic_has_dc_support(flags & AMD_ASIC_MASK))
		supports_atomic = true;

	if ((flags & AMD_EXP_HW_SUPPORT) && !amdgpu_exp_hw_support) {
		DRM_INFO("This hardware requires experimental hardware support.\n"
			 "See modparam exp_hw_support\n");
		return -ENODEV;
	}

	/* Due to hardware bugs, S/G Display on raven requires a 1:1 IOMMU mapping,
	 * however, SME requires an indirect IOMMU mapping because the encryption
	 * bit is beyond the DMA mask of the chip.
	 */
	if (mem_encrypt_active() && ((flags & AMD_ASIC_MASK) == CHIP_RAVEN)) {
		dev_info(&pdev->dev,
			 "SME is not compatible with RAVEN\n");
		return -ENOTSUPP;
	}

#ifdef CONFIG_DRM_AMDGPU_SI
	if (!amdgpu_si_support) {
		switch (flags & AMD_ASIC_MASK) {
		case CHIP_TAHITI:
		case CHIP_PITCAIRN:
		case CHIP_VERDE:
		case CHIP_OLAND:
		case CHIP_HAINAN:
			dev_info(&pdev->dev,
				 "SI support provided by radeon.\n");
			dev_info(&pdev->dev,
				 "Use radeon.si_support=0 amdgpu.si_support=1 to override.\n"
				);
			return -ENODEV;
		}
	}
#endif
#ifdef CONFIG_DRM_AMDGPU_CIK
	if (!amdgpu_cik_support) {
		switch (flags & AMD_ASIC_MASK) {
		case CHIP_KAVERI:
		case CHIP_BONAIRE:
		case CHIP_HAWAII:
		case CHIP_KABINI:
		case CHIP_MULLINS:
			dev_info(&pdev->dev,
				 "CIK support provided by radeon.\n");
			dev_info(&pdev->dev,
				 "Use radeon.cik_support=0 amdgpu.cik_support=1 to override.\n"
				);
			return -ENODEV;
		}
	}
#endif

	/* Get rid of things like offb */
	ret = drm_fb_helper_remove_conflicting_pci_framebuffers(pdev, "amdgpudrmfb");
	if (ret)
		return ret;

	adev = devm_drm_dev_alloc(&pdev->dev, &amdgpu_kms_driver, typeof(*adev), ddev);
	if (IS_ERR(adev))
		return PTR_ERR(adev);

	adev->dev  = &pdev->dev;
	adev->pdev = pdev;
	ddev = adev_to_drm(adev);

	if (!supports_atomic)
		ddev->driver_features &= ~DRIVER_ATOMIC;

	ret = pci_enable_device(pdev);
	if (ret)
		return ret;

	pci_set_drvdata(pdev, ddev);

	ret = amdgpu_driver_load_kms(adev, ent->driver_data);
	if (ret)
		goto err_pci;

retry_init:
	ret = drm_dev_register(ddev, ent->driver_data);
	if (ret == -EAGAIN && ++retry <= 3) {
		DRM_INFO("retry init %d\n", retry);
		/* Don't request EX mode too frequently which is attacking */
		msleep(5000);
		goto retry_init;
	} else if (ret) {
		goto err_pci;
	}

	ret = amdgpu_debugfs_init(adev);
	if (ret)
		DRM_ERROR("Creating debugfs files failed (%d).\n", ret);

	return 0;

err_pci:
	pci_disable_device(pdev);
	return ret;
}

static void
amdgpu_pci_remove(struct pci_dev *pdev)
{
	struct drm_device *dev = pci_get_drvdata(pdev);

#ifdef MODULE
	if (THIS_MODULE->state != MODULE_STATE_GOING)
#endif
		DRM_ERROR("Hotplug removal is not supported\n");
	drm_dev_unplug(dev);
	amdgpu_driver_unload_kms(dev);
	pci_disable_device(pdev);
	pci_set_drvdata(pdev, NULL);
}

static void
amdgpu_pci_shutdown(struct pci_dev *pdev)
{
	struct drm_device *dev = pci_get_drvdata(pdev);
	struct amdgpu_device *adev = drm_to_adev(dev);

	if (amdgpu_ras_intr_triggered())
		return;

	/* if we are running in a VM, make sure the device
	 * torn down properly on reboot/shutdown.
	 * unfortunately we can't detect certain
	 * hypervisors so just do this all the time.
	 */
	if (!amdgpu_passthrough(adev))
		adev->mp1_state = PP_MP1_STATE_UNLOAD;
	adev->in_poweroff_reboot_com = true;
	amdgpu_device_ip_suspend(adev);
	adev->in_poweroff_reboot_com = false;
	adev->mp1_state = PP_MP1_STATE_NONE;
}

static int amdgpu_pmops_prepare(struct device *dev)
{
	struct drm_device *drm_dev = dev_get_drvdata(dev);
	struct amdgpu_device *adev = drm_to_adev(drm_dev);
	int r;

	adev->pmops_state = AMDGPU_PMOPS_PREPARE;
	/* Return a positive number here so
	 * DPM_FLAG_SMART_SUSPEND works properly
	 */
	if (amdgpu_device_supports_boco(drm_dev))
		r= pm_runtime_suspended(dev) &&
			pm_suspend_via_firmware();
	else
		r = 0;
	adev->pmops_state = AMDGPU_PMOPS_NONE;
	return r;
}

static void amdgpu_pmops_complete(struct device *dev)
{
	struct drm_device *drm_dev = dev_get_drvdata(dev);
	struct amdgpu_device *adev = drm_to_adev(drm_dev);

	adev->pmops_state = AMDGPU_PMOPS_COMPLETE;
	/* nothing to do */
	adev->pmops_state = AMDGPU_PMOPS_NONE;
}

static int amdgpu_pmops_suspend(struct device *dev)
{
	struct drm_device *drm_dev = dev_get_drvdata(dev);
	struct amdgpu_device *adev = drm_to_adev(drm_dev);
	int r;

	adev->pmops_state = AMDGPU_PMOPS_SUSPEND;
	r = amdgpu_device_suspend(drm_dev, true);
	adev->pmops_state = AMDGPU_PMOPS_NONE;
	return r;
}

static int amdgpu_pmops_resume(struct device *dev)
{
	struct drm_device *drm_dev = dev_get_drvdata(dev);
	struct amdgpu_device *adev = drm_to_adev(drm_dev);
	int r;

	adev->pmops_state = AMDGPU_PMOPS_RESUME;
	r = amdgpu_device_resume(drm_dev, true);
	adev->pmops_state = AMDGPU_PMOPS_NONE;
	return r;
}

static int amdgpu_pmops_freeze(struct device *dev)
{
	struct drm_device *drm_dev = dev_get_drvdata(dev);
	struct amdgpu_device *adev = drm_to_adev(drm_dev);
	int r;

	adev->pmops_state = AMDGPU_PMOPS_FREEZE;
	r = amdgpu_device_suspend(drm_dev, true);
	adev->pmops_state = AMDGPU_PMOPS_NONE;
	if (r)
		return r;
	return amdgpu_asic_reset(adev);
}

static int amdgpu_pmops_thaw(struct device *dev)
{
	struct drm_device *drm_dev = dev_get_drvdata(dev);
	struct amdgpu_device *adev = drm_to_adev(drm_dev);
	int r;

	adev->pmops_state = AMDGPU_PMOPS_THAW;
	r = amdgpu_device_resume(drm_dev, true);
	adev->pmops_state = AMDGPU_PMOPS_NONE;
	return r;
}

static int amdgpu_pmops_poweroff(struct device *dev)
{
	struct drm_device *drm_dev = dev_get_drvdata(dev);
	struct amdgpu_device *adev = drm_to_adev(drm_dev);
	int r;

<<<<<<< HEAD
	adev->in_poweroff_reboot_com = true;
	r =  amdgpu_device_suspend(drm_dev, true);
	adev->in_poweroff_reboot_com = false;
=======
	adev->pmops_state = AMDGPU_PMOPS_POWEROFF;
	r =  amdgpu_device_suspend(drm_dev, true);
	adev->pmops_state = AMDGPU_PMOPS_NONE;
>>>>>>> 31513f64
	return r;
}

static int amdgpu_pmops_restore(struct device *dev)
{
	struct drm_device *drm_dev = dev_get_drvdata(dev);
	struct amdgpu_device *adev = drm_to_adev(drm_dev);
	int r;

	adev->pmops_state = AMDGPU_PMOPS_RESTORE;
	r = amdgpu_device_resume(drm_dev, true);
	adev->pmops_state = AMDGPU_PMOPS_NONE;
	return r;
}

static int amdgpu_pmops_runtime_suspend(struct device *dev)
{
	struct pci_dev *pdev = to_pci_dev(dev);
	struct drm_device *drm_dev = pci_get_drvdata(pdev);
	struct amdgpu_device *adev = drm_to_adev(drm_dev);
	int ret, i;

	if (!adev->runpm) {
		pm_runtime_forbid(dev);
		return -EBUSY;
	}

	/* wait for all rings to drain before suspending */
	for (i = 0; i < AMDGPU_MAX_RINGS; i++) {
		struct amdgpu_ring *ring = adev->rings[i];
		if (ring && ring->sched.ready) {
			ret = amdgpu_fence_wait_empty(ring);
			if (ret)
				return -EBUSY;
		}
	}

	adev->pmops_state = AMDGPU_PMOPS_RUNTIME_SUSPEND;
	adev->in_runpm = true;
	if (amdgpu_device_supports_px(drm_dev))
		drm_dev->switch_power_state = DRM_SWITCH_POWER_CHANGING;

	ret = amdgpu_device_suspend(drm_dev, false);
	if (ret) {
		adev->in_runpm = false;
		adev->pmops_state = AMDGPU_PMOPS_NONE;
		return ret;
	}

	if (amdgpu_device_supports_px(drm_dev)) {
		/* Only need to handle PCI state in the driver for ATPX
		 * PCI core handles it for _PR3.
		 */
		amdgpu_device_cache_pci_state(pdev);
		pci_disable_device(pdev);
		pci_ignore_hotplug(pdev);
		pci_set_power_state(pdev, PCI_D3cold);
		drm_dev->switch_power_state = DRM_SWITCH_POWER_DYNAMIC_OFF;
	} else if (amdgpu_device_supports_baco(drm_dev)) {
		amdgpu_device_baco_enter(drm_dev);
	}

	adev->pmops_state = AMDGPU_PMOPS_NONE;

	return 0;
}

static int amdgpu_pmops_runtime_resume(struct device *dev)
{
	struct pci_dev *pdev = to_pci_dev(dev);
	struct drm_device *drm_dev = pci_get_drvdata(pdev);
	struct amdgpu_device *adev = drm_to_adev(drm_dev);
	int ret;

	if (!adev->runpm)
		return -EINVAL;

	adev->pmops_state = AMDGPU_PMOPS_RUNTIME_RESUME;
	if (amdgpu_device_supports_px(drm_dev)) {
		drm_dev->switch_power_state = DRM_SWITCH_POWER_CHANGING;

		/* Only need to handle PCI state in the driver for ATPX
		 * PCI core handles it for _PR3.
		 */
		pci_set_power_state(pdev, PCI_D0);
		amdgpu_device_load_pci_state(pdev);
		ret = pci_enable_device(pdev);
		if (ret)
			return ret;
		pci_set_master(pdev);
	} else if (amdgpu_device_supports_boco(drm_dev)) {
		/* Only need to handle PCI state in the driver for ATPX
		 * PCI core handles it for _PR3.
		 */
		pci_set_master(pdev);
	} else if (amdgpu_device_supports_baco(drm_dev)) {
		amdgpu_device_baco_exit(drm_dev);
	}
	ret = amdgpu_device_resume(drm_dev, false);
	if (amdgpu_device_supports_px(drm_dev))
		drm_dev->switch_power_state = DRM_SWITCH_POWER_ON;
	adev->in_runpm = false;
	adev->pmops_state = AMDGPU_PMOPS_NONE;
	return 0;
}

static int amdgpu_pmops_runtime_idle(struct device *dev)
{
	struct drm_device *drm_dev = dev_get_drvdata(dev);
	struct amdgpu_device *adev = drm_to_adev(drm_dev);
	/* we don't want the main rpm_idle to call suspend - we want to autosuspend */
	int ret = 1;

	if (!adev->runpm) {
		pm_runtime_forbid(dev);
		return -EBUSY;
	}

	adev->pmops_state = AMDGPU_PMOPS_RUNTIME_IDLE;
	if (amdgpu_device_has_dc_support(adev)) {
		struct drm_crtc *crtc;

		drm_modeset_lock_all(drm_dev);

		drm_for_each_crtc(crtc, drm_dev) {
			if (crtc->state->active) {
				ret = -EBUSY;
				break;
			}
		}

		drm_modeset_unlock_all(drm_dev);

	} else {
		struct drm_connector *list_connector;
		struct drm_connector_list_iter iter;

		mutex_lock(&drm_dev->mode_config.mutex);
		drm_modeset_lock(&drm_dev->mode_config.connection_mutex, NULL);

		drm_connector_list_iter_begin(drm_dev, &iter);
		drm_for_each_connector_iter(list_connector, &iter) {
			if (list_connector->dpms ==  DRM_MODE_DPMS_ON) {
				ret = -EBUSY;
				break;
			}
		}

		drm_connector_list_iter_end(&iter);

		drm_modeset_unlock(&drm_dev->mode_config.connection_mutex);
		mutex_unlock(&drm_dev->mode_config.mutex);
	}

	if (ret == -EBUSY)
		DRM_DEBUG_DRIVER("failing to power off - crtc active\n");

	pm_runtime_mark_last_busy(dev);
	pm_runtime_autosuspend(dev);
	adev->pmops_state = AMDGPU_PMOPS_NONE;
	return ret;
}

long amdgpu_drm_ioctl(struct file *filp,
		      unsigned int cmd, unsigned long arg)
{
	struct drm_file *file_priv = filp->private_data;
	struct drm_device *dev;
	long ret;
	dev = file_priv->minor->dev;
	ret = pm_runtime_get_sync(dev->dev);
	if (ret < 0)
		goto out;

	ret = drm_ioctl(filp, cmd, arg);

	pm_runtime_mark_last_busy(dev->dev);
out:
	pm_runtime_put_autosuspend(dev->dev);
	return ret;
}

static const struct dev_pm_ops amdgpu_pm_ops = {
	.prepare = amdgpu_pmops_prepare,
	.complete = amdgpu_pmops_complete,
	.suspend = amdgpu_pmops_suspend,
	.resume = amdgpu_pmops_resume,
	.freeze = amdgpu_pmops_freeze,
	.thaw = amdgpu_pmops_thaw,
	.poweroff = amdgpu_pmops_poweroff,
	.restore = amdgpu_pmops_restore,
	.runtime_suspend = amdgpu_pmops_runtime_suspend,
	.runtime_resume = amdgpu_pmops_runtime_resume,
	.runtime_idle = amdgpu_pmops_runtime_idle,
};

static int amdgpu_flush(struct file *f, fl_owner_t id)
{
	struct drm_file *file_priv = f->private_data;
	struct amdgpu_fpriv *fpriv = file_priv->driver_priv;
	long timeout = MAX_WAIT_SCHED_ENTITY_Q_EMPTY;

	timeout = amdgpu_ctx_mgr_entity_flush(&fpriv->ctx_mgr, timeout);
	timeout = amdgpu_vm_wait_idle(&fpriv->vm, timeout);

	return timeout >= 0 ? 0 : timeout;
}

static const struct file_operations amdgpu_driver_kms_fops = {
	.owner = THIS_MODULE,
	.open = drm_open,
	.flush = amdgpu_flush,
	.release = drm_release,
	.unlocked_ioctl = amdgpu_drm_ioctl,
	.mmap = amdgpu_mmap,
	.poll = drm_poll,
	.read = drm_read,
#ifdef CONFIG_COMPAT
	.compat_ioctl = amdgpu_kms_compat_ioctl,
#endif
};

int amdgpu_file_to_fpriv(struct file *filp, struct amdgpu_fpriv **fpriv)
{
	struct drm_file *file;

	if (!filp)
		return -EINVAL;

	if (filp->f_op != &amdgpu_driver_kms_fops) {
		return -EINVAL;
	}

	file = filp->private_data;
	*fpriv = file->driver_priv;
	return 0;
}

const struct drm_ioctl_desc amdgpu_ioctls_kms[] = {
	DRM_IOCTL_DEF_DRV(AMDGPU_GEM_CREATE, amdgpu_gem_create_ioctl, DRM_AUTH|DRM_RENDER_ALLOW),
	DRM_IOCTL_DEF_DRV(AMDGPU_CTX, amdgpu_ctx_ioctl, DRM_AUTH|DRM_RENDER_ALLOW),
	DRM_IOCTL_DEF_DRV(AMDGPU_VM, amdgpu_vm_ioctl, DRM_AUTH|DRM_RENDER_ALLOW),
	DRM_IOCTL_DEF_DRV(AMDGPU_SCHED, amdgpu_sched_ioctl, DRM_MASTER),
	DRM_IOCTL_DEF_DRV(AMDGPU_BO_LIST, amdgpu_bo_list_ioctl, DRM_AUTH|DRM_RENDER_ALLOW),
	DRM_IOCTL_DEF_DRV(AMDGPU_FENCE_TO_HANDLE, amdgpu_cs_fence_to_handle_ioctl, DRM_AUTH|DRM_RENDER_ALLOW),
	/* KMS */
	DRM_IOCTL_DEF_DRV(AMDGPU_GEM_MMAP, amdgpu_gem_mmap_ioctl, DRM_AUTH|DRM_RENDER_ALLOW),
	DRM_IOCTL_DEF_DRV(AMDGPU_GEM_WAIT_IDLE, amdgpu_gem_wait_idle_ioctl, DRM_AUTH|DRM_RENDER_ALLOW),
	DRM_IOCTL_DEF_DRV(AMDGPU_CS, amdgpu_cs_ioctl, DRM_AUTH|DRM_RENDER_ALLOW),
	DRM_IOCTL_DEF_DRV(AMDGPU_INFO, amdgpu_info_ioctl, DRM_AUTH|DRM_RENDER_ALLOW),
	DRM_IOCTL_DEF_DRV(AMDGPU_WAIT_CS, amdgpu_cs_wait_ioctl, DRM_AUTH|DRM_RENDER_ALLOW),
	DRM_IOCTL_DEF_DRV(AMDGPU_WAIT_FENCES, amdgpu_cs_wait_fences_ioctl, DRM_AUTH|DRM_RENDER_ALLOW),
	DRM_IOCTL_DEF_DRV(AMDGPU_GEM_METADATA, amdgpu_gem_metadata_ioctl, DRM_AUTH|DRM_RENDER_ALLOW),
	DRM_IOCTL_DEF_DRV(AMDGPU_GEM_VA, amdgpu_gem_va_ioctl, DRM_AUTH|DRM_RENDER_ALLOW),
	DRM_IOCTL_DEF_DRV(AMDGPU_GEM_OP, amdgpu_gem_op_ioctl, DRM_AUTH|DRM_RENDER_ALLOW),
	DRM_IOCTL_DEF_DRV(AMDGPU_GEM_USERPTR, amdgpu_gem_userptr_ioctl, DRM_AUTH|DRM_RENDER_ALLOW),
};

static const struct drm_driver amdgpu_kms_driver = {
	.driver_features =
	    DRIVER_ATOMIC |
	    DRIVER_GEM |
	    DRIVER_RENDER | DRIVER_MODESET | DRIVER_SYNCOBJ |
	    DRIVER_SYNCOBJ_TIMELINE,
	.open = amdgpu_driver_open_kms,
	.postclose = amdgpu_driver_postclose_kms,
	.lastclose = amdgpu_driver_lastclose_kms,
	.irq_handler = amdgpu_irq_handler,
	.ioctls = amdgpu_ioctls_kms,
	.num_ioctls = ARRAY_SIZE(amdgpu_ioctls_kms),
	.dumb_create = amdgpu_mode_dumb_create,
	.dumb_map_offset = amdgpu_mode_dumb_mmap,
	.fops = &amdgpu_driver_kms_fops,

	.prime_handle_to_fd = drm_gem_prime_handle_to_fd,
	.prime_fd_to_handle = drm_gem_prime_fd_to_handle,
	.gem_prime_import = amdgpu_gem_prime_import,
	.gem_prime_mmap = amdgpu_gem_prime_mmap,

	.name = DRIVER_NAME,
	.desc = DRIVER_DESC,
	.date = DRIVER_DATE,
	.major = KMS_DRIVER_MAJOR,
	.minor = KMS_DRIVER_MINOR,
	.patchlevel = KMS_DRIVER_PATCHLEVEL,
};

static struct pci_error_handlers amdgpu_pci_err_handler = {
	.error_detected	= amdgpu_pci_error_detected,
	.mmio_enabled	= amdgpu_pci_mmio_enabled,
	.slot_reset	= amdgpu_pci_slot_reset,
	.resume		= amdgpu_pci_resume,
};

static struct pci_driver amdgpu_kms_pci_driver = {
	.name = DRIVER_NAME,
	.id_table = pciidlist,
	.probe = amdgpu_pci_probe,
	.remove = amdgpu_pci_remove,
	.shutdown = amdgpu_pci_shutdown,
	.driver.pm = &amdgpu_pm_ops,
	.err_handler = &amdgpu_pci_err_handler,
};

static int __init amdgpu_init(void)
{
	int r;

	if (vgacon_text_force()) {
		DRM_ERROR("VGACON disables amdgpu kernel modesetting.\n");
		return -EINVAL;
	}

	r = amdgpu_sync_init();
	if (r)
		goto error_sync;

	r = amdgpu_fence_slab_init();
	if (r)
		goto error_fence;

	DRM_INFO("amdgpu kernel modesetting enabled.\n");
	amdgpu_register_atpx_handler();

	/* Ignore KFD init failures. Normal when CONFIG_HSA_AMD is not set. */
	amdgpu_amdkfd_init();

	/* let modprobe override vga console setting */
	return pci_register_driver(&amdgpu_kms_pci_driver);

error_fence:
	amdgpu_sync_fini();

error_sync:
	return r;
}

static void __exit amdgpu_exit(void)
{
	amdgpu_amdkfd_fini();
	pci_unregister_driver(&amdgpu_kms_pci_driver);
	amdgpu_unregister_atpx_handler();
	amdgpu_sync_fini();
	amdgpu_fence_slab_fini();
	mmu_notifier_synchronize();
}

module_init(amdgpu_init);
module_exit(amdgpu_exit);

MODULE_AUTHOR(DRIVER_AUTHOR);
MODULE_DESCRIPTION(DRIVER_DESC);
MODULE_LICENSE("GPL and additional rights");<|MERGE_RESOLUTION|>--- conflicted
+++ resolved
@@ -1288,9 +1288,7 @@
 	 */
 	if (!amdgpu_passthrough(adev))
 		adev->mp1_state = PP_MP1_STATE_UNLOAD;
-	adev->in_poweroff_reboot_com = true;
 	amdgpu_device_ip_suspend(adev);
-	adev->in_poweroff_reboot_com = false;
 	adev->mp1_state = PP_MP1_STATE_NONE;
 }
 
@@ -1379,15 +1377,9 @@
 	struct amdgpu_device *adev = drm_to_adev(drm_dev);
 	int r;
 
-<<<<<<< HEAD
-	adev->in_poweroff_reboot_com = true;
-	r =  amdgpu_device_suspend(drm_dev, true);
-	adev->in_poweroff_reboot_com = false;
-=======
 	adev->pmops_state = AMDGPU_PMOPS_POWEROFF;
 	r =  amdgpu_device_suspend(drm_dev, true);
 	adev->pmops_state = AMDGPU_PMOPS_NONE;
->>>>>>> 31513f64
 	return r;
 }
 
