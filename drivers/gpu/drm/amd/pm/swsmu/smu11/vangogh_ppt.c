--- conflicted
+++ resolved
@@ -1648,11 +1648,7 @@
 	int ret = 0;
 
 	if (adev->pm.fw_version >= 0x43f1700 && !en)
-<<<<<<< HEAD
-		ret = smu_cmn_send_smc_msg_with_param(smu, SMU_MSG_RlcPowerNotify,
-=======
 		ret = smu_cmn_send_smc_msg_with_param(smu, SMU_MSG_RlcPowerDownNotify,
->>>>>>> 05d726b6
 						      RLC_STATUS_OFF, NULL);
 
 	bitmap_zero(feature->enabled, feature->feature_num);
