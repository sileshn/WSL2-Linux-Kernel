--- conflicted
+++ resolved
@@ -1244,17 +1244,10 @@
 	dp = container_of(dp_display, struct dp_display_private, dp_display);
 
 	mutex_lock(&dp->event_mutex);
-<<<<<<< HEAD
 
 	if (dp->core_initialized == true)
 		dp_display_host_deinit(dp);
 
-=======
-
-	if (dp->core_initialized == true)
-		dp_display_host_deinit(dp);
-
->>>>>>> 1ec187ab
 	dp->hpd_state = ST_SUSPENDED;
 
 	mutex_unlock(&dp->event_mutex);
