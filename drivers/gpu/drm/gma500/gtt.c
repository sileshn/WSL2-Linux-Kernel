--- conflicted
+++ resolved
@@ -69,12 +69,7 @@
 
 static u32 __iomem *psb_gtt_entry(struct drm_psb_private *pdev, const struct resource *res)
 {
-<<<<<<< HEAD
-	struct drm_psb_private *dev_priv = to_drm_psb_private(dev);
-	unsigned long offset;
-=======
 	unsigned long offset = res->start - pdev->gtt_mem->start;
->>>>>>> 754e0b0e
 
 	return pdev->gtt_map + (offset >> PAGE_SHIFT);
 }
@@ -112,11 +107,7 @@
  */
 void psb_gtt_remove_pages(struct drm_psb_private *pdev, const struct resource *res)
 {
-<<<<<<< HEAD
-	struct drm_psb_private *dev_priv = to_drm_psb_private(dev);
-=======
 	resource_size_t npages, i;
->>>>>>> 754e0b0e
 	u32 __iomem *gtt_slot;
 	u32 pte;
 
@@ -130,176 +121,8 @@
 	for (i = 0; i < npages; ++i, ++gtt_slot)
 		iowrite32(pte, gtt_slot);
 
-<<<<<<< HEAD
-	gt->npage = gt->gem.size / PAGE_SIZE;
-	gt->pages = pages;
-
-	return 0;
-}
-
-/**
- *	psb_gtt_detach_pages	-	attach and pin GEM pages
- *	@gt: the gtt range
- *
- *	Undo the effect of psb_gtt_attach_pages. At this point the pages
- *	must have been removed from the GTT as they could now be paged out
- *	and move bus address. This is protected via the gtt mutex which the
- *	caller must hold.
- */
-static void psb_gtt_detach_pages(struct gtt_range *gt)
-{
-	drm_gem_put_pages(&gt->gem, gt->pages, true, false);
-	gt->pages = NULL;
-}
-
-/**
- *	psb_gtt_pin		-	pin pages into the GTT
- *	@gt: range to pin
- *
- *	Pin a set of pages into the GTT. The pins are refcounted so that
- *	multiple pins need multiple unpins to undo.
- *
- *	Non GEM backed objects treat this as a no-op as they are always GTT
- *	backed objects.
- */
-int psb_gtt_pin(struct gtt_range *gt)
-{
-	int ret = 0;
-	struct drm_device *dev = gt->gem.dev;
-	struct drm_psb_private *dev_priv = to_drm_psb_private(dev);
-	u32 gpu_base = dev_priv->gtt.gatt_start;
-
-	mutex_lock(&dev_priv->gtt_mutex);
-
-	if (gt->in_gart == 0 && gt->stolen == 0) {
-		ret = psb_gtt_attach_pages(gt);
-		if (ret < 0)
-			goto out;
-		ret = psb_gtt_insert(dev, gt, 0);
-		if (ret < 0) {
-			psb_gtt_detach_pages(gt);
-			goto out;
-		}
-		psb_mmu_insert_pages(psb_mmu_get_default_pd(dev_priv->mmu),
-				     gt->pages, (gpu_base + gt->offset),
-				     gt->npage, 0, 0, PSB_MMU_CACHED_MEMORY);
-	}
-	gt->in_gart++;
-out:
-	mutex_unlock(&dev_priv->gtt_mutex);
-	return ret;
-}
-
-/**
- *	psb_gtt_unpin		-	Drop a GTT pin requirement
- *	@gt: range to pin
- *
- *	Undoes the effect of psb_gtt_pin. On the last drop the GEM object
- *	will be removed from the GTT which will also drop the page references
- *	and allow the VM to clean up or page stuff.
- *
- *	Non GEM backed objects treat this as a no-op as they are always GTT
- *	backed objects.
- */
-void psb_gtt_unpin(struct gtt_range *gt)
-{
-	struct drm_device *dev = gt->gem.dev;
-	struct drm_psb_private *dev_priv = to_drm_psb_private(dev);
-	u32 gpu_base = dev_priv->gtt.gatt_start;
-
-	mutex_lock(&dev_priv->gtt_mutex);
-
-	WARN_ON(!gt->in_gart);
-
-	gt->in_gart--;
-	if (gt->in_gart == 0 && gt->stolen == 0) {
-		psb_mmu_remove_pages(psb_mmu_get_default_pd(dev_priv->mmu),
-				     (gpu_base + gt->offset), gt->npage, 0, 0);
-		psb_gtt_remove(dev, gt);
-		psb_gtt_detach_pages(gt);
-	}
-
-	mutex_unlock(&dev_priv->gtt_mutex);
-}
-
-/*
- *	GTT resource allocator - allocate and manage GTT address space
- */
-
-/**
- *	psb_gtt_alloc_range	-	allocate GTT address space
- *	@dev: Our DRM device
- *	@len: length (bytes) of address space required
- *	@name: resource name
- *	@backed: resource should be backed by stolen pages
- *	@align: requested alignment
- *
- *	Ask the kernel core to find us a suitable range of addresses
- *	to use for a GTT mapping.
- *
- *	Returns a gtt_range structure describing the object, or NULL on
- *	error. On successful return the resource is both allocated and marked
- *	as in use.
- */
-struct gtt_range *psb_gtt_alloc_range(struct drm_device *dev, int len,
-				      const char *name, int backed, u32 align)
-{
-	struct drm_psb_private *dev_priv = to_drm_psb_private(dev);
-	struct gtt_range *gt;
-	struct resource *r = dev_priv->gtt_mem;
-	int ret;
-	unsigned long start, end;
-
-	if (backed) {
-		/* The start of the GTT is the stolen pages */
-		start = r->start;
-		end = r->start + dev_priv->gtt.stolen_size - 1;
-	} else {
-		/* The rest we will use for GEM backed objects */
-		start = r->start + dev_priv->gtt.stolen_size;
-		end = r->end;
-	}
-
-	gt = kzalloc(sizeof(struct gtt_range), GFP_KERNEL);
-	if (gt == NULL)
-		return NULL;
-	gt->resource.name = name;
-	gt->stolen = backed;
-	gt->in_gart = backed;
-	/* Ensure this is set for non GEM objects */
-	gt->gem.dev = dev;
-	ret = allocate_resource(dev_priv->gtt_mem, &gt->resource,
-				len, start, end, align, NULL, NULL);
-	if (ret == 0) {
-		gt->offset = gt->resource.start - r->start;
-		return gt;
-	}
-	kfree(gt);
-	return NULL;
-}
-
-/**
- *	psb_gtt_free_range	-	release GTT address space
- *	@dev: our DRM device
- *	@gt: a mapping created with psb_gtt_alloc_range
- *
- *	Release a resource that was allocated with psb_gtt_alloc_range. If the
- *	object has been pinned by mmap users we clean this up here currently.
- */
-void psb_gtt_free_range(struct drm_device *dev, struct gtt_range *gt)
-{
-	/* Undo the mmap pin if we are destroying the object */
-	if (gt->mmapping) {
-		psb_gtt_unpin(gt);
-		gt->mmapping = 0;
-	}
-	WARN_ON(gt->in_gart && !gt->stolen);
-	release_resource(&gt->resource);
-	kfree(gt);
-=======
 	/* Make sure all the entries are set before we return */
 	ioread32(gtt_slot - 1);
->>>>>>> 754e0b0e
 }
 
 static void psb_gtt_alloc(struct drm_device *dev)
