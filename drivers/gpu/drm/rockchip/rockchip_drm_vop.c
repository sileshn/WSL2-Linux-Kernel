/*
 * Copyright (C) Fuzhou Rockchip Electronics Co.Ltd
 * Author:Mark Yao <mark.yao@rock-chips.com>
 *
 * This software is licensed under the terms of the GNU General Public
 * License version 2, as published by the Free Software Foundation, and
 * may be copied, distributed, and modified under those terms.
 *
 * This program is distributed in the hope that it will be useful,
 * but WITHOUT ANY WARRANTY; without even the implied warranty of
 * MERCHANTABILITY or FITNESS FOR A PARTICULAR PURPOSE.  See the
 * GNU General Public License for more details.
 */

#include <drm/drm.h>
#include <drm/drmP.h>
#include <drm/drm_atomic.h>
#include <drm/drm_crtc.h>
#include <drm/drm_crtc_helper.h>
#include <drm/drm_plane_helper.h>

#include <linux/kernel.h>
#include <linux/module.h>
#include <linux/platform_device.h>
#include <linux/clk.h>
#include <linux/of.h>
#include <linux/of_device.h>
#include <linux/pm_runtime.h>
#include <linux/component.h>

#include <linux/reset.h>
#include <linux/delay.h>

#include "rockchip_drm_drv.h"
#include "rockchip_drm_gem.h"
#include "rockchip_drm_fb.h"
#include "rockchip_drm_psr.h"
#include "rockchip_drm_vop.h"

#define __REG_SET_RELAXED(x, off, mask, shift, v, write_mask) \
		vop_mask_write(x, off, mask, shift, v, write_mask, true)

#define __REG_SET_NORMAL(x, off, mask, shift, v, write_mask) \
		vop_mask_write(x, off, mask, shift, v, write_mask, false)

#define REG_SET(x, base, reg, v, mode) \
		__REG_SET_##mode(x, base + reg.offset, \
				 reg.mask, reg.shift, v, reg.write_mask)
#define REG_SET_MASK(x, base, reg, mask, v, mode) \
		__REG_SET_##mode(x, base + reg.offset, \
				 mask, reg.shift, v, reg.write_mask)

#define VOP_WIN_SET(x, win, name, v) \
		REG_SET(x, win->base, win->phy->name, v, RELAXED)
#define VOP_SCL_SET(x, win, name, v) \
		REG_SET(x, win->base, win->phy->scl->name, v, RELAXED)
#define VOP_SCL_SET_EXT(x, win, name, v) \
		REG_SET(x, win->base, win->phy->scl->ext->name, v, RELAXED)
#define VOP_CTRL_SET(x, name, v) \
		REG_SET(x, 0, (x)->data->ctrl->name, v, NORMAL)

#define VOP_INTR_GET(vop, name) \
		vop_read_reg(vop, 0, &vop->data->ctrl->name)

#define VOP_INTR_SET(vop, name, mask, v) \
		REG_SET_MASK(vop, 0, vop->data->intr->name, mask, v, NORMAL)
#define VOP_INTR_SET_TYPE(vop, name, type, v) \
	do { \
		int i, reg = 0, mask = 0; \
		for (i = 0; i < vop->data->intr->nintrs; i++) { \
			if (vop->data->intr->intrs[i] & type) { \
				reg |= (v) << i; \
				mask |= 1 << i; \
			} \
		} \
		VOP_INTR_SET(vop, name, mask, reg); \
	} while (0)
#define VOP_INTR_GET_TYPE(vop, name, type) \
		vop_get_intr_type(vop, &vop->data->intr->name, type)

#define VOP_WIN_GET(x, win, name) \
		vop_read_reg(x, win->base, &win->phy->name)

#define VOP_WIN_GET_YRGBADDR(vop, win) \
		vop_readl(vop, win->base + win->phy->yrgb_mst.offset)

#define to_vop(x) container_of(x, struct vop, crtc)
#define to_vop_win(x) container_of(x, struct vop_win, base)
#define to_vop_plane_state(x) container_of(x, struct vop_plane_state, base)

struct vop_plane_state {
	struct drm_plane_state base;
	int format;
	dma_addr_t yrgb_mst;
	bool enable;
};

struct vop_win {
	struct drm_plane base;
	const struct vop_win_data *data;
	struct vop *vop;

	/* protected by dev->event_lock */
	bool enable;
	dma_addr_t yrgb_mst;
};

struct vop {
	struct drm_crtc crtc;
	struct device *dev;
	struct drm_device *drm_dev;
	bool is_enabled;
	bool vblank_active;

	/* mutex vsync_ work */
	struct mutex vsync_mutex;
	bool vsync_work_pending;
	struct completion dsp_hold_completion;
	struct completion wait_update_complete;

	/* protected by dev->event_lock */
	struct drm_pending_vblank_event *event;

	struct completion line_flag_completion;

	const struct vop_data *data;

	uint32_t *regsbak;
	void __iomem *regs;

	/* physical map length of vop register */
	uint32_t len;

	/* one time only one process allowed to config the register */
	spinlock_t reg_lock;
	/* lock vop irq reg */
	spinlock_t irq_lock;

	unsigned int irq;

	/* vop AHP clk */
	struct clk *hclk;
	/* vop dclk */
	struct clk *dclk;
	/* vop share memory frequency */
	struct clk *aclk;

	/* vop dclk reset */
	struct reset_control *dclk_rst;

	struct vop_win win[];
};

static inline void vop_writel(struct vop *vop, uint32_t offset, uint32_t v)
{
	writel(v, vop->regs + offset);
	vop->regsbak[offset >> 2] = v;
}

static inline uint32_t vop_readl(struct vop *vop, uint32_t offset)
{
	return readl(vop->regs + offset);
}

static inline uint32_t vop_read_reg(struct vop *vop, uint32_t base,
				    const struct vop_reg *reg)
{
	return (vop_readl(vop, base + reg->offset) >> reg->shift) & reg->mask;
}

static inline void vop_mask_write(struct vop *vop, uint32_t offset,
				  uint32_t mask, uint32_t shift, uint32_t v,
				  bool write_mask, bool relaxed)
{
	if (!mask)
		return;

	if (write_mask) {
		v = ((v << shift) & 0xffff) | (mask << (shift + 16));
	} else {
		uint32_t cached_val = vop->regsbak[offset >> 2];

		v = (cached_val & ~(mask << shift)) | ((v & mask) << shift);
		vop->regsbak[offset >> 2] = v;
	}

	if (relaxed)
		writel_relaxed(v, vop->regs + offset);
	else
		writel(v, vop->regs + offset);
}

static inline uint32_t vop_get_intr_type(struct vop *vop,
					 const struct vop_reg *reg, int type)
{
	uint32_t i, ret = 0;
	uint32_t regs = vop_read_reg(vop, 0, reg);

	for (i = 0; i < vop->data->intr->nintrs; i++) {
		if ((type & vop->data->intr->intrs[i]) && (regs & 1 << i))
			ret |= vop->data->intr->intrs[i];
	}

	return ret;
}

static inline void vop_cfg_done(struct vop *vop)
{
	VOP_CTRL_SET(vop, cfg_done, 1);
}

static bool has_rb_swapped(uint32_t format)
{
	switch (format) {
	case DRM_FORMAT_XBGR8888:
	case DRM_FORMAT_ABGR8888:
	case DRM_FORMAT_BGR888:
	case DRM_FORMAT_BGR565:
		return true;
	default:
		return false;
	}
}

static enum vop_data_format vop_convert_format(uint32_t format)
{
	switch (format) {
	case DRM_FORMAT_XRGB8888:
	case DRM_FORMAT_ARGB8888:
	case DRM_FORMAT_XBGR8888:
	case DRM_FORMAT_ABGR8888:
		return VOP_FMT_ARGB8888;
	case DRM_FORMAT_RGB888:
	case DRM_FORMAT_BGR888:
		return VOP_FMT_RGB888;
	case DRM_FORMAT_RGB565:
	case DRM_FORMAT_BGR565:
		return VOP_FMT_RGB565;
	case DRM_FORMAT_NV12:
		return VOP_FMT_YUV420SP;
	case DRM_FORMAT_NV16:
		return VOP_FMT_YUV422SP;
	case DRM_FORMAT_NV24:
		return VOP_FMT_YUV444SP;
	default:
		DRM_ERROR("unsupported format[%08x]\n", format);
		return -EINVAL;
	}
}

static bool is_yuv_support(uint32_t format)
{
	switch (format) {
	case DRM_FORMAT_NV12:
	case DRM_FORMAT_NV16:
	case DRM_FORMAT_NV24:
		return true;
	default:
		return false;
	}
}

static bool is_alpha_support(uint32_t format)
{
	switch (format) {
	case DRM_FORMAT_ARGB8888:
	case DRM_FORMAT_ABGR8888:
		return true;
	default:
		return false;
	}
}

static uint16_t scl_vop_cal_scale(enum scale_mode mode, uint32_t src,
				  uint32_t dst, bool is_horizontal,
				  int vsu_mode, int *vskiplines)
{
	uint16_t val = 1 << SCL_FT_DEFAULT_FIXPOINT_SHIFT;

	if (is_horizontal) {
		if (mode == SCALE_UP)
			val = GET_SCL_FT_BIC(src, dst);
		else if (mode == SCALE_DOWN)
			val = GET_SCL_FT_BILI_DN(src, dst);
	} else {
		if (mode == SCALE_UP) {
			if (vsu_mode == SCALE_UP_BIL)
				val = GET_SCL_FT_BILI_UP(src, dst);
			else
				val = GET_SCL_FT_BIC(src, dst);
		} else if (mode == SCALE_DOWN) {
			if (vskiplines) {
				*vskiplines = scl_get_vskiplines(src, dst);
				val = scl_get_bili_dn_vskip(src, dst,
							    *vskiplines);
			} else {
				val = GET_SCL_FT_BILI_DN(src, dst);
			}
		}
	}

	return val;
}

static void scl_vop_cal_scl_fac(struct vop *vop, const struct vop_win_data *win,
			     uint32_t src_w, uint32_t src_h, uint32_t dst_w,
			     uint32_t dst_h, uint32_t pixel_format)
{
	uint16_t yrgb_hor_scl_mode, yrgb_ver_scl_mode;
	uint16_t cbcr_hor_scl_mode = SCALE_NONE;
	uint16_t cbcr_ver_scl_mode = SCALE_NONE;
	int hsub = drm_format_horz_chroma_subsampling(pixel_format);
	int vsub = drm_format_vert_chroma_subsampling(pixel_format);
	bool is_yuv = is_yuv_support(pixel_format);
	uint16_t cbcr_src_w = src_w / hsub;
	uint16_t cbcr_src_h = src_h / vsub;
	uint16_t vsu_mode;
	uint16_t lb_mode;
	uint32_t val;
	int vskiplines = 0;

	if (dst_w > 3840) {
		DRM_DEV_ERROR(vop->dev, "Maximum dst width (3840) exceeded\n");
		return;
	}

	if (!win->phy->scl->ext) {
		VOP_SCL_SET(vop, win, scale_yrgb_x,
			    scl_cal_scale2(src_w, dst_w));
		VOP_SCL_SET(vop, win, scale_yrgb_y,
			    scl_cal_scale2(src_h, dst_h));
		if (is_yuv) {
			VOP_SCL_SET(vop, win, scale_cbcr_x,
				    scl_cal_scale2(cbcr_src_w, dst_w));
			VOP_SCL_SET(vop, win, scale_cbcr_y,
				    scl_cal_scale2(cbcr_src_h, dst_h));
		}
		return;
	}

	yrgb_hor_scl_mode = scl_get_scl_mode(src_w, dst_w);
	yrgb_ver_scl_mode = scl_get_scl_mode(src_h, dst_h);

	if (is_yuv) {
		cbcr_hor_scl_mode = scl_get_scl_mode(cbcr_src_w, dst_w);
		cbcr_ver_scl_mode = scl_get_scl_mode(cbcr_src_h, dst_h);
		if (cbcr_hor_scl_mode == SCALE_DOWN)
			lb_mode = scl_vop_cal_lb_mode(dst_w, true);
		else
			lb_mode = scl_vop_cal_lb_mode(cbcr_src_w, true);
	} else {
		if (yrgb_hor_scl_mode == SCALE_DOWN)
			lb_mode = scl_vop_cal_lb_mode(dst_w, false);
		else
			lb_mode = scl_vop_cal_lb_mode(src_w, false);
	}

	VOP_SCL_SET_EXT(vop, win, lb_mode, lb_mode);
	if (lb_mode == LB_RGB_3840X2) {
		if (yrgb_ver_scl_mode != SCALE_NONE) {
			DRM_DEV_ERROR(vop->dev, "not allow yrgb ver scale\n");
			return;
		}
		if (cbcr_ver_scl_mode != SCALE_NONE) {
			DRM_DEV_ERROR(vop->dev, "not allow cbcr ver scale\n");
			return;
		}
		vsu_mode = SCALE_UP_BIL;
	} else if (lb_mode == LB_RGB_2560X4) {
		vsu_mode = SCALE_UP_BIL;
	} else {
		vsu_mode = SCALE_UP_BIC;
	}

	val = scl_vop_cal_scale(yrgb_hor_scl_mode, src_w, dst_w,
				true, 0, NULL);
	VOP_SCL_SET(vop, win, scale_yrgb_x, val);
	val = scl_vop_cal_scale(yrgb_ver_scl_mode, src_h, dst_h,
				false, vsu_mode, &vskiplines);
	VOP_SCL_SET(vop, win, scale_yrgb_y, val);

	VOP_SCL_SET_EXT(vop, win, vsd_yrgb_gt4, vskiplines == 4);
	VOP_SCL_SET_EXT(vop, win, vsd_yrgb_gt2, vskiplines == 2);

	VOP_SCL_SET_EXT(vop, win, yrgb_hor_scl_mode, yrgb_hor_scl_mode);
	VOP_SCL_SET_EXT(vop, win, yrgb_ver_scl_mode, yrgb_ver_scl_mode);
	VOP_SCL_SET_EXT(vop, win, yrgb_hsd_mode, SCALE_DOWN_BIL);
	VOP_SCL_SET_EXT(vop, win, yrgb_vsd_mode, SCALE_DOWN_BIL);
	VOP_SCL_SET_EXT(vop, win, yrgb_vsu_mode, vsu_mode);
	if (is_yuv) {
		val = scl_vop_cal_scale(cbcr_hor_scl_mode, cbcr_src_w,
					dst_w, true, 0, NULL);
		VOP_SCL_SET(vop, win, scale_cbcr_x, val);
		val = scl_vop_cal_scale(cbcr_ver_scl_mode, cbcr_src_h,
					dst_h, false, vsu_mode, &vskiplines);
		VOP_SCL_SET(vop, win, scale_cbcr_y, val);

		VOP_SCL_SET_EXT(vop, win, vsd_cbcr_gt4, vskiplines == 4);
		VOP_SCL_SET_EXT(vop, win, vsd_cbcr_gt2, vskiplines == 2);
		VOP_SCL_SET_EXT(vop, win, cbcr_hor_scl_mode, cbcr_hor_scl_mode);
		VOP_SCL_SET_EXT(vop, win, cbcr_ver_scl_mode, cbcr_ver_scl_mode);
		VOP_SCL_SET_EXT(vop, win, cbcr_hsd_mode, SCALE_DOWN_BIL);
		VOP_SCL_SET_EXT(vop, win, cbcr_vsd_mode, SCALE_DOWN_BIL);
		VOP_SCL_SET_EXT(vop, win, cbcr_vsu_mode, vsu_mode);
	}
}

static void vop_dsp_hold_valid_irq_enable(struct vop *vop)
{
	unsigned long flags;

	if (WARN_ON(!vop->is_enabled))
		return;

	spin_lock_irqsave(&vop->irq_lock, flags);

	VOP_INTR_SET_TYPE(vop, enable, DSP_HOLD_VALID_INTR, 1);

	spin_unlock_irqrestore(&vop->irq_lock, flags);
}

static void vop_dsp_hold_valid_irq_disable(struct vop *vop)
{
	unsigned long flags;

	if (WARN_ON(!vop->is_enabled))
		return;

	spin_lock_irqsave(&vop->irq_lock, flags);

	VOP_INTR_SET_TYPE(vop, enable, DSP_HOLD_VALID_INTR, 0);

	spin_unlock_irqrestore(&vop->irq_lock, flags);
}

<<<<<<< HEAD
static int vop_enable(struct drm_crtc *crtc)
=======
/*
 * (1) each frame starts at the start of the Vsync pulse which is signaled by
 *     the "FRAME_SYNC" interrupt.
 * (2) the active data region of each frame ends at dsp_vact_end
 * (3) we should program this same number (dsp_vact_end) into dsp_line_frag_num,
 *      to get "LINE_FLAG" interrupt at the end of the active on screen data.
 *
 * VOP_INTR_CTRL0.dsp_line_frag_num = VOP_DSP_VACT_ST_END.dsp_vact_end
 * Interrupts
 * LINE_FLAG -------------------------------+
 * FRAME_SYNC ----+                         |
 *                |                         |
 *                v                         v
 *                | Vsync | Vbp |  Vactive  | Vfp |
 *                        ^     ^           ^     ^
 *                        |     |           |     |
 *                        |     |           |     |
 * dsp_vs_end ------------+     |           |     |   VOP_DSP_VTOTAL_VS_END
 * dsp_vact_start --------------+           |     |   VOP_DSP_VACT_ST_END
 * dsp_vact_end ----------------------------+     |   VOP_DSP_VACT_ST_END
 * dsp_total -------------------------------------+   VOP_DSP_VTOTAL_VS_END
 */
static bool vop_line_flag_irq_is_enabled(struct vop *vop)
{
	uint32_t line_flag_irq;
	unsigned long flags;

	spin_lock_irqsave(&vop->irq_lock, flags);

	line_flag_irq = VOP_INTR_GET_TYPE(vop, enable, LINE_FLAG_INTR);

	spin_unlock_irqrestore(&vop->irq_lock, flags);

	return !!line_flag_irq;
}

static void vop_line_flag_irq_enable(struct vop *vop, int line_num)
{
	unsigned long flags;

	if (WARN_ON(!vop->is_enabled))
		return;

	spin_lock_irqsave(&vop->irq_lock, flags);

	VOP_CTRL_SET(vop, line_flag_num[0], line_num);
	VOP_INTR_SET_TYPE(vop, enable, LINE_FLAG_INTR, 1);

	spin_unlock_irqrestore(&vop->irq_lock, flags);
}

static void vop_line_flag_irq_disable(struct vop *vop)
{
	unsigned long flags;

	if (WARN_ON(!vop->is_enabled))
		return;

	spin_lock_irqsave(&vop->irq_lock, flags);

	VOP_INTR_SET_TYPE(vop, enable, LINE_FLAG_INTR, 0);

	spin_unlock_irqrestore(&vop->irq_lock, flags);
}

static void vop_enable(struct drm_crtc *crtc)
>>>>>>> 80826339
{
	struct vop *vop = to_vop(crtc);
	int ret;

	ret = pm_runtime_get_sync(vop->dev);
	if (ret < 0) {
		dev_err(vop->dev, "failed to get pm runtime: %d\n", ret);
		goto err_put_pm_runtime;
	}

	ret = clk_enable(vop->hclk);
	if (WARN_ON(ret < 0))
		goto err_put_pm_runtime;

	ret = clk_enable(vop->dclk);
	if (WARN_ON(ret < 0))
		goto err_disable_hclk;

	ret = clk_enable(vop->aclk);
	if (WARN_ON(ret < 0))
		goto err_disable_dclk;

	/*
	 * Slave iommu shares power, irq and clock with vop.  It was associated
	 * automatically with this master device via common driver code.
	 * Now that we have enabled the clock we attach it to the shared drm
	 * mapping.
	 */
	ret = rockchip_drm_dma_attach_device(vop->drm_dev, vop->dev);
	if (ret) {
		dev_err(vop->dev, "failed to attach dma mapping, %d\n", ret);
		goto err_disable_aclk;
	}

	memcpy(vop->regs, vop->regsbak, vop->len);
	/*
	 * At here, vop clock & iommu is enable, R/W vop regs would be safe.
	 */
	vop->is_enabled = true;

	spin_lock(&vop->reg_lock);

	VOP_CTRL_SET(vop, standby, 0);

	spin_unlock(&vop->reg_lock);

	enable_irq(vop->irq);

	drm_crtc_vblank_on(crtc);

	return 0;

err_disable_aclk:
	clk_disable(vop->aclk);
err_disable_dclk:
	clk_disable(vop->dclk);
err_disable_hclk:
	clk_disable(vop->hclk);
err_put_pm_runtime:
	pm_runtime_put_sync(vop->dev);
	return ret;
}

static void vop_crtc_disable(struct drm_crtc *crtc)
{
	struct vop *vop = to_vop(crtc);
	int i;

	WARN_ON(vop->event);

	/*
	 * We need to make sure that all windows are disabled before we
	 * disable that crtc. Otherwise we might try to scan from a destroyed
	 * buffer later.
	 */
	for (i = 0; i < vop->data->win_size; i++) {
		struct vop_win *vop_win = &vop->win[i];
		const struct vop_win_data *win = vop_win->data;

		spin_lock(&vop->reg_lock);
		VOP_WIN_SET(vop, win, enable, 0);
		spin_unlock(&vop->reg_lock);
	}

	drm_crtc_vblank_off(crtc);

	/*
	 * Vop standby will take effect at end of current frame,
	 * if dsp hold valid irq happen, it means standby complete.
	 *
	 * we must wait standby complete when we want to disable aclk,
	 * if not, memory bus maybe dead.
	 */
	reinit_completion(&vop->dsp_hold_completion);
	vop_dsp_hold_valid_irq_enable(vop);

	spin_lock(&vop->reg_lock);

	VOP_CTRL_SET(vop, standby, 1);

	spin_unlock(&vop->reg_lock);

	wait_for_completion(&vop->dsp_hold_completion);

	vop_dsp_hold_valid_irq_disable(vop);

	disable_irq(vop->irq);

	vop->is_enabled = false;

	/*
	 * vop standby complete, so iommu detach is safe.
	 */
	rockchip_drm_dma_detach_device(vop->drm_dev, vop->dev);

	clk_disable(vop->dclk);
	clk_disable(vop->aclk);
	clk_disable(vop->hclk);
	pm_runtime_put(vop->dev);

	if (crtc->state->event && !crtc->state->active) {
		spin_lock_irq(&crtc->dev->event_lock);
		drm_crtc_send_vblank_event(crtc, crtc->state->event);
		spin_unlock_irq(&crtc->dev->event_lock);

		crtc->state->event = NULL;
	}
}

static void vop_plane_destroy(struct drm_plane *plane)
{
	drm_plane_cleanup(plane);
}

static int vop_plane_prepare_fb(struct drm_plane *plane,
				struct drm_plane_state *new_state)
{
	if (plane->state->fb)
		drm_framebuffer_reference(plane->state->fb);

	return 0;
}

static void vop_plane_cleanup_fb(struct drm_plane *plane,
				 struct drm_plane_state *old_state)
{
	if (old_state->fb)
		drm_framebuffer_unreference(old_state->fb);
}

static int vop_plane_atomic_check(struct drm_plane *plane,
			   struct drm_plane_state *state)
{
	struct drm_crtc *crtc = state->crtc;
	struct drm_crtc_state *crtc_state;
	struct drm_framebuffer *fb = state->fb;
	struct vop_win *vop_win = to_vop_win(plane);
	struct vop_plane_state *vop_plane_state = to_vop_plane_state(state);
	const struct vop_win_data *win = vop_win->data;
	int ret;
	struct drm_rect clip;
	int min_scale = win->phy->scl ? FRAC_16_16(1, 8) :
					DRM_PLANE_HELPER_NO_SCALING;
	int max_scale = win->phy->scl ? FRAC_16_16(8, 1) :
					DRM_PLANE_HELPER_NO_SCALING;

	if (!crtc || !fb)
		goto out_disable;

	crtc_state = drm_atomic_get_existing_crtc_state(state->state, crtc);
	if (WARN_ON(!crtc_state))
		return -EINVAL;

	clip.x1 = 0;
	clip.y1 = 0;
	clip.x2 = crtc_state->adjusted_mode.hdisplay;
	clip.y2 = crtc_state->adjusted_mode.vdisplay;

	ret = drm_plane_helper_check_state(state, &clip,
					   min_scale, max_scale,
					   true, true);
	if (ret)
		return ret;

	if (!state->visible)
		goto out_disable;

	vop_plane_state->format = vop_convert_format(fb->pixel_format);
	if (vop_plane_state->format < 0)
		return vop_plane_state->format;

	/*
	 * Src.x1 can be odd when do clip, but yuv plane start point
	 * need align with 2 pixel.
	 */
	if (is_yuv_support(fb->pixel_format) && ((state->src.x1 >> 16) % 2))
		return -EINVAL;

	vop_plane_state->enable = true;

	return 0;

out_disable:
	vop_plane_state->enable = false;
	return 0;
}

static void vop_plane_atomic_disable(struct drm_plane *plane,
				     struct drm_plane_state *old_state)
{
	struct vop_plane_state *vop_plane_state = to_vop_plane_state(old_state);
	struct vop_win *vop_win = to_vop_win(plane);
	const struct vop_win_data *win = vop_win->data;
	struct vop *vop = to_vop(old_state->crtc);

	if (!old_state->crtc)
		return;

	spin_lock_irq(&plane->dev->event_lock);
	vop_win->enable = false;
	vop_win->yrgb_mst = 0;
	spin_unlock_irq(&plane->dev->event_lock);

	spin_lock(&vop->reg_lock);

	VOP_WIN_SET(vop, win, enable, 0);

	spin_unlock(&vop->reg_lock);

	vop_plane_state->enable = false;
}

static void vop_plane_atomic_update(struct drm_plane *plane,
		struct drm_plane_state *old_state)
{
	struct drm_plane_state *state = plane->state;
	struct drm_crtc *crtc = state->crtc;
	struct vop_win *vop_win = to_vop_win(plane);
	struct vop_plane_state *vop_plane_state = to_vop_plane_state(state);
	const struct vop_win_data *win = vop_win->data;
	struct vop *vop = to_vop(state->crtc);
	struct drm_framebuffer *fb = state->fb;
	unsigned int actual_w, actual_h;
	unsigned int dsp_stx, dsp_sty;
	uint32_t act_info, dsp_info, dsp_st;
	struct drm_rect *src = &state->src;
	struct drm_rect *dest = &state->dst;
	struct drm_gem_object *obj, *uv_obj;
	struct rockchip_gem_object *rk_obj, *rk_uv_obj;
	unsigned long offset;
	dma_addr_t dma_addr;
	uint32_t val;
	bool rb_swap;

	/*
	 * can't update plane when vop is disabled.
	 */
	if (WARN_ON(!crtc))
		return;

	if (WARN_ON(!vop->is_enabled))
		return;

	if (!vop_plane_state->enable) {
		vop_plane_atomic_disable(plane, old_state);
		return;
	}

	obj = rockchip_fb_get_gem_obj(fb, 0);
	rk_obj = to_rockchip_obj(obj);

	actual_w = drm_rect_width(src) >> 16;
	actual_h = drm_rect_height(src) >> 16;
	act_info = (actual_h - 1) << 16 | ((actual_w - 1) & 0xffff);

	dsp_info = (drm_rect_height(dest) - 1) << 16;
	dsp_info |= (drm_rect_width(dest) - 1) & 0xffff;

	dsp_stx = dest->x1 + crtc->mode.htotal - crtc->mode.hsync_start;
	dsp_sty = dest->y1 + crtc->mode.vtotal - crtc->mode.vsync_start;
	dsp_st = dsp_sty << 16 | (dsp_stx & 0xffff);

	offset = (src->x1 >> 16) * drm_format_plane_cpp(fb->pixel_format, 0);
	offset += (src->y1 >> 16) * fb->pitches[0];
	vop_plane_state->yrgb_mst = rk_obj->dma_addr + offset + fb->offsets[0];

	spin_lock_irq(&plane->dev->event_lock);
	vop_win->enable = true;
	vop_win->yrgb_mst = vop_plane_state->yrgb_mst;
	spin_unlock_irq(&plane->dev->event_lock);

	spin_lock(&vop->reg_lock);

	VOP_WIN_SET(vop, win, format, vop_plane_state->format);
	VOP_WIN_SET(vop, win, yrgb_vir, fb->pitches[0] >> 2);
	VOP_WIN_SET(vop, win, yrgb_mst, vop_plane_state->yrgb_mst);
	if (is_yuv_support(fb->pixel_format)) {
		int hsub = drm_format_horz_chroma_subsampling(fb->pixel_format);
		int vsub = drm_format_vert_chroma_subsampling(fb->pixel_format);
		int bpp = drm_format_plane_cpp(fb->pixel_format, 1);

		uv_obj = rockchip_fb_get_gem_obj(fb, 1);
		rk_uv_obj = to_rockchip_obj(uv_obj);

		offset = (src->x1 >> 16) * bpp / hsub;
		offset += (src->y1 >> 16) * fb->pitches[1] / vsub;

		dma_addr = rk_uv_obj->dma_addr + offset + fb->offsets[1];
		VOP_WIN_SET(vop, win, uv_vir, fb->pitches[1] >> 2);
		VOP_WIN_SET(vop, win, uv_mst, dma_addr);
	}

	if (win->phy->scl)
		scl_vop_cal_scl_fac(vop, win, actual_w, actual_h,
				    drm_rect_width(dest), drm_rect_height(dest),
				    fb->pixel_format);

	VOP_WIN_SET(vop, win, act_info, act_info);
	VOP_WIN_SET(vop, win, dsp_info, dsp_info);
	VOP_WIN_SET(vop, win, dsp_st, dsp_st);

	rb_swap = has_rb_swapped(fb->pixel_format);
	VOP_WIN_SET(vop, win, rb_swap, rb_swap);

	if (is_alpha_support(fb->pixel_format)) {
		VOP_WIN_SET(vop, win, dst_alpha_ctl,
			    DST_FACTOR_M0(ALPHA_SRC_INVERSE));
		val = SRC_ALPHA_EN(1) | SRC_COLOR_M0(ALPHA_SRC_PRE_MUL) |
			SRC_ALPHA_M0(ALPHA_STRAIGHT) |
			SRC_BLEND_M0(ALPHA_PER_PIX) |
			SRC_ALPHA_CAL_M0(ALPHA_NO_SATURATION) |
			SRC_FACTOR_M0(ALPHA_ONE);
		VOP_WIN_SET(vop, win, src_alpha_ctl, val);
	} else {
		VOP_WIN_SET(vop, win, src_alpha_ctl, SRC_ALPHA_EN(0));
	}

	VOP_WIN_SET(vop, win, enable, 1);
	spin_unlock(&vop->reg_lock);
}

static const struct drm_plane_helper_funcs plane_helper_funcs = {
	.prepare_fb = vop_plane_prepare_fb,
	.cleanup_fb = vop_plane_cleanup_fb,
	.atomic_check = vop_plane_atomic_check,
	.atomic_update = vop_plane_atomic_update,
	.atomic_disable = vop_plane_atomic_disable,
};

static void vop_atomic_plane_reset(struct drm_plane *plane)
{
	struct vop_plane_state *vop_plane_state =
					to_vop_plane_state(plane->state);

	if (plane->state && plane->state->fb)
		drm_framebuffer_unreference(plane->state->fb);

	kfree(vop_plane_state);
	vop_plane_state = kzalloc(sizeof(*vop_plane_state), GFP_KERNEL);
	if (!vop_plane_state)
		return;

	plane->state = &vop_plane_state->base;
	plane->state->plane = plane;
}

static struct drm_plane_state *
vop_atomic_plane_duplicate_state(struct drm_plane *plane)
{
	struct vop_plane_state *old_vop_plane_state;
	struct vop_plane_state *vop_plane_state;

	if (WARN_ON(!plane->state))
		return NULL;

	old_vop_plane_state = to_vop_plane_state(plane->state);
	vop_plane_state = kmemdup(old_vop_plane_state,
				  sizeof(*vop_plane_state), GFP_KERNEL);
	if (!vop_plane_state)
		return NULL;

	__drm_atomic_helper_plane_duplicate_state(plane,
						  &vop_plane_state->base);

	return &vop_plane_state->base;
}

static void vop_atomic_plane_destroy_state(struct drm_plane *plane,
					   struct drm_plane_state *state)
{
	struct vop_plane_state *vop_state = to_vop_plane_state(state);

	__drm_atomic_helper_plane_destroy_state(state);

	kfree(vop_state);
}

static const struct drm_plane_funcs vop_plane_funcs = {
	.update_plane	= drm_atomic_helper_update_plane,
	.disable_plane	= drm_atomic_helper_disable_plane,
	.destroy = vop_plane_destroy,
	.reset = vop_atomic_plane_reset,
	.atomic_duplicate_state = vop_atomic_plane_duplicate_state,
	.atomic_destroy_state = vop_atomic_plane_destroy_state,
};

static int vop_crtc_enable_vblank(struct drm_crtc *crtc)
{
	struct vop *vop = to_vop(crtc);
	unsigned long flags;

	if (WARN_ON(!vop->is_enabled))
		return -EPERM;

	spin_lock_irqsave(&vop->irq_lock, flags);

	VOP_INTR_SET_TYPE(vop, enable, FS_INTR, 1);

	spin_unlock_irqrestore(&vop->irq_lock, flags);

	rockchip_drm_psr_disable(&vop->crtc);

	return 0;
}

static void vop_crtc_disable_vblank(struct drm_crtc *crtc)
{
	struct vop *vop = to_vop(crtc);
	unsigned long flags;

	if (WARN_ON(!vop->is_enabled))
		return;

	spin_lock_irqsave(&vop->irq_lock, flags);

	VOP_INTR_SET_TYPE(vop, enable, FS_INTR, 0);

	spin_unlock_irqrestore(&vop->irq_lock, flags);

	rockchip_drm_psr_enable(&vop->crtc);
}

static void vop_crtc_wait_for_update(struct drm_crtc *crtc)
{
	struct vop *vop = to_vop(crtc);

	reinit_completion(&vop->wait_update_complete);
	WARN_ON(!wait_for_completion_timeout(&vop->wait_update_complete, 100));
}

static const struct rockchip_crtc_funcs private_crtc_funcs = {
	.enable_vblank = vop_crtc_enable_vblank,
	.disable_vblank = vop_crtc_disable_vblank,
	.wait_for_update = vop_crtc_wait_for_update,
};

static bool vop_crtc_mode_fixup(struct drm_crtc *crtc,
				const struct drm_display_mode *mode,
				struct drm_display_mode *adjusted_mode)
{
	struct vop *vop = to_vop(crtc);

	adjusted_mode->clock =
		clk_round_rate(vop->dclk, mode->clock * 1000) / 1000;

	return true;
}

static void vop_crtc_enable(struct drm_crtc *crtc)
{
	struct vop *vop = to_vop(crtc);
	struct rockchip_crtc_state *s = to_rockchip_crtc_state(crtc->state);
	struct drm_display_mode *adjusted_mode = &crtc->state->adjusted_mode;
	u16 hsync_len = adjusted_mode->hsync_end - adjusted_mode->hsync_start;
	u16 hdisplay = adjusted_mode->hdisplay;
	u16 htotal = adjusted_mode->htotal;
	u16 hact_st = adjusted_mode->htotal - adjusted_mode->hsync_start;
	u16 hact_end = hact_st + hdisplay;
	u16 vdisplay = adjusted_mode->vdisplay;
	u16 vtotal = adjusted_mode->vtotal;
	u16 vsync_len = adjusted_mode->vsync_end - adjusted_mode->vsync_start;
	u16 vact_st = adjusted_mode->vtotal - adjusted_mode->vsync_start;
	u16 vact_end = vact_st + vdisplay;
<<<<<<< HEAD
	uint32_t val;
	int ret;
=======
	uint32_t pin_pol, val;
>>>>>>> 80826339

	WARN_ON(vop->event);

	ret = vop_enable(crtc);
	if (ret) {
		DRM_DEV_ERROR(vop->dev, "Failed to enable vop (%d)\n", ret);
		return;
	}

	/*
	 * If dclk rate is zero, mean that scanout is stop,
	 * we don't need wait any more.
	 */
	if (clk_get_rate(vop->dclk)) {
		/*
		 * Rk3288 vop timing register is immediately, when configure
		 * display timing on display time, may cause tearing.
		 *
		 * Vop standby will take effect at end of current frame,
		 * if dsp hold valid irq happen, it means standby complete.
		 *
		 * mode set:
		 *    standby and wait complete --> |----
		 *                                  | display time
		 *                                  |----
		 *                                  |---> dsp hold irq
		 *     configure display timing --> |
		 *         standby exit             |
		 *                                  | new frame start.
		 */

		reinit_completion(&vop->dsp_hold_completion);
		vop_dsp_hold_valid_irq_enable(vop);

		spin_lock(&vop->reg_lock);

		VOP_CTRL_SET(vop, standby, 1);

		spin_unlock(&vop->reg_lock);

		wait_for_completion(&vop->dsp_hold_completion);

		vop_dsp_hold_valid_irq_disable(vop);
	}

	pin_pol = 0x8;
	pin_pol |= (adjusted_mode->flags & DRM_MODE_FLAG_NHSYNC) ? 0 : 1;
	pin_pol |= (adjusted_mode->flags & DRM_MODE_FLAG_NVSYNC) ? 0 : (1 << 1);
	VOP_CTRL_SET(vop, pin_pol, pin_pol);

	switch (s->output_type) {
	case DRM_MODE_CONNECTOR_LVDS:
		VOP_CTRL_SET(vop, rgb_en, 1);
		VOP_CTRL_SET(vop, rgb_pin_pol, pin_pol);
		break;
	case DRM_MODE_CONNECTOR_eDP:
		VOP_CTRL_SET(vop, edp_pin_pol, pin_pol);
		VOP_CTRL_SET(vop, edp_en, 1);
		break;
	case DRM_MODE_CONNECTOR_HDMIA:
		VOP_CTRL_SET(vop, hdmi_pin_pol, pin_pol);
		VOP_CTRL_SET(vop, hdmi_en, 1);
		break;
	case DRM_MODE_CONNECTOR_DSI:
		VOP_CTRL_SET(vop, mipi_pin_pol, pin_pol);
		VOP_CTRL_SET(vop, mipi_en, 1);
		break;
	default:
		DRM_DEV_ERROR(vop->dev, "unsupported connector_type [%d]\n",
			      s->output_type);
	}
	VOP_CTRL_SET(vop, out_mode, s->output_mode);

	VOP_CTRL_SET(vop, htotal_pw, (htotal << 16) | hsync_len);
	val = hact_st << 16;
	val |= hact_end;
	VOP_CTRL_SET(vop, hact_st_end, val);
	VOP_CTRL_SET(vop, hpost_st_end, val);

	VOP_CTRL_SET(vop, vtotal_pw, (vtotal << 16) | vsync_len);
	val = vact_st << 16;
	val |= vact_end;
	VOP_CTRL_SET(vop, vact_st_end, val);
	VOP_CTRL_SET(vop, vpost_st_end, val);

	clk_set_rate(vop->dclk, adjusted_mode->clock * 1000);

	VOP_CTRL_SET(vop, standby, 0);
}

static void vop_crtc_atomic_flush(struct drm_crtc *crtc,
				  struct drm_crtc_state *old_crtc_state)
{
	struct vop *vop = to_vop(crtc);

	if (WARN_ON(!vop->is_enabled))
		return;

	spin_lock(&vop->reg_lock);

	vop_cfg_done(vop);

	spin_unlock(&vop->reg_lock);
}

static void vop_crtc_atomic_begin(struct drm_crtc *crtc,
				  struct drm_crtc_state *old_crtc_state)
{
	struct vop *vop = to_vop(crtc);

	spin_lock_irq(&crtc->dev->event_lock);
	vop->vblank_active = true;
	WARN_ON(drm_crtc_vblank_get(crtc) != 0);
	WARN_ON(vop->event);

	if (crtc->state->event) {
		vop->event = crtc->state->event;
		crtc->state->event = NULL;
	}
	spin_unlock_irq(&crtc->dev->event_lock);
}

static const struct drm_crtc_helper_funcs vop_crtc_helper_funcs = {
	.enable = vop_crtc_enable,
	.disable = vop_crtc_disable,
	.mode_fixup = vop_crtc_mode_fixup,
	.atomic_flush = vop_crtc_atomic_flush,
	.atomic_begin = vop_crtc_atomic_begin,
};

static void vop_crtc_destroy(struct drm_crtc *crtc)
{
	drm_crtc_cleanup(crtc);
}

static void vop_crtc_reset(struct drm_crtc *crtc)
{
	if (crtc->state)
		__drm_atomic_helper_crtc_destroy_state(crtc->state);
	kfree(crtc->state);

	crtc->state = kzalloc(sizeof(struct rockchip_crtc_state), GFP_KERNEL);
	if (crtc->state)
		crtc->state->crtc = crtc;
}

static struct drm_crtc_state *vop_crtc_duplicate_state(struct drm_crtc *crtc)
{
	struct rockchip_crtc_state *rockchip_state;

	rockchip_state = kzalloc(sizeof(*rockchip_state), GFP_KERNEL);
	if (!rockchip_state)
		return NULL;

	__drm_atomic_helper_crtc_duplicate_state(crtc, &rockchip_state->base);
	return &rockchip_state->base;
}

static void vop_crtc_destroy_state(struct drm_crtc *crtc,
				   struct drm_crtc_state *state)
{
	struct rockchip_crtc_state *s = to_rockchip_crtc_state(state);

	__drm_atomic_helper_crtc_destroy_state(&s->base);
	kfree(s);
}

static const struct drm_crtc_funcs vop_crtc_funcs = {
	.set_config = drm_atomic_helper_set_config,
	.page_flip = drm_atomic_helper_page_flip,
	.destroy = vop_crtc_destroy,
	.reset = vop_crtc_reset,
	.atomic_duplicate_state = vop_crtc_duplicate_state,
	.atomic_destroy_state = vop_crtc_destroy_state,
};

static bool vop_win_pending_is_complete(struct vop_win *vop_win)
{
	dma_addr_t yrgb_mst;

	if (!vop_win->enable)
		return VOP_WIN_GET(vop_win->vop, vop_win->data, enable) == 0;

	yrgb_mst = VOP_WIN_GET_YRGBADDR(vop_win->vop, vop_win->data);

	return yrgb_mst == vop_win->yrgb_mst;
}

static void vop_handle_vblank(struct vop *vop)
{
	struct drm_device *drm = vop->drm_dev;
	struct drm_crtc *crtc = &vop->crtc;
	unsigned long flags;
	int i;

	for (i = 0; i < vop->data->win_size; i++) {
		if (!vop_win_pending_is_complete(&vop->win[i]))
			return;
	}

	spin_lock_irqsave(&drm->event_lock, flags);
	if (vop->event) {
		drm_crtc_send_vblank_event(crtc, vop->event);
		vop->event = NULL;

	}
	if (vop->vblank_active) {
		vop->vblank_active = false;
		drm_crtc_vblank_put(crtc);
	}
	spin_unlock_irqrestore(&drm->event_lock, flags);

	if (!completion_done(&vop->wait_update_complete))
		complete(&vop->wait_update_complete);
}

static irqreturn_t vop_isr(int irq, void *data)
{
	struct vop *vop = data;
	struct drm_crtc *crtc = &vop->crtc;
	uint32_t active_irqs;
	unsigned long flags;
	int ret = IRQ_NONE;

	/*
	 * interrupt register has interrupt status, enable and clear bits, we
	 * must hold irq_lock to avoid a race with enable/disable_vblank().
	*/
	spin_lock_irqsave(&vop->irq_lock, flags);

	active_irqs = VOP_INTR_GET_TYPE(vop, status, INTR_MASK);
	/* Clear all active interrupt sources */
	if (active_irqs)
		VOP_INTR_SET_TYPE(vop, clear, active_irqs, 1);

	spin_unlock_irqrestore(&vop->irq_lock, flags);

	/* This is expected for vop iommu irqs, since the irq is shared */
	if (!active_irqs)
		return IRQ_NONE;

	if (active_irqs & DSP_HOLD_VALID_INTR) {
		complete(&vop->dsp_hold_completion);
		active_irqs &= ~DSP_HOLD_VALID_INTR;
		ret = IRQ_HANDLED;
	}

	if (active_irqs & LINE_FLAG_INTR) {
		complete(&vop->line_flag_completion);
		active_irqs &= ~LINE_FLAG_INTR;
		ret = IRQ_HANDLED;
	}

	if (active_irqs & FS_INTR) {
		drm_crtc_handle_vblank(crtc);
		vop_handle_vblank(vop);
		active_irqs &= ~FS_INTR;
		ret = IRQ_HANDLED;
	}

	/* Unhandled irqs are spurious. */
	if (active_irqs)
		DRM_DEV_ERROR(vop->dev, "Unknown VOP IRQs: %#02x\n",
			      active_irqs);

	return ret;
}

static int vop_create_crtc(struct vop *vop)
{
	const struct vop_data *vop_data = vop->data;
	struct device *dev = vop->dev;
	struct drm_device *drm_dev = vop->drm_dev;
	struct drm_plane *primary = NULL, *cursor = NULL, *plane, *tmp;
	struct drm_crtc *crtc = &vop->crtc;
	struct device_node *port;
	int ret;
	int i;

	/*
	 * Create drm_plane for primary and cursor planes first, since we need
	 * to pass them to drm_crtc_init_with_planes, which sets the
	 * "possible_crtcs" to the newly initialized crtc.
	 */
	for (i = 0; i < vop_data->win_size; i++) {
		struct vop_win *vop_win = &vop->win[i];
		const struct vop_win_data *win_data = vop_win->data;

		if (win_data->type != DRM_PLANE_TYPE_PRIMARY &&
		    win_data->type != DRM_PLANE_TYPE_CURSOR)
			continue;

		ret = drm_universal_plane_init(vop->drm_dev, &vop_win->base,
					       0, &vop_plane_funcs,
					       win_data->phy->data_formats,
					       win_data->phy->nformats,
					       win_data->type, NULL);
		if (ret) {
			DRM_DEV_ERROR(vop->dev, "failed to init plane %d\n",
				      ret);
			goto err_cleanup_planes;
		}

		plane = &vop_win->base;
		drm_plane_helper_add(plane, &plane_helper_funcs);
		if (plane->type == DRM_PLANE_TYPE_PRIMARY)
			primary = plane;
		else if (plane->type == DRM_PLANE_TYPE_CURSOR)
			cursor = plane;
	}

	ret = drm_crtc_init_with_planes(drm_dev, crtc, primary, cursor,
					&vop_crtc_funcs, NULL);
	if (ret)
		goto err_cleanup_planes;

	drm_crtc_helper_add(crtc, &vop_crtc_helper_funcs);

	/*
	 * Create drm_planes for overlay windows with possible_crtcs restricted
	 * to the newly created crtc.
	 */
	for (i = 0; i < vop_data->win_size; i++) {
		struct vop_win *vop_win = &vop->win[i];
		const struct vop_win_data *win_data = vop_win->data;
		unsigned long possible_crtcs = 1 << drm_crtc_index(crtc);

		if (win_data->type != DRM_PLANE_TYPE_OVERLAY)
			continue;

		ret = drm_universal_plane_init(vop->drm_dev, &vop_win->base,
					       possible_crtcs,
					       &vop_plane_funcs,
					       win_data->phy->data_formats,
					       win_data->phy->nformats,
					       win_data->type, NULL);
		if (ret) {
			DRM_DEV_ERROR(vop->dev, "failed to init overlay %d\n",
				      ret);
			goto err_cleanup_crtc;
		}
		drm_plane_helper_add(&vop_win->base, &plane_helper_funcs);
	}

	port = of_get_child_by_name(dev->of_node, "port");
	if (!port) {
		DRM_DEV_ERROR(vop->dev, "no port node found in %s\n",
			      dev->of_node->full_name);
		ret = -ENOENT;
		goto err_cleanup_crtc;
	}

	init_completion(&vop->dsp_hold_completion);
	init_completion(&vop->wait_update_complete);
	init_completion(&vop->line_flag_completion);
	crtc->port = port;
	rockchip_register_crtc_funcs(crtc, &private_crtc_funcs);

	return 0;

err_cleanup_crtc:
	drm_crtc_cleanup(crtc);
err_cleanup_planes:
	list_for_each_entry_safe(plane, tmp, &drm_dev->mode_config.plane_list,
				 head)
		drm_plane_cleanup(plane);
	return ret;
}

static void vop_destroy_crtc(struct vop *vop)
{
	struct drm_crtc *crtc = &vop->crtc;
	struct drm_device *drm_dev = vop->drm_dev;
	struct drm_plane *plane, *tmp;

	rockchip_unregister_crtc_funcs(crtc);
	of_node_put(crtc->port);

	/*
	 * We need to cleanup the planes now.  Why?
	 *
	 * The planes are "&vop->win[i].base".  That means the memory is
	 * all part of the big "struct vop" chunk of memory.  That memory
	 * was devm allocated and associated with this component.  We need to
	 * free it ourselves before vop_unbind() finishes.
	 */
	list_for_each_entry_safe(plane, tmp, &drm_dev->mode_config.plane_list,
				 head)
		vop_plane_destroy(plane);

	/*
	 * Destroy CRTC after vop_plane_destroy() since vop_disable_plane()
	 * references the CRTC.
	 */
	drm_crtc_cleanup(crtc);
}

static int vop_initial(struct vop *vop)
{
	const struct vop_data *vop_data = vop->data;
	const struct vop_reg_data *init_table = vop_data->init_table;
	struct reset_control *ahb_rst;
	int i, ret;

	vop->hclk = devm_clk_get(vop->dev, "hclk_vop");
	if (IS_ERR(vop->hclk)) {
		dev_err(vop->dev, "failed to get hclk source\n");
		return PTR_ERR(vop->hclk);
	}
	vop->aclk = devm_clk_get(vop->dev, "aclk_vop");
	if (IS_ERR(vop->aclk)) {
		dev_err(vop->dev, "failed to get aclk source\n");
		return PTR_ERR(vop->aclk);
	}
	vop->dclk = devm_clk_get(vop->dev, "dclk_vop");
	if (IS_ERR(vop->dclk)) {
		dev_err(vop->dev, "failed to get dclk source\n");
		return PTR_ERR(vop->dclk);
	}

	ret = clk_prepare(vop->dclk);
	if (ret < 0) {
		dev_err(vop->dev, "failed to prepare dclk\n");
		return ret;
	}

	/* Enable both the hclk and aclk to setup the vop */
	ret = clk_prepare_enable(vop->hclk);
	if (ret < 0) {
		dev_err(vop->dev, "failed to prepare/enable hclk\n");
		goto err_unprepare_dclk;
	}

	ret = clk_prepare_enable(vop->aclk);
	if (ret < 0) {
		dev_err(vop->dev, "failed to prepare/enable aclk\n");
		goto err_disable_hclk;
	}

	/*
	 * do hclk_reset, reset all vop registers.
	 */
	ahb_rst = devm_reset_control_get(vop->dev, "ahb");
	if (IS_ERR(ahb_rst)) {
		dev_err(vop->dev, "failed to get ahb reset\n");
		ret = PTR_ERR(ahb_rst);
		goto err_disable_aclk;
	}
	reset_control_assert(ahb_rst);
	usleep_range(10, 20);
	reset_control_deassert(ahb_rst);

	memcpy(vop->regsbak, vop->regs, vop->len);

	for (i = 0; i < vop_data->table_size; i++)
		vop_writel(vop, init_table[i].offset, init_table[i].value);

	for (i = 0; i < vop_data->win_size; i++) {
		const struct vop_win_data *win = &vop_data->win[i];

		VOP_WIN_SET(vop, win, enable, 0);
	}

	vop_cfg_done(vop);

	/*
	 * do dclk_reset, let all config take affect.
	 */
	vop->dclk_rst = devm_reset_control_get(vop->dev, "dclk");
	if (IS_ERR(vop->dclk_rst)) {
		dev_err(vop->dev, "failed to get dclk reset\n");
		ret = PTR_ERR(vop->dclk_rst);
		goto err_disable_aclk;
	}
	reset_control_assert(vop->dclk_rst);
	usleep_range(10, 20);
	reset_control_deassert(vop->dclk_rst);

	clk_disable(vop->hclk);
	clk_disable(vop->aclk);

	vop->is_enabled = false;
	vop->vblank_active = false;

	return 0;

err_disable_aclk:
	clk_disable_unprepare(vop->aclk);
err_disable_hclk:
	clk_disable_unprepare(vop->hclk);
err_unprepare_dclk:
	clk_unprepare(vop->dclk);
	return ret;
}

/*
 * Initialize the vop->win array elements.
 */
static void vop_win_init(struct vop *vop)
{
	const struct vop_data *vop_data = vop->data;
	unsigned int i;

	for (i = 0; i < vop_data->win_size; i++) {
		struct vop_win *vop_win = &vop->win[i];
		const struct vop_win_data *win_data = &vop_data->win[i];

		vop_win->data = win_data;
		vop_win->vop = vop;
	}
}

/**
 * rockchip_drm_wait_line_flag - acqiure the give line flag event
 * @crtc: CRTC to enable line flag
 * @line_num: interested line number
 * @mstimeout: millisecond for timeout
 *
 * Driver would hold here until the interested line flag interrupt have
 * happened or timeout to wait.
 *
 * Returns:
 * Zero on success, negative errno on failure.
 */
int rockchip_drm_wait_line_flag(struct drm_crtc *crtc, unsigned int line_num,
				unsigned int mstimeout)
{
	struct vop *vop = to_vop(crtc);
	unsigned long jiffies_left;

	if (!crtc || !vop->is_enabled)
		return -ENODEV;

	if (line_num > crtc->mode.vtotal || mstimeout <= 0)
		return -EINVAL;

	if (vop_line_flag_irq_is_enabled(vop))
		return -EBUSY;

	reinit_completion(&vop->line_flag_completion);
	vop_line_flag_irq_enable(vop, line_num);

	jiffies_left = wait_for_completion_timeout(&vop->line_flag_completion,
						   msecs_to_jiffies(mstimeout));
	vop_line_flag_irq_disable(vop);

	if (jiffies_left == 0) {
		dev_err(vop->dev, "Timeout waiting for IRQ\n");
		return -ETIMEDOUT;
	}

	return 0;
}
EXPORT_SYMBOL(rockchip_drm_wait_line_flag);

static int vop_bind(struct device *dev, struct device *master, void *data)
{
	struct platform_device *pdev = to_platform_device(dev);
	const struct vop_data *vop_data;
	struct drm_device *drm_dev = data;
	struct vop *vop;
	struct resource *res;
	size_t alloc_size;
	int ret, irq;

	vop_data = of_device_get_match_data(dev);
	if (!vop_data)
		return -ENODEV;

	/* Allocate vop struct and its vop_win array */
	alloc_size = sizeof(*vop) + sizeof(*vop->win) * vop_data->win_size;
	vop = devm_kzalloc(dev, alloc_size, GFP_KERNEL);
	if (!vop)
		return -ENOMEM;

	vop->dev = dev;
	vop->data = vop_data;
	vop->drm_dev = drm_dev;
	dev_set_drvdata(dev, vop);

	vop_win_init(vop);

	res = platform_get_resource(pdev, IORESOURCE_MEM, 0);
	vop->len = resource_size(res);
	vop->regs = devm_ioremap_resource(dev, res);
	if (IS_ERR(vop->regs))
		return PTR_ERR(vop->regs);

	vop->regsbak = devm_kzalloc(dev, vop->len, GFP_KERNEL);
	if (!vop->regsbak)
		return -ENOMEM;

	ret = vop_initial(vop);
	if (ret < 0) {
		dev_err(&pdev->dev, "cannot initial vop dev - err %d\n", ret);
		return ret;
	}

	irq = platform_get_irq(pdev, 0);
	if (irq < 0) {
		dev_err(dev, "cannot find irq for vop\n");
		return irq;
	}
	vop->irq = (unsigned int)irq;

	spin_lock_init(&vop->reg_lock);
	spin_lock_init(&vop->irq_lock);

	mutex_init(&vop->vsync_mutex);

	ret = devm_request_irq(dev, vop->irq, vop_isr,
			       IRQF_SHARED, dev_name(dev), vop);
	if (ret)
		return ret;

	/* IRQ is initially disabled; it gets enabled in power_on */
	disable_irq(vop->irq);

	ret = vop_create_crtc(vop);
	if (ret)
		return ret;

	pm_runtime_enable(&pdev->dev);

	return 0;
}

static void vop_unbind(struct device *dev, struct device *master, void *data)
{
	struct vop *vop = dev_get_drvdata(dev);

	pm_runtime_disable(dev);
	vop_destroy_crtc(vop);
}

const struct component_ops vop_component_ops = {
	.bind = vop_bind,
	.unbind = vop_unbind,
};
EXPORT_SYMBOL_GPL(vop_component_ops);<|MERGE_RESOLUTION|>--- conflicted
+++ resolved
@@ -433,9 +433,6 @@
 	spin_unlock_irqrestore(&vop->irq_lock, flags);
 }
 
-<<<<<<< HEAD
-static int vop_enable(struct drm_crtc *crtc)
-=======
 /*
  * (1) each frame starts at the start of the Vsync pulse which is signaled by
  *     the "FRAME_SYNC" interrupt.
@@ -501,8 +498,7 @@
 	spin_unlock_irqrestore(&vop->irq_lock, flags);
 }
 
-static void vop_enable(struct drm_crtc *crtc)
->>>>>>> 80826339
+static int vop_enable(struct drm_crtc *crtc)
 {
 	struct vop *vop = to_vop(crtc);
 	int ret;
@@ -986,12 +982,8 @@
 	u16 vsync_len = adjusted_mode->vsync_end - adjusted_mode->vsync_start;
 	u16 vact_st = adjusted_mode->vtotal - adjusted_mode->vsync_start;
 	u16 vact_end = vact_st + vdisplay;
-<<<<<<< HEAD
-	uint32_t val;
+	uint32_t pin_pol, val;
 	int ret;
-=======
-	uint32_t pin_pol, val;
->>>>>>> 80826339
 
 	WARN_ON(vop->event);
 
