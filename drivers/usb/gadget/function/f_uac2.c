--- conflicted
+++ resolved
@@ -481,11 +481,7 @@
 	}
 
 	max_size_bw = num_channels(chmask) * ssize *
-<<<<<<< HEAD
-		DIV_ROUND_UP(srate, factor / (1 << (ep_desc->bInterval - 1)));
-=======
 		((srate / (factor / (1 << (ep_desc->bInterval - 1)))) + 1);
->>>>>>> 1ec187ab
 	ep_desc->wMaxPacketSize = cpu_to_le16(min_t(u16, max_size_bw,
 						    max_size_ep));
 
