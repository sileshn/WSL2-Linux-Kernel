--- conflicted
+++ resolved
@@ -1226,26 +1226,6 @@
 		queue_delayed_work(nvme_wq, &ctrl->ka_work, ctrl->kato * HZ);
 }
 
-<<<<<<< HEAD
-static int nvme_keep_alive(struct nvme_ctrl *ctrl)
-{
-	struct request *rq;
-
-	rq = nvme_alloc_request(ctrl->admin_q, &ctrl->ka_cmd,
-			BLK_MQ_REQ_RESERVED);
-	if (IS_ERR(rq))
-		return PTR_ERR(rq);
-
-	rq->timeout = ctrl->kato * HZ;
-	rq->end_io_data = ctrl;
-
-	blk_execute_rq_nowait(NULL, rq, 0, nvme_keep_alive_end_io);
-
-	return 0;
-}
-
-=======
->>>>>>> 7aef27f0
 static void nvme_keep_alive_work(struct work_struct *work)
 {
 	struct nvme_ctrl *ctrl = container_of(to_delayed_work(work),
