--- conflicted
+++ resolved
@@ -273,12 +273,8 @@
 	mr->log_size = log_entity_size;
 	mr->nsg = nsg;
 	mr->nent = dma_map_sg_attrs(dma, mr->sg_head.sgl, mr->nsg, DMA_BIDIRECTIONAL, 0);
-<<<<<<< HEAD
-	if (!mr->nent)
-=======
 	if (!mr->nent) {
 		err = -ENOMEM;
->>>>>>> 1ec187ab
 		goto err_map;
 	}
 
