--- conflicted
+++ resolved
@@ -857,8 +857,6 @@
 
 	put_device(dev);
 
-	put_device(dev);
-
 	return 0;
 }
 
@@ -1444,7 +1442,6 @@
 /*
  * Helper function for ap_scan_bus().
  * Remove card device and associated queue devices.
-<<<<<<< HEAD
  */
 static inline void ap_scan_rm_card_dev_and_queue_devs(struct ap_card *ac)
 {
@@ -1461,24 +1458,6 @@
  */
 static inline void ap_scan_domains(struct ap_card *ac)
 {
-=======
- */
-static inline void ap_scan_rm_card_dev_and_queue_devs(struct ap_card *ac)
-{
-	bus_for_each_dev(&ap_bus_type, NULL,
-			 (void *)(long) ac->id,
-			 __ap_queue_devices_with_id_unregister);
-	device_unregister(&ac->ap_dev.device);
-}
-
-/*
- * Helper function for ap_scan_bus().
- * Does the scan bus job for all the domains within
- * a valid adapter given by an ap_card ptr.
- */
-static inline void ap_scan_domains(struct ap_card *ac)
-{
->>>>>>> 356006a6
 	bool decfg;
 	ap_qid_t qid;
 	unsigned int func;
@@ -1730,17 +1709,10 @@
 			AP_DBF_INFO("%s(%d) new card device type=%d func=0x%08x created\n",
 				    __func__, ap, type, func);
 	}
-<<<<<<< HEAD
 
 	/* Verify the domains and the queue devices for this card */
 	ap_scan_domains(ac);
 
-=======
-
-	/* Verify the domains and the queue devices for this card */
-	ap_scan_domains(ac);
-
->>>>>>> 356006a6
 	/* release the card device */
 	put_device(&ac->ap_dev.device);
 }
@@ -1773,15 +1745,12 @@
 		else
 			AP_DBF_INFO("no queue device with default domain %d available\n",
 				    ap_domain_index);
-<<<<<<< HEAD
-=======
 	}
 
 	if (atomic64_inc_return(&ap_scan_bus_count) == 1) {
 		AP_DBF(DBF_DEBUG, "%s init scan complete\n", __func__);
 		ap_send_init_scan_done_uevent();
 		ap_check_bindings_complete();
->>>>>>> 356006a6
 	}
 
 	mod_timer(&ap_config_timer, jiffies + ap_config_time * HZ);
