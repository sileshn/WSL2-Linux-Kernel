--- conflicted
+++ resolved
@@ -693,20 +693,6 @@
 			result = -ENOMEM;
 			goto err_unlock;
 		}
-<<<<<<< HEAD
-	}
-	if (!found) {
-		acpi_device_bus_id = new_bus_id;
-		acpi_device_bus_id->bus_id =
-			kstrdup_const(acpi_device_hid(device), GFP_KERNEL);
-		if (!acpi_device_bus_id->bus_id) {
-			pr_err(PREFIX "Memory allocation error for bus id\n");
-			result = -ENOMEM;
-			goto err_free_new_bus_id;
-		}
-
-		acpi_device_bus_id->instance_no = 0;
-=======
 		acpi_device_bus_id->bus_id =
 			kstrdup_const(acpi_device_hid(device), GFP_KERNEL);
 		if (!acpi_device_bus_id->bus_id) {
@@ -724,7 +710,6 @@
 			goto err_unlock;
 		}
 
->>>>>>> 1ec187ab
 		list_add_tail(&acpi_device_bus_id->node, &acpi_bus_id_list);
 	}
 
@@ -758,14 +743,7 @@
 		list_del(&device->node);
 	list_del(&device->wakeup_list);
 
-<<<<<<< HEAD
- err_free_new_bus_id:
-	if (!found)
-		kfree(new_bus_id);
-
-=======
  err_unlock:
->>>>>>> 1ec187ab
 	mutex_unlock(&acpi_device_lock);
 
 	acpi_detach_data(device->handle, acpi_scan_drop_device);
