/* ne.c: A general non-shared-memory NS8390 ethernet driver for linux. */
/*
    Written 1992-94 by Donald Becker.

    Copyright 1993 United States Government as represented by the
    Director, National Security Agency.

    This software may be used and distributed according to the terms
    of the GNU General Public License, incorporated herein by reference.

    The author may be reached as becker@scyld.com, or C/O
    Scyld Computing Corporation, 410 Severn Ave., Suite 210, Annapolis MD 21403

    This driver should work with many programmed-I/O 8390-based ethernet
    boards.  Currently it supports the NE1000, NE2000, many clones,
    and some Cabletron products.

    Changelog:

    Paul Gortmaker	: use ENISR_RDC to monitor Tx PIO uploads, made
			  sanity checks and bad clone support optional.
    Paul Gortmaker	: new reset code, reset card after probe at boot.
    Paul Gortmaker	: multiple card support for module users.
    Paul Gortmaker	: Support for PCI ne2k clones, similar to lance.c
    Paul Gortmaker	: Allow users with bad cards to avoid full probe.
    Paul Gortmaker	: PCI probe changes, more PCI cards supported.
    rjohnson@analogic.com : Changed init order so an interrupt will only
    occur after memory is allocated for dev->priv. Deallocated memory
    last in cleanup_modue()
    Richard Guenther    : Added support for ISAPnP cards
    Paul Gortmaker	: Discontinued PCI support - use ne2k-pci.c instead.
    Hayato Fujiwara	: Add m32r support.

*/

/* Routines for the NatSemi-based designs (NE[12]000). */

static const char version1[] =
"ne.c:v1.10 9/23/94 Donald Becker (becker@scyld.com)\n";
static const char version2[] =
"Last modified Nov 1, 2000 by Paul Gortmaker\n";


#include <linux/module.h>
#include <linux/kernel.h>
#include <linux/errno.h>
#include <linux/isapnp.h>
#include <linux/init.h>
#include <linux/interrupt.h>
#include <linux/delay.h>
#include <linux/netdevice.h>
#include <linux/etherdevice.h>
#include <linux/jiffies.h>
#include <linux/platform_device.h>

#include <asm/io.h>

#include "8390.h"

#define DRV_NAME "ne"

/* Some defines that people can play with if so inclined. */

/* Do we support clones that don't adhere to 14,15 of the SAprom ? */
#define SUPPORT_NE_BAD_CLONES
/* 0xbad = bad sig or no reset ack */
#define BAD 0xbad

#define MAX_NE_CARDS	4	/* Max number of NE cards per module */
static struct platform_device *pdev_ne[MAX_NE_CARDS];
static int io[MAX_NE_CARDS];
static int irq[MAX_NE_CARDS];
static int bad[MAX_NE_CARDS];
static u32 ne_msg_enable;

#ifdef MODULE
module_param_hw_array(io, int, ioport, NULL, 0);
module_param_hw_array(irq, int, irq, NULL, 0);
module_param_array(bad, int, NULL, 0);
module_param_named(msg_enable, ne_msg_enable, uint, 0444);
MODULE_PARM_DESC(io, "I/O base address(es),required");
MODULE_PARM_DESC(irq, "IRQ number(s)");
MODULE_PARM_DESC(bad, "Accept card(s) with bad signatures");
MODULE_PARM_DESC(msg_enable, "Debug message level (see linux/netdevice.h for bitmap)");
MODULE_DESCRIPTION("NE1000/NE2000 ISA/PnP Ethernet driver");
MODULE_LICENSE("GPL");
#endif /* MODULE */

/* Do we perform extra sanity checks on stuff ? */
/* #define NE_SANITY_CHECK */

/* Do we implement the read before write bugfix ? */
/* #define NE_RW_BUGFIX */

/* Do we have a non std. amount of memory? (in units of 256 byte pages) */
/* #define PACKETBUF_MEMSIZE	0x40 */

/* This is set up so that no ISA autoprobe takes place. We can't guarantee
that the ne2k probe is the last 8390 based probe to take place (as it
is at boot) and so the probe will get confused by any other 8390 cards.
ISA device autoprobes on a running machine are not recommended anyway. */
#if !defined(MODULE) && defined(CONFIG_ISA)
/* Do we need a portlist for the ISA auto-probe ? */
#define NEEDS_PORTLIST
#endif

/* A zero-terminated list of I/O addresses to be probed at boot. */
#ifdef NEEDS_PORTLIST
static unsigned int netcard_portlist[] __initdata = {
	0x300, 0x280, 0x320, 0x340, 0x360, 0x380, 0
};
#endif

static struct isapnp_device_id isapnp_clone_list[] __initdata = {
	{	ISAPNP_CARD_ID('A','X','E',0x2011),
		ISAPNP_VENDOR('A','X','E'), ISAPNP_FUNCTION(0x2011),
		(long) "NetGear EA201" },
	{	ISAPNP_ANY_ID, ISAPNP_ANY_ID,
		ISAPNP_VENDOR('E','D','I'), ISAPNP_FUNCTION(0x0216),
		(long) "NN NE2000" },
	{	ISAPNP_ANY_ID, ISAPNP_ANY_ID,
		ISAPNP_VENDOR('P','N','P'), ISAPNP_FUNCTION(0x80d6),
		(long) "Generic PNP" },
	{ }	/* terminate list */
};

MODULE_DEVICE_TABLE(isapnp, isapnp_clone_list);

#ifdef SUPPORT_NE_BAD_CLONES
/* A list of bad clones that we none-the-less recognize. */
static struct { const char *name8, *name16; unsigned char SAprefix[4];}
bad_clone_list[] __initdata = {
    {"DE100", "DE200", {0x00, 0xDE, 0x01,}},
    {"DE120", "DE220", {0x00, 0x80, 0xc8,}},
    {"DFI1000", "DFI2000", {'D', 'F', 'I',}}, /* Original, eh?  */
    {"EtherNext UTP8", "EtherNext UTP16", {0x00, 0x00, 0x79}},
    {"NE1000","NE2000-invalid", {0x00, 0x00, 0xd8}}, /* Ancient real NE1000. */
    {"NN1000", "NN2000",  {0x08, 0x03, 0x08}}, /* Outlaw no-name clone. */
    {"4-DIM8","4-DIM16", {0x00,0x00,0x4d,}},  /* Outlaw 4-Dimension cards. */
    {"Con-Intl_8", "Con-Intl_16", {0x00, 0x00, 0x24}}, /* Connect Int'nl */
    {"ET-100","ET-200", {0x00, 0x45, 0x54}}, /* YANG and YA clone */
    {"COMPEX","COMPEX16",{0x00,0x80,0x48}}, /* Broken ISA Compex cards */
    {"E-LAN100", "E-LAN200", {0x00, 0x00, 0x5d}}, /* Broken ne1000 clones */
    {"PCM-4823", "PCM-4823", {0x00, 0xc0, 0x6c}}, /* Broken Advantech MoBo */
    {"REALTEK", "RTL8019", {0x00, 0x00, 0xe8}}, /* no-name with Realtek chip */
#ifdef CONFIG_MACH_TX49XX
    {"RBHMA4X00-RTL8019", "RBHMA4X00-RTL8019", {0x00, 0x60, 0x0a}},  /* Toshiba built-in */
#endif
    {"LCS-8834", "LCS-8836", {0x04, 0x04, 0x37}}, /* ShinyNet (SET) */
    {NULL,}
};
#endif

/* ---- No user-serviceable parts below ---- */

#define NE_BASE	 (dev->base_addr)
#define NE_CMD	 	0x00
#define NE_DATAPORT	0x10	/* NatSemi-defined port window offset. */
#define NE_RESET	0x1f	/* Issue a read to reset, a write to clear. */
#define NE_IO_EXTENT	0x20

#define NE1SM_START_PG	0x20	/* First page of TX buffer */
#define NE1SM_STOP_PG 	0x40	/* Last page +1 of RX ring */
#define NESM_START_PG	0x40	/* First page of TX buffer */
#define NESM_STOP_PG	0x80	/* Last page +1 of RX ring */

#if defined(CONFIG_MACH_TX49XX)
#  define DCR_VAL 0x48		/* 8-bit mode */
#elif defined(CONFIG_ATARI)	/* 8-bit mode on Atari, normal on Q40 */
#  define DCR_VAL (MACH_IS_ATARI ? 0x48 : 0x49)
#else
#  define DCR_VAL 0x49
#endif

static int ne_probe1(struct net_device *dev, unsigned long ioaddr);
static int ne_probe_isapnp(struct net_device *dev);

static void ne_reset_8390(struct net_device *dev);
static void ne_get_8390_hdr(struct net_device *dev, struct e8390_pkt_hdr *hdr,
			  int ring_page);
static void ne_block_input(struct net_device *dev, int count,
			  struct sk_buff *skb, int ring_offset);
static void ne_block_output(struct net_device *dev, const int count,
		const unsigned char *buf, const int start_page);


/*  Probe for various non-shared-memory ethercards.

   NEx000-clone boards have a Station Address PROM (SAPROM) in the packet
   buffer memory space.  NE2000 clones have 0x57,0x57 in bytes 0x0e,0x0f of
   the SAPROM, while other supposed NE2000 clones must be detected by their
   SA prefix.

   Reading the SAPROM from a word-wide card with the 8390 set in byte-wide
   mode results in doubled values, which can be detected and compensated for.

   The probe is also responsible for initializing the card and filling
   in the 'dev' and 'ei_status' structures.

   We use the minimum memory size for some ethercard product lines, iff we can't
   distinguish models.  You can increase the packet buffer size by setting
   PACKETBUF_MEMSIZE.  Reported Cabletron packet buffer locations are:
	E1010   starts at 0x100 and ends at 0x2000.
	E1010-x starts at 0x100 and ends at 0x8000. ("-x" means "more memory")
	E2010	 starts at 0x100 and ends at 0x4000.
	E2010-x starts at 0x100 and ends at 0xffff.  */

static int __init do_ne_probe(struct net_device *dev)
{
	unsigned long base_addr = dev->base_addr;
#ifdef NEEDS_PORTLIST
	int orig_irq = dev->irq;
#endif

	/* First check any supplied i/o locations. User knows best. <cough> */
	if (base_addr > 0x1ff) {	/* Check a single specified location. */
		int ret = ne_probe1(dev, base_addr);
		if (ret)
			netdev_warn(dev, "ne.c: No NE*000 card found at "
				    "i/o = %#lx\n", base_addr);
		return ret;
	}
	else if (base_addr != 0)	/* Don't probe at all. */
		return -ENXIO;

	/* Then look for any installed ISAPnP clones */
	if (isapnp_present() && (ne_probe_isapnp(dev) == 0))
		return 0;

#ifdef NEEDS_PORTLIST
	/* Last resort. The semi-risky ISA auto-probe. */
	for (base_addr = 0; netcard_portlist[base_addr] != 0; base_addr++) {
		int ioaddr = netcard_portlist[base_addr];
		dev->irq = orig_irq;
		if (ne_probe1(dev, ioaddr) == 0)
			return 0;
	}
#endif

	return -ENODEV;
}

static int __init ne_probe_isapnp(struct net_device *dev)
{
	int i;

	for (i = 0; isapnp_clone_list[i].vendor != 0; i++) {
		struct pnp_dev *idev = NULL;

		while ((idev = pnp_find_dev(NULL,
					    isapnp_clone_list[i].vendor,
					    isapnp_clone_list[i].function,
					    idev))) {
			/* Avoid already found cards from previous calls */
			if (pnp_device_attach(idev) < 0)
				continue;
			if (pnp_activate_dev(idev) < 0) {
			      	pnp_device_detach(idev);
			      	continue;
			}
			/* if no io and irq, search for next */
			if (!pnp_port_valid(idev, 0) || !pnp_irq_valid(idev, 0)) {
				pnp_device_detach(idev);
				continue;
			}
			/* found it */
			dev->base_addr = pnp_port_start(idev, 0);
			dev->irq = pnp_irq(idev, 0);
			netdev_info(dev,
				    "ne.c: ISAPnP reports %s at i/o %#lx, irq %d.\n",
				    (char *) isapnp_clone_list[i].driver_data,
				    dev->base_addr, dev->irq);
			if (ne_probe1(dev, dev->base_addr) != 0) {	/* Shouldn't happen. */
				netdev_err(dev,
					   "ne.c: Probe of ISAPnP card at %#lx failed.\n",
					   dev->base_addr);
				pnp_device_detach(idev);
				return -ENXIO;
			}
			ei_status.priv = (unsigned long)idev;
			break;
		}
		if (!idev)
			continue;
		return 0;
	}

	return -ENODEV;
}

static int __init ne_probe1(struct net_device *dev, unsigned long ioaddr)
{
	int i;
	unsigned char SA_prom[32];
	int wordlength = 2;
	const char *name = NULL;
	int start_page, stop_page;
	int neX000, ctron, copam, bad_card;
	int reg0, ret;
	static unsigned version_printed;
	struct ei_device *ei_local = netdev_priv(dev);

	if (!request_region(ioaddr, NE_IO_EXTENT, DRV_NAME))
		return -EBUSY;

	reg0 = inb_p(ioaddr);
	if (reg0 == 0xFF) {
		ret = -ENODEV;
		goto err_out;
	}

	/* Do a preliminary verification that we have a 8390. */
	{
		int regd;
		outb_p(E8390_NODMA+E8390_PAGE1+E8390_STOP, ioaddr + E8390_CMD);
		regd = inb_p(ioaddr + 0x0d);
		outb_p(0xff, ioaddr + 0x0d);
		outb_p(E8390_NODMA+E8390_PAGE0, ioaddr + E8390_CMD);
		inb_p(ioaddr + EN0_COUNTER0); /* Clear the counter by reading. */
		if (inb_p(ioaddr + EN0_COUNTER0) != 0) {
			outb_p(reg0, ioaddr);
			outb_p(regd, ioaddr + 0x0d);	/* Restore the old values. */
			ret = -ENODEV;
			goto err_out;
		}
	}

	if ((ne_msg_enable & NETIF_MSG_DRV) && (version_printed++ == 0))
		netdev_info(dev, "%s%s", version1, version2);

	netdev_info(dev, "NE*000 ethercard probe at %#3lx:", ioaddr);

	/* A user with a poor card that fails to ack the reset, or that
	   does not have a valid 0x57,0x57 signature can still use this
	   without having to recompile. Specifying an i/o address along
	   with an otherwise unused dev->mem_end value of "0xBAD" will
	   cause the driver to skip these parts of the probe. */

	bad_card = ((dev->base_addr != 0) && (dev->mem_end == BAD));

	/* Reset card. Who knows what dain-bramaged state it was left in. */

	{
		unsigned long reset_start_time = jiffies;

		/* DON'T change these to inb_p/outb_p or reset will fail on clones. */
		outb(inb(ioaddr + NE_RESET), ioaddr + NE_RESET);

		while ((inb_p(ioaddr + EN0_ISR) & ENISR_RESET) == 0)
		if (time_after(jiffies, reset_start_time + 2*HZ/100)) {
			if (bad_card) {
				pr_cont(" (warning: no reset ack)");
				break;
			} else {
				pr_cont(" not found (no reset ack).\n");
				ret = -ENODEV;
				goto err_out;
			}
		}

		outb_p(0xff, ioaddr + EN0_ISR);		/* Ack all intr. */
	}

	/* Read the 16 bytes of station address PROM.
	   We must first initialize registers, similar to NS8390p_init(eifdev, 0).
	   We can't reliably read the SAPROM address without this.
	   (I learned the hard way!). */
	{
		struct {unsigned char value, offset; } program_seq[] =
		{
			{E8390_NODMA+E8390_PAGE0+E8390_STOP, E8390_CMD}, /* Select page 0*/
			{0x48,	EN0_DCFG},	/* Set byte-wide (0x48) access. */
			{0x00,	EN0_RCNTLO},	/* Clear the count regs. */
			{0x00,	EN0_RCNTHI},
			{0x00,	EN0_IMR},	/* Mask completion irq. */
			{0xFF,	EN0_ISR},
			{E8390_RXOFF, EN0_RXCR},	/* 0x20  Set to monitor */
			{E8390_TXOFF, EN0_TXCR},	/* 0x02  and loopback mode. */
			{32,	EN0_RCNTLO},
			{0x00,	EN0_RCNTHI},
			{0x00,	EN0_RSARLO},	/* DMA starting at 0x0000. */
			{0x00,	EN0_RSARHI},
			{E8390_RREAD+E8390_START, E8390_CMD},
		};

		for (i = 0; i < ARRAY_SIZE(program_seq); i++)
			outb_p(program_seq[i].value, ioaddr + program_seq[i].offset);

	}
	for(i = 0; i < 32 /*sizeof(SA_prom)*/; i+=2) {
		SA_prom[i] = inb(ioaddr + NE_DATAPORT);
		SA_prom[i+1] = inb(ioaddr + NE_DATAPORT);
		if (SA_prom[i] != SA_prom[i+1])
			wordlength = 1;
	}

	if (wordlength == 2)
	{
		for (i = 0; i < 16; i++)
			SA_prom[i] = SA_prom[i+i];
		/* We must set the 8390 for word mode. */
		outb_p(DCR_VAL, ioaddr + EN0_DCFG);
		start_page = NESM_START_PG;

		/*
		 * Realtek RTL8019AS datasheet says that the PSTOP register
		 * shouldn't exceed 0x60 in 8-bit mode.
		 * This chip can be identified by reading the signature from
		 * the  remote byte count registers (otherwise write-only)...
		 */
		if ((DCR_VAL & 0x01) == 0 &&		/* 8-bit mode */
		    inb(ioaddr + EN0_RCNTLO) == 0x50 &&
		    inb(ioaddr + EN0_RCNTHI) == 0x70)
			stop_page = 0x60;
		else
			stop_page = NESM_STOP_PG;
	} else {
		start_page = NE1SM_START_PG;
		stop_page  = NE1SM_STOP_PG;
	}

	neX000 = (SA_prom[14] == 0x57  &&  SA_prom[15] == 0x57);
	ctron =  (SA_prom[0] == 0x00 && SA_prom[1] == 0x00 && SA_prom[2] == 0x1d);
	copam =  (SA_prom[14] == 0x49 && SA_prom[15] == 0x00);

	/* Set up the rest of the parameters. */
	if (neX000 || bad_card || copam) {
		name = (wordlength == 2) ? "NE2000" : "NE1000";
	}
	else if (ctron)
	{
		name = (wordlength == 2) ? "Ctron-8" : "Ctron-16";
		start_page = 0x01;
		stop_page = (wordlength == 2) ? 0x40 : 0x20;
	}
	else
	{
#ifdef SUPPORT_NE_BAD_CLONES
		/* Ack!  Well, there might be a *bad* NE*000 clone there.
		   Check for total bogus addresses. */
		for (i = 0; bad_clone_list[i].name8; i++)
		{
			if (SA_prom[0] == bad_clone_list[i].SAprefix[0] &&
				SA_prom[1] == bad_clone_list[i].SAprefix[1] &&
				SA_prom[2] == bad_clone_list[i].SAprefix[2])
			{
				if (wordlength == 2)
				{
					name = bad_clone_list[i].name16;
				} else {
					name = bad_clone_list[i].name8;
				}
				break;
			}
		}
		if (bad_clone_list[i].name8 == NULL)
		{
			pr_cont(" not found (invalid signature %2.2x %2.2x).\n",
				SA_prom[14], SA_prom[15]);
			ret = -ENXIO;
			goto err_out;
		}
#else
		pr_cont(" not found.\n");
		ret = -ENXIO;
		goto err_out;
#endif
	}

	if (dev->irq < 2)
	{
		unsigned long cookie = probe_irq_on();
		outb_p(0x50, ioaddr + EN0_IMR);	/* Enable one interrupt. */
		outb_p(0x00, ioaddr + EN0_RCNTLO);
		outb_p(0x00, ioaddr + EN0_RCNTHI);
		outb_p(E8390_RREAD+E8390_START, ioaddr); /* Trigger it... */
		mdelay(10);		/* wait 10ms for interrupt to propagate */
		outb_p(0x00, ioaddr + EN0_IMR); 		/* Mask it again. */
		dev->irq = probe_irq_off(cookie);
		if (ne_msg_enable & NETIF_MSG_PROBE)
			pr_cont(" autoirq is %d", dev->irq);
	} else if (dev->irq == 2)
		/* Fixup for users that don't know that IRQ 2 is really IRQ 9,
		   or don't know which one to set. */
		dev->irq = 9;

	if (! dev->irq) {
		pr_cont(" failed to detect IRQ line.\n");
		ret = -EAGAIN;
		goto err_out;
	}

	/* Snarf the interrupt now.  There's no point in waiting since we cannot
	   share and the board will usually be enabled. */
	ret = request_irq(dev->irq, eip_interrupt, 0, name, dev);
	if (ret) {
		pr_cont(" unable to get IRQ %d (errno=%d).\n", dev->irq, ret);
		goto err_out;
	}

	dev->base_addr = ioaddr;

	for (i = 0; i < ETH_ALEN; i++) {
		dev->dev_addr[i] = SA_prom[i];
	}

	pr_cont("%pM\n", dev->dev_addr);

	ei_status.name = name;
	ei_status.tx_start_page = start_page;
	ei_status.stop_page = stop_page;

	/* Use 16-bit mode only if this wasn't overridden by DCR_VAL */
	ei_status.word16 = (wordlength == 2 && (DCR_VAL & 0x01));

	ei_status.rx_start_page = start_page + TX_PAGES;
#ifdef PACKETBUF_MEMSIZE
	 /* Allow the packet buffer size to be overridden by know-it-alls. */
	ei_status.stop_page = ei_status.tx_start_page + PACKETBUF_MEMSIZE;
#endif

	ei_status.reset_8390 = &ne_reset_8390;
	ei_status.block_input = &ne_block_input;
	ei_status.block_output = &ne_block_output;
	ei_status.get_8390_hdr = &ne_get_8390_hdr;
	ei_status.priv = 0;

	dev->netdev_ops = &eip_netdev_ops;
	NS8390p_init(dev, 0);

	ei_local->msg_enable = ne_msg_enable;
	ret = register_netdev(dev);
	if (ret)
		goto out_irq;
	netdev_info(dev, "%s found at %#lx, using IRQ %d.\n",
		    name, ioaddr, dev->irq);
	return 0;

out_irq:
	free_irq(dev->irq, dev);
err_out:
	release_region(ioaddr, NE_IO_EXTENT);
	return ret;
}

/* Hard reset the card.  This used to pause for the same period that a
   8390 reset command required, but that shouldn't be necessary. */

static void ne_reset_8390(struct net_device *dev)
{
	unsigned long reset_start_time = jiffies;
	struct ei_device *ei_local = netdev_priv(dev);

	netif_dbg(ei_local, hw, dev, "resetting the 8390 t=%ld...\n", jiffies);

	/* DON'T change these to inb_p/outb_p or reset will fail on clones. */
	outb(inb(NE_BASE + NE_RESET), NE_BASE + NE_RESET);

	ei_status.txing = 0;
	ei_status.dmaing = 0;

	/* This check _should_not_ be necessary, omit eventually. */
	while ((inb_p(NE_BASE+EN0_ISR) & ENISR_RESET) == 0)
		if (time_after(jiffies, reset_start_time + 2*HZ/100)) {
			netdev_err(dev, "ne_reset_8390() did not complete.\n");
			break;
		}
	outb_p(ENISR_RESET, NE_BASE + EN0_ISR);	/* Ack intr. */
}

/* Grab the 8390 specific header. Similar to the block_input routine, but
   we don't need to be concerned with ring wrap as the header will be at
   the start of a page, so we optimize accordingly. */

static void ne_get_8390_hdr(struct net_device *dev, struct e8390_pkt_hdr *hdr, int ring_page)
{
	int nic_base = dev->base_addr;

	/* This *shouldn't* happen. If it does, it's the last thing you'll see */

	if (ei_status.dmaing)
	{
		netdev_err(dev, "DMAing conflict in ne_get_8390_hdr "
			   "[DMAstat:%d][irqlock:%d].\n",
			   ei_status.dmaing, ei_status.irqlock);
		return;
	}

	ei_status.dmaing |= 0x01;
	outb_p(E8390_NODMA+E8390_PAGE0+E8390_START, nic_base+ NE_CMD);
	outb_p(sizeof(struct e8390_pkt_hdr), nic_base + EN0_RCNTLO);
	outb_p(0, nic_base + EN0_RCNTHI);
	outb_p(0, nic_base + EN0_RSARLO);		/* On page boundary */
	outb_p(ring_page, nic_base + EN0_RSARHI);
	outb_p(E8390_RREAD+E8390_START, nic_base + NE_CMD);

	if (ei_status.word16)
		insw(NE_BASE + NE_DATAPORT, hdr, sizeof(struct e8390_pkt_hdr)>>1);
	else
		insb(NE_BASE + NE_DATAPORT, hdr, sizeof(struct e8390_pkt_hdr));

	outb_p(ENISR_RDC, nic_base + EN0_ISR);	/* Ack intr. */
	ei_status.dmaing &= ~0x01;

	le16_to_cpus(&hdr->count);
}

/* Block input and output, similar to the Crynwr packet driver.  If you
   are porting to a new ethercard, look at the packet driver source for hints.
   The NEx000 doesn't share the on-board packet memory -- you have to put
   the packet out through the "remote DMA" dataport using outb. */

static void ne_block_input(struct net_device *dev, int count, struct sk_buff *skb, int ring_offset)
{
#ifdef NE_SANITY_CHECK
	int xfer_count = count;
	struct ei_device *ei_local = netdev_priv(dev);
#endif
	int nic_base = dev->base_addr;
	char *buf = skb->data;

	/* This *shouldn't* happen. If it does, it's the last thing you'll see */
	if (ei_status.dmaing)
	{
		netdev_err(dev, "DMAing conflict in ne_block_input "
			   "[DMAstat:%d][irqlock:%d].\n",
			   ei_status.dmaing, ei_status.irqlock);
		return;
	}
	ei_status.dmaing |= 0x01;
	outb_p(E8390_NODMA+E8390_PAGE0+E8390_START, nic_base+ NE_CMD);
	outb_p(count & 0xff, nic_base + EN0_RCNTLO);
	outb_p(count >> 8, nic_base + EN0_RCNTHI);
	outb_p(ring_offset & 0xff, nic_base + EN0_RSARLO);
	outb_p(ring_offset >> 8, nic_base + EN0_RSARHI);
	outb_p(E8390_RREAD+E8390_START, nic_base + NE_CMD);
	if (ei_status.word16)
	{
		insw(NE_BASE + NE_DATAPORT,buf,count>>1);
		if (count & 0x01)
		{
			buf[count-1] = inb(NE_BASE + NE_DATAPORT);
#ifdef NE_SANITY_CHECK
			xfer_count++;
#endif
		}
	} else {
		insb(NE_BASE + NE_DATAPORT, buf, count);
	}

#ifdef NE_SANITY_CHECK
	/* This was for the ALPHA version only, but enough people have
	   been encountering problems so it is still here.  If you see
	   this message you either 1) have a slightly incompatible clone
	   or 2) have noise/speed problems with your bus. */

	if (netif_msg_rx_status(ei_local))
	{
		/* DMA termination address check... */
		int addr, tries = 20;
		do {
			/* DON'T check for 'inb_p(EN0_ISR) & ENISR_RDC' here
			   -- it's broken for Rx on some cards! */
			int high = inb_p(nic_base + EN0_RSARHI);
			int low = inb_p(nic_base + EN0_RSARLO);
			addr = (high << 8) + low;
			if (((ring_offset + xfer_count) & 0xff) == low)
				break;
		} while (--tries > 0);
	 	if (tries <= 0)
			netdev_warn(dev, "RX transfer address mismatch,"
				    "%#4.4x (expected) vs. %#4.4x (actual).\n",
				    ring_offset + xfer_count, addr);
	}
#endif
	outb_p(ENISR_RDC, nic_base + EN0_ISR);	/* Ack intr. */
	ei_status.dmaing &= ~0x01;
}

static void ne_block_output(struct net_device *dev, int count,
		const unsigned char *buf, const int start_page)
{
	int nic_base = NE_BASE;
	unsigned long dma_start;
#ifdef NE_SANITY_CHECK
	int retries = 0;
	struct ei_device *ei_local = netdev_priv(dev);
#endif

	/* Round the count up for word writes.  Do we need to do this?
	   What effect will an odd byte count have on the 8390?
	   I should check someday. */

	if (ei_status.word16 && (count & 0x01))
		count++;

	/* This *shouldn't* happen. If it does, it's the last thing you'll see */
	if (ei_status.dmaing)
	{
		netdev_err(dev, "DMAing conflict in ne_block_output."
			   "[DMAstat:%d][irqlock:%d]\n",
			   ei_status.dmaing, ei_status.irqlock);
		return;
	}
	ei_status.dmaing |= 0x01;
	/* We should already be in page 0, but to be safe... */
	outb_p(E8390_PAGE0+E8390_START+E8390_NODMA, nic_base + NE_CMD);

#ifdef NE_SANITY_CHECK
retry:
#endif

#ifdef NE_RW_BUGFIX
	/* Handle the read-before-write bug the same way as the
	   Crynwr packet driver -- the NatSemi method doesn't work.
	   Actually this doesn't always work either, but if you have
	   problems with your NEx000 this is better than nothing! */

	outb_p(0x42, nic_base + EN0_RCNTLO);
	outb_p(0x00,   nic_base + EN0_RCNTHI);
	outb_p(0x42, nic_base + EN0_RSARLO);
	outb_p(0x00, nic_base + EN0_RSARHI);
	outb_p(E8390_RREAD+E8390_START, nic_base + NE_CMD);
	/* Make certain that the dummy read has occurred. */
	udelay(6);
#endif

	outb_p(ENISR_RDC, nic_base + EN0_ISR);

	/* Now the normal output. */
	outb_p(count & 0xff, nic_base + EN0_RCNTLO);
	outb_p(count >> 8,   nic_base + EN0_RCNTHI);
	outb_p(0x00, nic_base + EN0_RSARLO);
	outb_p(start_page, nic_base + EN0_RSARHI);

	outb_p(E8390_RWRITE+E8390_START, nic_base + NE_CMD);
	if (ei_status.word16) {
		outsw(NE_BASE + NE_DATAPORT, buf, count>>1);
	} else {
		outsb(NE_BASE + NE_DATAPORT, buf, count);
	}

	dma_start = jiffies;

#ifdef NE_SANITY_CHECK
	/* This was for the ALPHA version only, but enough people have
	   been encountering problems so it is still here. */

	if (netif_msg_tx_queued(ei_local))
	{
		/* DMA termination address check... */
		int addr, tries = 20;
		do {
			int high = inb_p(nic_base + EN0_RSARHI);
			int low = inb_p(nic_base + EN0_RSARLO);
			addr = (high << 8) + low;
			if ((start_page << 8) + count == addr)
				break;
		} while (--tries > 0);

		if (tries <= 0)
		{
			netdev_warn(dev, "Tx packet transfer address mismatch,"
				    "%#4.4x (expected) vs. %#4.4x (actual).\n",
				    (start_page << 8) + count, addr);
			if (retries++ == 0)
				goto retry;
		}
	}
#endif

	while ((inb_p(nic_base + EN0_ISR) & ENISR_RDC) == 0)
		if (time_after(jiffies, dma_start + 2*HZ/100)) {		/* 20ms */
			netdev_warn(dev, "timeout waiting for Tx RDC.\n");
			ne_reset_8390(dev);
			NS8390p_init(dev, 1);
			break;
		}

	outb_p(ENISR_RDC, nic_base + EN0_ISR);	/* Ack intr. */
	ei_status.dmaing &= ~0x01;
}

static int __init ne_drv_probe(struct platform_device *pdev)
{
	struct net_device *dev;
	int err, this_dev = pdev->id;
	struct resource *res;

	dev = alloc_eip_netdev();
	if (!dev)
		return -ENOMEM;

	/* ne.c doesn't populate resources in platform_device, but
	 * rbtx4927_ne_init and rbtx4938_ne_init do register devices
	 * with resources.
	 */
	res = platform_get_resource(pdev, IORESOURCE_IO, 0);
	if (res) {
		dev->base_addr = res->start;
		dev->irq = platform_get_irq(pdev, 0);
	} else {
		if (this_dev < 0 || this_dev >= MAX_NE_CARDS) {
			free_netdev(dev);
			return -EINVAL;
		}
		dev->base_addr = io[this_dev];
		dev->irq = irq[this_dev];
		dev->mem_end = bad[this_dev];
	}
	SET_NETDEV_DEV(dev, &pdev->dev);
	err = do_ne_probe(dev);
	if (err) {
		free_netdev(dev);
		return err;
	}
	platform_set_drvdata(pdev, dev);

	/* Update with any values found by probing, don't update if
	 * resources were specified.
	 */
	if (!res) {
		io[this_dev] = dev->base_addr;
		irq[this_dev] = dev->irq;
	}
	return 0;
}

static int ne_drv_remove(struct platform_device *pdev)
{
	struct net_device *dev = platform_get_drvdata(pdev);

	if (dev) {
		struct pnp_dev *idev = (struct pnp_dev *)ei_status.priv;
		netif_device_detach(dev);
		unregister_netdev(dev);
		if (idev)
			pnp_device_detach(idev);
		/* Careful ne_drv_remove can be called twice, once from
		 * the platform_driver.remove and again when the
		 * platform_device is being removed.
		 */
		ei_status.priv = 0;
		free_irq(dev->irq, dev);
		release_region(dev->base_addr, NE_IO_EXTENT);
		free_netdev(dev);
	}
	return 0;
}

/* Remove unused devices or all if true. */
static void ne_loop_rm_unreg(int all)
{
	int this_dev;
	struct platform_device *pdev;
	for (this_dev = 0; this_dev < MAX_NE_CARDS; this_dev++) {
		pdev = pdev_ne[this_dev];
		/* No network device == unused */
		if (pdev && (!platform_get_drvdata(pdev) || all)) {
			ne_drv_remove(pdev);
			platform_device_unregister(pdev);
			pdev_ne[this_dev] = NULL;
		}
	}
}

#ifdef CONFIG_PM
static int ne_drv_suspend(struct platform_device *pdev, pm_message_t state)
{
	struct net_device *dev = platform_get_drvdata(pdev);

	if (netif_running(dev)) {
		struct pnp_dev *idev = (struct pnp_dev *)ei_status.priv;
		netif_device_detach(dev);
		if (idev)
			pnp_stop_dev(idev);
	}
	return 0;
}

static int ne_drv_resume(struct platform_device *pdev)
{
	struct net_device *dev = platform_get_drvdata(pdev);

	if (netif_running(dev)) {
		struct pnp_dev *idev = (struct pnp_dev *)ei_status.priv;
		if (idev)
			pnp_start_dev(idev);
		ne_reset_8390(dev);
		NS8390p_init(dev, 1);
		netif_device_attach(dev);
	}
	return 0;
}
#else
#define ne_drv_suspend NULL
#define ne_drv_resume NULL
#endif

static struct platform_driver ne_driver = {
	.remove		= ne_drv_remove,
	.suspend	= ne_drv_suspend,
	.resume		= ne_drv_resume,
	.driver		= {
		.name	= DRV_NAME,
	},
};

static void __init ne_add_devices(void)
{
	int this_dev;
	struct platform_device *pdev;

	for (this_dev = 0; this_dev < MAX_NE_CARDS; this_dev++) {
		if (pdev_ne[this_dev])
			continue;
		pdev = platform_device_register_simple(
			DRV_NAME, this_dev, NULL, 0);
		if (IS_ERR(pdev))
			continue;
		pdev_ne[this_dev] = pdev;
	}
}

<<<<<<< HEAD
#ifdef MODULE
=======
>>>>>>> 318a54c0
static int __init ne_init(void)
{
	int retval;

	if (IS_MODULE(CONFIG_NE2000))
		ne_add_devices();

	retval = platform_driver_probe(&ne_driver, ne_drv_probe);

	if (IS_MODULE(CONFIG_NE2000) && retval) {
		if (io[0] == 0)
			pr_notice("ne.c: You must supply \"io=0xNNN\""
			       " value(s) for ISA cards.\n");
		ne_loop_rm_unreg(1);
		return retval;
	}

	/* Unregister unused platform_devices. */
	ne_loop_rm_unreg(0);
	return retval;
}
<<<<<<< HEAD
module_init(ne_init);
#else /* MODULE */
static int __init ne_init(void)
{
	int retval = platform_driver_probe(&ne_driver, ne_drv_probe);

	/* Unregister unused platform_devices. */
	ne_loop_rm_unreg(0);
	return retval;
}
module_init(ne_init);

#ifdef CONFIG_NETDEV_LEGACY_INIT
=======
module_init(ne_init);

#if !defined(MODULE) && defined(CONFIG_NETDEV_LEGACY_INIT)
>>>>>>> 318a54c0
struct net_device * __init ne_probe(int unit)
{
	int this_dev;
	struct net_device *dev;

	/* Find an empty slot, that is no net_device and zero io port. */
	this_dev = 0;
	while ((pdev_ne[this_dev] && platform_get_drvdata(pdev_ne[this_dev])) ||
		io[this_dev]) {
		if (++this_dev == MAX_NE_CARDS)
			return ERR_PTR(-ENOMEM);
	}

	/* Get irq, io from kernel command line */
	dev = alloc_eip_netdev();
	if (!dev)
		return ERR_PTR(-ENOMEM);

	sprintf(dev->name, "eth%d", unit);
	netdev_boot_setup_check(dev);

	io[this_dev] = dev->base_addr;
	irq[this_dev] = dev->irq;
	bad[this_dev] = dev->mem_end;

	free_netdev(dev);

	ne_add_devices();

	/* return the first device found */
	for (this_dev = 0; this_dev < MAX_NE_CARDS; this_dev++) {
		if (pdev_ne[this_dev]) {
			dev = platform_get_drvdata(pdev_ne[this_dev]);
			if (dev)
				return dev;
		}
	}

	return ERR_PTR(-ENODEV);
}
#endif
<<<<<<< HEAD
#endif /* MODULE */
=======
>>>>>>> 318a54c0

static void __exit ne_exit(void)
{
	platform_driver_unregister(&ne_driver);
	ne_loop_rm_unreg(1);
}
module_exit(ne_exit);<|MERGE_RESOLUTION|>--- conflicted
+++ resolved
@@ -922,10 +922,6 @@
 	}
 }
 
-<<<<<<< HEAD
-#ifdef MODULE
-=======
->>>>>>> 318a54c0
 static int __init ne_init(void)
 {
 	int retval;
@@ -947,25 +943,9 @@
 	ne_loop_rm_unreg(0);
 	return retval;
 }
-<<<<<<< HEAD
 module_init(ne_init);
-#else /* MODULE */
-static int __init ne_init(void)
-{
-	int retval = platform_driver_probe(&ne_driver, ne_drv_probe);
-
-	/* Unregister unused platform_devices. */
-	ne_loop_rm_unreg(0);
-	return retval;
-}
-module_init(ne_init);
-
-#ifdef CONFIG_NETDEV_LEGACY_INIT
-=======
-module_init(ne_init);
 
 #if !defined(MODULE) && defined(CONFIG_NETDEV_LEGACY_INIT)
->>>>>>> 318a54c0
 struct net_device * __init ne_probe(int unit)
 {
 	int this_dev;
@@ -1007,10 +987,6 @@
 	return ERR_PTR(-ENODEV);
 }
 #endif
-<<<<<<< HEAD
-#endif /* MODULE */
-=======
->>>>>>> 318a54c0
 
 static void __exit ne_exit(void)
 {
