--- conflicted
+++ resolved
@@ -387,15 +387,6 @@
 	struct i40e_tx_desc *tx_desc;
 	dma_addr_t dma;
 
-<<<<<<< HEAD
-	while (budget-- > 0) {
-		if (!xsk_tx_peek_desc(xdp_ring->xsk_pool, &desc))
-			break;
-
-		dma = xsk_buff_raw_get_dma(xdp_ring->xsk_pool, desc.addr);
-		xsk_buff_raw_dma_sync_for_device(xdp_ring->xsk_pool, dma,
-						 desc.len);
-=======
 	dma = xsk_buff_raw_get_dma(xdp_ring->xsk_pool, desc->addr);
 	xsk_buff_raw_dma_sync_for_device(xdp_ring->xsk_pool, dma, desc->len);
 
@@ -403,7 +394,6 @@
 	tx_desc->buffer_addr = cpu_to_le64(dma);
 	tx_desc->cmd_type_offset_bsz = build_ctob(I40E_TX_DESC_CMD_ICRC | I40E_TX_DESC_CMD_EOP,
 						  0, desc->len, 0);
->>>>>>> 356006a6
 
 	*total_bytes += desc->len;
 }
@@ -454,10 +444,6 @@
 	tx_desc->cmd_type_offset_bsz |= (I40E_TX_DESC_CMD_RS << I40E_TXD_QW1_CMD_SHIFT);
 }
 
-<<<<<<< HEAD
-		xsk_tx_release(xdp_ring->xsk_pool);
-		i40e_update_tx_stats(xdp_ring, sent_frames, total_bytes);
-=======
 /**
  * i40e_xmit_zc - Performs zero-copy Tx AF_XDP
  * @xdp_ring: XDP Tx ring
@@ -479,7 +465,6 @@
 		nb_processed = xdp_ring->count - xdp_ring->next_to_use;
 		i40e_fill_tx_hw_ring(xdp_ring, descs, nb_processed, &total_bytes);
 		xdp_ring->next_to_use = 0;
->>>>>>> 356006a6
 	}
 
 	i40e_fill_tx_hw_ring(xdp_ring, &descs[nb_processed], nb_pkts - nb_processed,
