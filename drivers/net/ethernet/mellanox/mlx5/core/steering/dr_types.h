/* SPDX-License-Identifier: GPL-2.0 OR Linux-OpenIB */
/* Copyright (c) 2019, Mellanox Technologies */

#ifndef	_DR_TYPES_
#define	_DR_TYPES_

#include <linux/mlx5/driver.h>
#include <linux/refcount.h>
#include "fs_core.h"
#include "wq.h"
#include "lib/mlx5.h"
#include "mlx5_ifc_dr.h"
#include "mlx5dr.h"

#define DR_RULE_MAX_STES 17
#define DR_ACTION_MAX_STES 5
#define WIRE_PORT 0xFFFF
#define DR_STE_SVLAN 0x1
#define DR_STE_CVLAN 0x2
#define DR_SZ_MATCH_PARAM (MLX5_ST_SZ_DW_MATCH_PARAM * 4)

#define mlx5dr_err(dmn, arg...) mlx5_core_err((dmn)->mdev, ##arg)
#define mlx5dr_info(dmn, arg...) mlx5_core_info((dmn)->mdev, ##arg)
#define mlx5dr_dbg(dmn, arg...) mlx5_core_dbg((dmn)->mdev, ##arg)

enum mlx5dr_icm_chunk_size {
	DR_CHUNK_SIZE_1,
	DR_CHUNK_SIZE_MIN = DR_CHUNK_SIZE_1, /* keep updated when changing */
	DR_CHUNK_SIZE_2,
	DR_CHUNK_SIZE_4,
	DR_CHUNK_SIZE_8,
	DR_CHUNK_SIZE_16,
	DR_CHUNK_SIZE_32,
	DR_CHUNK_SIZE_64,
	DR_CHUNK_SIZE_128,
	DR_CHUNK_SIZE_256,
	DR_CHUNK_SIZE_512,
	DR_CHUNK_SIZE_1K,
	DR_CHUNK_SIZE_2K,
	DR_CHUNK_SIZE_4K,
	DR_CHUNK_SIZE_8K,
	DR_CHUNK_SIZE_16K,
	DR_CHUNK_SIZE_32K,
	DR_CHUNK_SIZE_64K,
	DR_CHUNK_SIZE_128K,
	DR_CHUNK_SIZE_256K,
	DR_CHUNK_SIZE_512K,
	DR_CHUNK_SIZE_1024K,
	DR_CHUNK_SIZE_2048K,
	DR_CHUNK_SIZE_MAX,
};

enum mlx5dr_icm_type {
	DR_ICM_TYPE_STE,
	DR_ICM_TYPE_MODIFY_ACTION,
};

static inline enum mlx5dr_icm_chunk_size
mlx5dr_icm_next_higher_chunk(enum mlx5dr_icm_chunk_size chunk)
{
	chunk += 2;
	if (chunk < DR_CHUNK_SIZE_MAX)
		return chunk;

	return DR_CHUNK_SIZE_MAX;
}

enum {
	DR_STE_SIZE = 64,
	DR_STE_SIZE_CTRL = 32,
	DR_STE_SIZE_TAG = 16,
	DR_STE_SIZE_MASK = 16,
};

enum {
	DR_STE_SIZE_REDUCED = DR_STE_SIZE - DR_STE_SIZE_MASK,
};

enum {
	DR_MODIFY_ACTION_SIZE = 8,
};

enum mlx5dr_matcher_criteria {
	DR_MATCHER_CRITERIA_EMPTY = 0,
	DR_MATCHER_CRITERIA_OUTER = 1 << 0,
	DR_MATCHER_CRITERIA_MISC = 1 << 1,
	DR_MATCHER_CRITERIA_INNER = 1 << 2,
	DR_MATCHER_CRITERIA_MISC2 = 1 << 3,
	DR_MATCHER_CRITERIA_MISC3 = 1 << 4,
	DR_MATCHER_CRITERIA_MAX = 1 << 5,
};

enum mlx5dr_action_type {
	DR_ACTION_TYP_TNL_L2_TO_L2,
	DR_ACTION_TYP_L2_TO_TNL_L2,
	DR_ACTION_TYP_TNL_L3_TO_L2,
	DR_ACTION_TYP_L2_TO_TNL_L3,
	DR_ACTION_TYP_DROP,
	DR_ACTION_TYP_QP,
	DR_ACTION_TYP_FT,
	DR_ACTION_TYP_CTR,
	DR_ACTION_TYP_TAG,
	DR_ACTION_TYP_MODIFY_HDR,
	DR_ACTION_TYP_VPORT,
	DR_ACTION_TYP_POP_VLAN,
	DR_ACTION_TYP_PUSH_VLAN,
	DR_ACTION_TYP_MAX,
};

enum mlx5dr_ipv {
	DR_RULE_IPV4,
	DR_RULE_IPV6,
	DR_RULE_IPV_MAX,
};

struct mlx5dr_icm_pool;
struct mlx5dr_icm_chunk;
struct mlx5dr_icm_buddy_mem;
struct mlx5dr_ste_htbl;
struct mlx5dr_match_param;
struct mlx5dr_cmd_caps;
struct mlx5dr_matcher_rx_tx;

struct mlx5dr_ste {
	u8 *hw_ste;
	/* refcount: indicates the num of rules that using this ste */
	u32 refcount;

	/* attached to the miss_list head at each htbl entry */
	struct list_head miss_list_node;

	/* each rule member that uses this ste attached here */
	struct list_head rule_list;

	/* this ste is member of htbl */
	struct mlx5dr_ste_htbl *htbl;

	struct mlx5dr_ste_htbl *next_htbl;

	/* this ste is part of a rule, located in ste's chain */
	u8 ste_chain_location;
};

struct mlx5dr_ste_htbl_ctrl {
	/* total number of valid entries belonging to this hash table. This
	 * includes the non collision and collision entries
	 */
	unsigned int num_of_valid_entries;

	/* total number of collisions entries attached to this table */
	unsigned int num_of_collisions;
	unsigned int increase_threshold;
	u8 may_grow:1;
};

struct mlx5dr_ste_htbl {
	u8 lu_type;
	u16 byte_mask;
	u32 refcount;
	struct mlx5dr_icm_chunk *chunk;
	struct mlx5dr_ste *ste_arr;
	u8 *hw_ste_arr;

	struct list_head *miss_list;

	enum mlx5dr_icm_chunk_size chunk_size;
	struct mlx5dr_ste *pointing_ste;

	struct mlx5dr_ste_htbl_ctrl ctrl;
};

struct mlx5dr_ste_send_info {
	struct mlx5dr_ste *ste;
	struct list_head send_list;
	u16 size;
	u16 offset;
	u8 data_cont[DR_STE_SIZE];
	u8 *data;
};

void mlx5dr_send_fill_and_append_ste_send_info(struct mlx5dr_ste *ste, u16 size,
					       u16 offset, u8 *data,
					       struct mlx5dr_ste_send_info *ste_info,
					       struct list_head *send_list,
					       bool copy_data);

struct mlx5dr_ste_build {
	u8 inner:1;
	u8 rx:1;
	u8 vhca_id_valid:1;
	struct mlx5dr_domain *dmn;
	struct mlx5dr_cmd_caps *caps;
	u8 lu_type;
	u16 byte_mask;
	u8 bit_mask[DR_STE_SIZE_MASK];
	int (*ste_build_tag_func)(struct mlx5dr_match_param *spec,
				  struct mlx5dr_ste_build *sb,
				  u8 *tag);
};

struct mlx5dr_ste_htbl *
mlx5dr_ste_htbl_alloc(struct mlx5dr_icm_pool *pool,
		      enum mlx5dr_icm_chunk_size chunk_size,
		      u8 lu_type, u16 byte_mask);

int mlx5dr_ste_htbl_free(struct mlx5dr_ste_htbl *htbl);

static inline void mlx5dr_htbl_put(struct mlx5dr_ste_htbl *htbl)
{
	htbl->refcount--;
	if (!htbl->refcount)
		mlx5dr_ste_htbl_free(htbl);
}

static inline void mlx5dr_htbl_get(struct mlx5dr_ste_htbl *htbl)
{
	htbl->refcount++;
}

/* STE utils */
u32 mlx5dr_ste_calc_hash_index(u8 *hw_ste_p, struct mlx5dr_ste_htbl *htbl);
void mlx5dr_ste_init(u8 *hw_ste_p, u8 lu_type, u8 entry_type, u16 gvmi);
void mlx5dr_ste_always_hit_htbl(struct mlx5dr_ste *ste,
				struct mlx5dr_ste_htbl *next_htbl);
void mlx5dr_ste_set_miss_addr(u8 *hw_ste, u64 miss_addr);
u64 mlx5dr_ste_get_miss_addr(u8 *hw_ste);
void mlx5dr_ste_set_hit_gvmi(u8 *hw_ste_p, u16 gvmi);
void mlx5dr_ste_set_hit_addr(u8 *hw_ste, u64 icm_addr, u32 ht_size);
void mlx5dr_ste_always_miss_addr(struct mlx5dr_ste *ste, u64 miss_addr);
void mlx5dr_ste_set_bit_mask(u8 *hw_ste_p, u8 *bit_mask);
bool mlx5dr_ste_is_last_in_rule(struct mlx5dr_matcher_rx_tx *nic_matcher,
				u8 ste_location);
void mlx5dr_ste_rx_set_flow_tag(u8 *hw_ste_p, u32 flow_tag);
void mlx5dr_ste_set_counter_id(u8 *hw_ste_p, u32 ctr_id);
void mlx5dr_ste_set_tx_encap(void *hw_ste_p, u32 reformat_id,
			     int size, bool encap_l3);
void mlx5dr_ste_set_rx_decap(u8 *hw_ste_p);
void mlx5dr_ste_set_rx_decap_l3(u8 *hw_ste_p, bool vlan);
void mlx5dr_ste_set_rx_pop_vlan(u8 *hw_ste_p);
void mlx5dr_ste_set_tx_push_vlan(u8 *hw_ste_p, u32 vlan_tpid_pcp_dei_vid,
				 bool go_back);
void mlx5dr_ste_set_entry_type(u8 *hw_ste_p, u8 entry_type);
u8 mlx5dr_ste_get_entry_type(u8 *hw_ste_p);
void mlx5dr_ste_set_rewrite_actions(u8 *hw_ste_p, u16 num_of_actions,
				    u32 re_write_index);
void mlx5dr_ste_set_go_back_bit(u8 *hw_ste_p);
u64 mlx5dr_ste_get_icm_addr(struct mlx5dr_ste *ste);
u64 mlx5dr_ste_get_mr_addr(struct mlx5dr_ste *ste);
struct list_head *mlx5dr_ste_get_miss_list(struct mlx5dr_ste *ste);

void mlx5dr_ste_free(struct mlx5dr_ste *ste,
		     struct mlx5dr_matcher *matcher,
		     struct mlx5dr_matcher_rx_tx *nic_matcher);
static inline void mlx5dr_ste_put(struct mlx5dr_ste *ste,
				  struct mlx5dr_matcher *matcher,
				  struct mlx5dr_matcher_rx_tx *nic_matcher)
{
	ste->refcount--;
	if (!ste->refcount)
		mlx5dr_ste_free(ste, matcher, nic_matcher);
}

/* initial as 0, increased only when ste appears in a new rule */
static inline void mlx5dr_ste_get(struct mlx5dr_ste *ste)
{
	ste->refcount++;
}

static inline bool mlx5dr_ste_is_not_used(struct mlx5dr_ste *ste)
{
	return !ste->refcount;
}

void mlx5dr_ste_set_hit_addr_by_next_htbl(u8 *hw_ste,
					  struct mlx5dr_ste_htbl *next_htbl);
bool mlx5dr_ste_equal_tag(void *src, void *dst);
int mlx5dr_ste_create_next_htbl(struct mlx5dr_matcher *matcher,
				struct mlx5dr_matcher_rx_tx *nic_matcher,
				struct mlx5dr_ste *ste,
				u8 *cur_hw_ste,
				enum mlx5dr_icm_chunk_size log_table_size);

/* STE build functions */
int mlx5dr_ste_build_pre_check(struct mlx5dr_domain *dmn,
			       u8 match_criteria,
			       struct mlx5dr_match_param *mask,
			       struct mlx5dr_match_param *value);
int mlx5dr_ste_build_ste_arr(struct mlx5dr_matcher *matcher,
			     struct mlx5dr_matcher_rx_tx *nic_matcher,
			     struct mlx5dr_match_param *value,
			     u8 *ste_arr);
<<<<<<< HEAD
void mlx5dr_ste_build_eth_l2_src_des(struct mlx5dr_ste_build *builder,
=======
void mlx5dr_ste_build_eth_l2_src_dst(struct mlx5dr_ste_build *builder,
>>>>>>> 356006a6
				     struct mlx5dr_match_param *mask,
				     bool inner, bool rx);
void mlx5dr_ste_build_eth_l3_ipv4_5_tuple(struct mlx5dr_ste_build *sb,
					  struct mlx5dr_match_param *mask,
					  bool inner, bool rx);
void mlx5dr_ste_build_eth_l3_ipv4_misc(struct mlx5dr_ste_build *sb,
				       struct mlx5dr_match_param *mask,
				       bool inner, bool rx);
void mlx5dr_ste_build_eth_l3_ipv6_dst(struct mlx5dr_ste_build *sb,
				      struct mlx5dr_match_param *mask,
				      bool inner, bool rx);
void mlx5dr_ste_build_eth_l3_ipv6_src(struct mlx5dr_ste_build *sb,
				      struct mlx5dr_match_param *mask,
				      bool inner, bool rx);
void mlx5dr_ste_build_eth_l2_src(struct mlx5dr_ste_build *sb,
				 struct mlx5dr_match_param *mask,
				 bool inner, bool rx);
void mlx5dr_ste_build_eth_l2_dst(struct mlx5dr_ste_build *sb,
				 struct mlx5dr_match_param *mask,
				 bool inner, bool rx);
void mlx5dr_ste_build_eth_l2_tnl(struct mlx5dr_ste_build *sb,
				 struct mlx5dr_match_param *mask,
				 bool inner, bool rx);
void mlx5dr_ste_build_eth_ipv6_l3_l4(struct mlx5dr_ste_build *sb,
				     struct mlx5dr_match_param *mask,
				     bool inner, bool rx);
void mlx5dr_ste_build_eth_l4_misc(struct mlx5dr_ste_build *sb,
				  struct mlx5dr_match_param *mask,
				  bool inner, bool rx);
void mlx5dr_ste_build_tnl_gre(struct mlx5dr_ste_build *sb,
			      struct mlx5dr_match_param *mask,
			      bool inner, bool rx);
void mlx5dr_ste_build_mpls(struct mlx5dr_ste_build *sb,
			   struct mlx5dr_match_param *mask,
			   bool inner, bool rx);
void mlx5dr_ste_build_tnl_mpls(struct mlx5dr_ste_build *sb,
			       struct mlx5dr_match_param *mask,
			       bool inner, bool rx);
int mlx5dr_ste_build_icmp(struct mlx5dr_ste_build *sb,
			  struct mlx5dr_match_param *mask,
			  struct mlx5dr_cmd_caps *caps,
			  bool inner, bool rx);
void mlx5dr_ste_build_tnl_vxlan_gpe(struct mlx5dr_ste_build *sb,
				    struct mlx5dr_match_param *mask,
				    bool inner, bool rx);
void mlx5dr_ste_build_tnl_geneve(struct mlx5dr_ste_build *sb,
				 struct mlx5dr_match_param *mask,
				 bool inner, bool rx);
void mlx5dr_ste_build_general_purpose(struct mlx5dr_ste_build *sb,
				      struct mlx5dr_match_param *mask,
				      bool inner, bool rx);
void mlx5dr_ste_build_register_0(struct mlx5dr_ste_build *sb,
				 struct mlx5dr_match_param *mask,
				 bool inner, bool rx);
void mlx5dr_ste_build_register_1(struct mlx5dr_ste_build *sb,
				 struct mlx5dr_match_param *mask,
				 bool inner, bool rx);
void mlx5dr_ste_build_src_gvmi_qpn(struct mlx5dr_ste_build *sb,
				   struct mlx5dr_match_param *mask,
				   struct mlx5dr_domain *dmn,
				   bool inner, bool rx);
void mlx5dr_ste_build_empty_always_hit(struct mlx5dr_ste_build *sb, bool rx);

/* Actions utils */
int mlx5dr_actions_build_ste_arr(struct mlx5dr_matcher *matcher,
				 struct mlx5dr_matcher_rx_tx *nic_matcher,
				 struct mlx5dr_action *actions[],
				 u32 num_actions,
				 u8 *ste_arr,
				 u32 *new_hw_ste_arr_sz);

struct mlx5dr_match_spec {
	u32 smac_47_16;		/* Source MAC address of incoming packet */
	/* Incoming packet Ethertype - this is the Ethertype
	 * following the last VLAN tag of the packet
	 */
	u32 ethertype:16;
	u32 smac_15_0:16;	/* Source MAC address of incoming packet */
	u32 dmac_47_16;		/* Destination MAC address of incoming packet */
	/* VLAN ID of first VLAN tag in the incoming packet.
	 * Valid only when cvlan_tag==1 or svlan_tag==1
	 */
	u32 first_vid:12;
	/* CFI bit of first VLAN tag in the incoming packet.
	 * Valid only when cvlan_tag==1 or svlan_tag==1
	 */
	u32 first_cfi:1;
	/* Priority of first VLAN tag in the incoming packet.
	 * Valid only when cvlan_tag==1 or svlan_tag==1
	 */
	u32 first_prio:3;
	u32 dmac_15_0:16;	/* Destination MAC address of incoming packet */
	/* TCP flags. ;Bit 0: FIN;Bit 1: SYN;Bit 2: RST;Bit 3: PSH;Bit 4: ACK;
	 *             Bit 5: URG;Bit 6: ECE;Bit 7: CWR;Bit 8: NS
	 */
	u32 tcp_flags:9;
	u32 ip_version:4;	/* IP version */
	u32 frag:1;		/* Packet is an IP fragment */
	/* The first vlan in the packet is s-vlan (0x8a88).
	 * cvlan_tag and svlan_tag cannot be set together
	 */
	u32 svlan_tag:1;
	/* The first vlan in the packet is c-vlan (0x8100).
	 * cvlan_tag and svlan_tag cannot be set together
	 */
	u32 cvlan_tag:1;
	/* Explicit Congestion Notification derived from
	 * Traffic Class/TOS field of IPv6/v4
	 */
	u32 ip_ecn:2;
	/* Differentiated Services Code Point derived from
	 * Traffic Class/TOS field of IPv6/v4
	 */
	u32 ip_dscp:6;
	u32 ip_protocol:8;	/* IP protocol */
	/* TCP destination port.
	 * tcp and udp sport/dport are mutually exclusive
	 */
	u32 tcp_dport:16;
	/* TCP source port.;tcp and udp sport/dport are mutually exclusive */
	u32 tcp_sport:16;
	u32 ttl_hoplimit:8;
	u32 reserved:24;
	/* UDP destination port.;tcp and udp sport/dport are mutually exclusive */
	u32 udp_dport:16;
	/* UDP source port.;tcp and udp sport/dport are mutually exclusive */
	u32 udp_sport:16;
	/* IPv6 source address of incoming packets
	 * For IPv4 address use bits 31:0 (rest of the bits are reserved)
	 * This field should be qualified by an appropriate ethertype
	 */
	u32 src_ip_127_96;
	/* IPv6 source address of incoming packets
	 * For IPv4 address use bits 31:0 (rest of the bits are reserved)
	 * This field should be qualified by an appropriate ethertype
	 */
	u32 src_ip_95_64;
	/* IPv6 source address of incoming packets
	 * For IPv4 address use bits 31:0 (rest of the bits are reserved)
	 * This field should be qualified by an appropriate ethertype
	 */
	u32 src_ip_63_32;
	/* IPv6 source address of incoming packets
	 * For IPv4 address use bits 31:0 (rest of the bits are reserved)
	 * This field should be qualified by an appropriate ethertype
	 */
	u32 src_ip_31_0;
	/* IPv6 destination address of incoming packets
	 * For IPv4 address use bits 31:0 (rest of the bits are reserved)
	 * This field should be qualified by an appropriate ethertype
	 */
	u32 dst_ip_127_96;
	/* IPv6 destination address of incoming packets
	 * For IPv4 address use bits 31:0 (rest of the bits are reserved)
	 * This field should be qualified by an appropriate ethertype
	 */
	u32 dst_ip_95_64;
	/* IPv6 destination address of incoming packets
	 * For IPv4 address use bits 31:0 (rest of the bits are reserved)
	 * This field should be qualified by an appropriate ethertype
	 */
	u32 dst_ip_63_32;
	/* IPv6 destination address of incoming packets
	 * For IPv4 address use bits 31:0 (rest of the bits are reserved)
	 * This field should be qualified by an appropriate ethertype
	 */
	u32 dst_ip_31_0;
};

struct mlx5dr_match_misc {
	u32 source_sqn:24;		/* Source SQN */
	u32 source_vhca_port:4;
	/* used with GRE, sequence number exist when gre_s_present == 1 */
	u32 gre_s_present:1;
	/* used with GRE, key exist when gre_k_present == 1 */
	u32 gre_k_present:1;
	u32 reserved_auto1:1;
	/* used with GRE, checksum exist when gre_c_present == 1 */
	u32 gre_c_present:1;
	/* Source port.;0xffff determines wire port */
	u32 source_port:16;
	u32 source_eswitch_owner_vhca_id:16;
	/* VLAN ID of first VLAN tag the inner header of the incoming packet.
	 * Valid only when inner_second_cvlan_tag ==1 or inner_second_svlan_tag ==1
	 */
	u32 inner_second_vid:12;
	/* CFI bit of first VLAN tag in the inner header of the incoming packet.
	 * Valid only when inner_second_cvlan_tag ==1 or inner_second_svlan_tag ==1
	 */
	u32 inner_second_cfi:1;
	/* Priority of second VLAN tag in the inner header of the incoming packet.
	 * Valid only when inner_second_cvlan_tag ==1 or inner_second_svlan_tag ==1
	 */
	u32 inner_second_prio:3;
	/* VLAN ID of first VLAN tag the outer header of the incoming packet.
	 * Valid only when outer_second_cvlan_tag ==1 or outer_second_svlan_tag ==1
	 */
	u32 outer_second_vid:12;
	/* CFI bit of first VLAN tag in the outer header of the incoming packet.
	 * Valid only when outer_second_cvlan_tag ==1 or outer_second_svlan_tag ==1
	 */
	u32 outer_second_cfi:1;
	/* Priority of second VLAN tag in the outer header of the incoming packet.
	 * Valid only when outer_second_cvlan_tag ==1 or outer_second_svlan_tag ==1
	 */
	u32 outer_second_prio:3;
	u32 gre_protocol:16;		/* GRE Protocol (outer) */
	u32 reserved_auto3:12;
	/* The second vlan in the inner header of the packet is s-vlan (0x8a88).
	 * inner_second_cvlan_tag and inner_second_svlan_tag cannot be set together
	 */
	u32 inner_second_svlan_tag:1;
	/* The second vlan in the outer header of the packet is s-vlan (0x8a88).
	 * outer_second_cvlan_tag and outer_second_svlan_tag cannot be set together
	 */
	u32 outer_second_svlan_tag:1;
	/* The second vlan in the inner header of the packet is c-vlan (0x8100).
	 * inner_second_cvlan_tag and inner_second_svlan_tag cannot be set together
	 */
	u32 inner_second_cvlan_tag:1;
	/* The second vlan in the outer header of the packet is c-vlan (0x8100).
	 * outer_second_cvlan_tag and outer_second_svlan_tag cannot be set together
	 */
	u32 outer_second_cvlan_tag:1;
	u32 gre_key_l:8;		/* GRE Key [7:0] (outer) */
	u32 gre_key_h:24;		/* GRE Key[31:8] (outer) */
	u32 reserved_auto4:8;
	u32 vxlan_vni:24;		/* VXLAN VNI (outer) */
	u32 geneve_oam:1;		/* GENEVE OAM field (outer) */
	u32 reserved_auto5:7;
	u32 geneve_vni:24;		/* GENEVE VNI field (outer) */
	u32 outer_ipv6_flow_label:20;	/* Flow label of incoming IPv6 packet (outer) */
	u32 reserved_auto6:12;
	u32 inner_ipv6_flow_label:20;	/* Flow label of incoming IPv6 packet (inner) */
	u32 reserved_auto7:12;
	u32 geneve_protocol_type:16;	/* GENEVE protocol type (outer) */
	u32 geneve_opt_len:6;		/* GENEVE OptLen (outer) */
	u32 reserved_auto8:10;
	u32 bth_dst_qp:24;		/* Destination QP in BTH header */
	u32 reserved_auto9:8;
	u8 reserved_auto10[20];
};

struct mlx5dr_match_misc2 {
	u32 outer_first_mpls_ttl:8;		/* First MPLS TTL (outer) */
	u32 outer_first_mpls_s_bos:1;		/* First MPLS S_BOS (outer) */
	u32 outer_first_mpls_exp:3;		/* First MPLS EXP (outer) */
	u32 outer_first_mpls_label:20;		/* First MPLS LABEL (outer) */
	u32 inner_first_mpls_ttl:8;		/* First MPLS TTL (inner) */
	u32 inner_first_mpls_s_bos:1;		/* First MPLS S_BOS (inner) */
	u32 inner_first_mpls_exp:3;		/* First MPLS EXP (inner) */
	u32 inner_first_mpls_label:20;		/* First MPLS LABEL (inner) */
	u32 outer_first_mpls_over_gre_ttl:8;	/* last MPLS TTL (outer) */
	u32 outer_first_mpls_over_gre_s_bos:1;	/* last MPLS S_BOS (outer) */
	u32 outer_first_mpls_over_gre_exp:3;	/* last MPLS EXP (outer) */
	u32 outer_first_mpls_over_gre_label:20;	/* last MPLS LABEL (outer) */
	u32 outer_first_mpls_over_udp_ttl:8;	/* last MPLS TTL (outer) */
	u32 outer_first_mpls_over_udp_s_bos:1;	/* last MPLS S_BOS (outer) */
	u32 outer_first_mpls_over_udp_exp:3;	/* last MPLS EXP (outer) */
	u32 outer_first_mpls_over_udp_label:20;	/* last MPLS LABEL (outer) */
	u32 metadata_reg_c_7;			/* metadata_reg_c_7 */
	u32 metadata_reg_c_6;			/* metadata_reg_c_6 */
	u32 metadata_reg_c_5;			/* metadata_reg_c_5 */
	u32 metadata_reg_c_4;			/* metadata_reg_c_4 */
	u32 metadata_reg_c_3;			/* metadata_reg_c_3 */
	u32 metadata_reg_c_2;			/* metadata_reg_c_2 */
	u32 metadata_reg_c_1;			/* metadata_reg_c_1 */
	u32 metadata_reg_c_0;			/* metadata_reg_c_0 */
	u32 metadata_reg_a;			/* metadata_reg_a */
	u8 reserved_auto2[12];
};

struct mlx5dr_match_misc3 {
	u32 inner_tcp_seq_num;
	u32 outer_tcp_seq_num;
	u32 inner_tcp_ack_num;
	u32 outer_tcp_ack_num;
	u32 outer_vxlan_gpe_vni:24;
	u32 reserved_auto1:8;
	u32 reserved_auto2:16;
	u32 outer_vxlan_gpe_flags:8;
	u32 outer_vxlan_gpe_next_protocol:8;
	u32 icmpv4_header_data;
	u32 icmpv6_header_data;
	u32 icmpv6_code:8;
	u32 icmpv6_type:8;
	u32 icmpv4_code:8;
	u32 icmpv4_type:8;
	u8 reserved_auto3[0x1c];
};

struct mlx5dr_match_param {
	struct mlx5dr_match_spec outer;
	struct mlx5dr_match_misc misc;
	struct mlx5dr_match_spec inner;
	struct mlx5dr_match_misc2 misc2;
	struct mlx5dr_match_misc3 misc3;
};

#define DR_MASK_IS_ICMPV4_SET(_misc3) ((_misc3)->icmpv4_type || \
				       (_misc3)->icmpv4_code || \
				       (_misc3)->icmpv4_header_data)

struct mlx5dr_esw_caps {
	u64 drop_icm_address_rx;
	u64 drop_icm_address_tx;
	u64 uplink_icm_address_rx;
	u64 uplink_icm_address_tx;
	bool sw_owner;
};

struct mlx5dr_cmd_vport_cap {
	u16 vport_gvmi;
	u16 vhca_gvmi;
	u64 icm_address_rx;
	u64 icm_address_tx;
	u32 num;
};

struct mlx5dr_cmd_caps {
	u16 gvmi;
	u64 nic_rx_drop_address;
	u64 nic_tx_drop_address;
	u64 nic_tx_allow_address;
	u64 esw_rx_drop_address;
	u64 esw_tx_drop_address;
	u32 log_icm_size;
	u64 hdr_modify_icm_addr;
	u32 flex_protocols;
	u8 flex_parser_id_icmp_dw0;
	u8 flex_parser_id_icmp_dw1;
	u8 flex_parser_id_icmpv6_dw0;
	u8 flex_parser_id_icmpv6_dw1;
	u8 max_ft_level;
	u16 roce_min_src_udp;
	u8 num_esw_ports;
	u8 sw_format_ver;
	bool eswitch_manager;
	bool rx_sw_owner;
	bool tx_sw_owner;
	bool fdb_sw_owner;
	u32 num_vports;
	struct mlx5dr_esw_caps esw_caps;
	struct mlx5dr_cmd_vport_cap *vports_caps;
	bool prio_tag_required;
};

struct mlx5dr_domain_rx_tx {
	u64 drop_icm_addr;
	u64 default_icm_addr;
	enum mlx5dr_ste_entry_type ste_type;
	struct mutex mutex; /* protect rx/tx domain */
};

struct mlx5dr_domain_info {
	bool supp_sw_steering;
	u32 max_inline_size;
	u32 max_send_wr;
	u32 max_log_sw_icm_sz;
	u32 max_log_action_icm_sz;
	struct mlx5dr_domain_rx_tx rx;
	struct mlx5dr_domain_rx_tx tx;
	struct mlx5dr_cmd_caps caps;
};

struct mlx5dr_domain_cache {
	struct mlx5dr_fw_recalc_cs_ft **recalc_cs_ft;
};

struct mlx5dr_domain {
	struct mlx5dr_domain *peer_dmn;
	struct mlx5_core_dev *mdev;
	u32 pdn;
	struct mlx5_uars_page *uar;
	enum mlx5dr_domain_type type;
	refcount_t refcount;
	struct mlx5dr_icm_pool *ste_icm_pool;
	struct mlx5dr_icm_pool *action_icm_pool;
	struct mlx5dr_send_ring *send_ring;
	struct mlx5dr_domain_info info;
	struct mlx5dr_domain_cache cache;
};

struct mlx5dr_table_rx_tx {
	struct mlx5dr_ste_htbl *s_anchor;
	struct mlx5dr_domain_rx_tx *nic_dmn;
	u64 default_icm_addr;
};

struct mlx5dr_table {
	struct mlx5dr_domain *dmn;
	struct mlx5dr_table_rx_tx rx;
	struct mlx5dr_table_rx_tx tx;
	u32 level;
	u32 table_type;
	u32 table_id;
	u32 flags;
	struct list_head matcher_list;
	struct mlx5dr_action *miss_action;
	refcount_t refcount;
};

struct mlx5dr_matcher_rx_tx {
	struct mlx5dr_ste_htbl *s_htbl;
	struct mlx5dr_ste_htbl *e_anchor;
	struct mlx5dr_ste_build *ste_builder;
	struct mlx5dr_ste_build ste_builder_arr[DR_RULE_IPV_MAX]
					       [DR_RULE_IPV_MAX]
					       [DR_RULE_MAX_STES];
	u8 num_of_builders;
	u8 num_of_builders_arr[DR_RULE_IPV_MAX][DR_RULE_IPV_MAX];
	u64 default_icm_addr;
	struct mlx5dr_table_rx_tx *nic_tbl;
};

struct mlx5dr_matcher {
	struct mlx5dr_table *tbl;
	struct mlx5dr_matcher_rx_tx rx;
	struct mlx5dr_matcher_rx_tx tx;
	struct list_head matcher_list;
	u32 prio;
	struct mlx5dr_match_param mask;
	u8 match_criteria;
	refcount_t refcount;
	struct mlx5dv_flow_matcher *dv_matcher;
};

struct mlx5dr_rule_member {
	struct mlx5dr_ste *ste;
	/* attached to mlx5dr_rule via this */
	struct list_head list;
	/* attached to mlx5dr_ste via this */
	struct list_head use_ste_list;
};

struct mlx5dr_action {
	enum mlx5dr_action_type action_type;
	refcount_t refcount;
	union {
		struct {
			struct mlx5dr_domain *dmn;
			struct mlx5dr_icm_chunk *chunk;
			u8 *data;
			u16 num_of_actions;
			u32 index;
			u8 allow_rx:1;
			u8 allow_tx:1;
			u8 modify_ttl:1;
		} rewrite;
		struct {
			struct mlx5dr_domain *dmn;
			u32 reformat_id;
			u32 reformat_size;
		} reformat;
		struct {
			u8 is_fw_tbl:1;
			union {
				struct mlx5dr_table *tbl;
				struct {
					struct mlx5dr_domain *dmn;
					u32 id;
					u32 group_id;
					enum fs_flow_table_type type;
					u64 rx_icm_addr;
					u64 tx_icm_addr;
					struct mlx5dr_action **ref_actions;
					u32 num_of_ref_actions;
				} fw_tbl;
			};
		} dest_tbl;
		struct {
			u32 ctr_id;
			u32 offeset;
		} ctr;
		struct {
			struct mlx5dr_domain *dmn;
			struct mlx5dr_cmd_vport_cap *caps;
		} vport;
		struct {
			u32 vlan_hdr; /* tpid_pcp_dei_vid */
		} push_vlan;
		u32 flow_tag;
	};
};

enum mlx5dr_connect_type {
	CONNECT_HIT	= 1,
	CONNECT_MISS	= 2,
};

struct mlx5dr_htbl_connect_info {
	enum mlx5dr_connect_type type;
	union {
		struct mlx5dr_ste_htbl *hit_next_htbl;
		u64 miss_icm_addr;
	};
};

struct mlx5dr_rule_rx_tx {
	struct list_head rule_members_list;
	struct mlx5dr_matcher_rx_tx *nic_matcher;
};

struct mlx5dr_rule {
	struct mlx5dr_matcher *matcher;
	struct mlx5dr_rule_rx_tx rx;
	struct mlx5dr_rule_rx_tx tx;
	struct list_head rule_actions_list;
	u32 flow_source;
};

void mlx5dr_rule_update_rule_member(struct mlx5dr_ste *new_ste,
				    struct mlx5dr_ste *ste);

struct mlx5dr_icm_chunk {
	struct mlx5dr_icm_buddy_mem *buddy_mem;
	struct list_head chunk_list;
	u32 rkey;
	u32 num_of_entries;
	u32 byte_size;
	u64 icm_addr;
	u64 mr_addr;

	/* indicates the index of this chunk in the whole memory,
	 * used for deleting the chunk from the buddy
	 */
	unsigned int seg;

	/* Memory optimisation */
	struct mlx5dr_ste *ste_arr;
	u8 *hw_ste_arr;
	struct list_head *miss_list;
};

static inline void mlx5dr_domain_nic_lock(struct mlx5dr_domain_rx_tx *nic_dmn)
{
	mutex_lock(&nic_dmn->mutex);
}

static inline void mlx5dr_domain_nic_unlock(struct mlx5dr_domain_rx_tx *nic_dmn)
{
	mutex_unlock(&nic_dmn->mutex);
}

static inline void mlx5dr_domain_lock(struct mlx5dr_domain *dmn)
{
	mlx5dr_domain_nic_lock(&dmn->info.rx);
	mlx5dr_domain_nic_lock(&dmn->info.tx);
}

static inline void mlx5dr_domain_unlock(struct mlx5dr_domain *dmn)
{
	mlx5dr_domain_nic_unlock(&dmn->info.tx);
	mlx5dr_domain_nic_unlock(&dmn->info.rx);
}

int mlx5dr_matcher_select_builders(struct mlx5dr_matcher *matcher,
				   struct mlx5dr_matcher_rx_tx *nic_matcher,
				   enum mlx5dr_ipv outer_ipv,
				   enum mlx5dr_ipv inner_ipv);

static inline int
mlx5dr_icm_pool_dm_type_to_entry_size(enum mlx5dr_icm_type icm_type)
{
	if (icm_type == DR_ICM_TYPE_STE)
		return DR_STE_SIZE;

	return DR_MODIFY_ACTION_SIZE;
}

static inline u32
mlx5dr_icm_pool_chunk_size_to_entries(enum mlx5dr_icm_chunk_size chunk_size)
{
	return 1 << chunk_size;
}

static inline int
mlx5dr_icm_pool_chunk_size_to_byte(enum mlx5dr_icm_chunk_size chunk_size,
				   enum mlx5dr_icm_type icm_type)
{
	int num_of_entries;
	int entry_size;

	entry_size = mlx5dr_icm_pool_dm_type_to_entry_size(icm_type);
	num_of_entries = mlx5dr_icm_pool_chunk_size_to_entries(chunk_size);

	return entry_size * num_of_entries;
}

static inline struct mlx5dr_cmd_vport_cap *
mlx5dr_get_vport_cap(struct mlx5dr_cmd_caps *caps, u32 vport)
{
	if (!caps->vports_caps ||
	    (vport >= caps->num_vports && vport != WIRE_PORT))
		return NULL;

	if (vport == WIRE_PORT)
		vport = caps->num_vports;

	return &caps->vports_caps[vport];
}

struct mlx5dr_cmd_query_flow_table_details {
	u8 status;
	u8 level;
	u64 sw_owner_icm_root_1;
	u64 sw_owner_icm_root_0;
};

struct mlx5dr_cmd_create_flow_table_attr {
	u32 table_type;
	u64 icm_addr_rx;
	u64 icm_addr_tx;
	u8 level;
	bool sw_owner;
	bool term_tbl;
	bool decap_en;
	bool reformat_en;
};

/* internal API functions */
int mlx5dr_cmd_query_device(struct mlx5_core_dev *mdev,
			    struct mlx5dr_cmd_caps *caps);
int mlx5dr_cmd_query_esw_vport_context(struct mlx5_core_dev *mdev,
				       bool other_vport, u16 vport_number,
				       u64 *icm_address_rx,
				       u64 *icm_address_tx);
int mlx5dr_cmd_query_gvmi(struct mlx5_core_dev *mdev,
			  bool other_vport, u16 vport_number, u16 *gvmi);
int mlx5dr_cmd_query_esw_caps(struct mlx5_core_dev *mdev,
			      struct mlx5dr_esw_caps *caps);
int mlx5dr_cmd_sync_steering(struct mlx5_core_dev *mdev);
int mlx5dr_cmd_set_fte_modify_and_vport(struct mlx5_core_dev *mdev,
					u32 table_type,
					u32 table_id,
					u32 group_id,
					u32 modify_header_id,
					u32 vport_id);
int mlx5dr_cmd_del_flow_table_entry(struct mlx5_core_dev *mdev,
				    u32 table_type,
				    u32 table_id);
int mlx5dr_cmd_alloc_modify_header(struct mlx5_core_dev *mdev,
				   u32 table_type,
				   u8 num_of_actions,
				   u64 *actions,
				   u32 *modify_header_id);
int mlx5dr_cmd_dealloc_modify_header(struct mlx5_core_dev *mdev,
				     u32 modify_header_id);
int mlx5dr_cmd_create_empty_flow_group(struct mlx5_core_dev *mdev,
				       u32 table_type,
				       u32 table_id,
				       u32 *group_id);
int mlx5dr_cmd_destroy_flow_group(struct mlx5_core_dev *mdev,
				  u32 table_type,
				  u32 table_id,
				  u32 group_id);
int mlx5dr_cmd_create_flow_table(struct mlx5_core_dev *mdev,
				 struct mlx5dr_cmd_create_flow_table_attr *attr,
				 u64 *fdb_rx_icm_addr,
				 u32 *table_id);
int mlx5dr_cmd_destroy_flow_table(struct mlx5_core_dev *mdev,
				  u32 table_id,
				  u32 table_type);
int mlx5dr_cmd_query_flow_table(struct mlx5_core_dev *dev,
				enum fs_flow_table_type type,
				u32 table_id,
				struct mlx5dr_cmd_query_flow_table_details *output);
int mlx5dr_cmd_create_reformat_ctx(struct mlx5_core_dev *mdev,
				   enum mlx5_reformat_ctx_type rt,
				   size_t reformat_size,
				   void *reformat_data,
				   u32 *reformat_id);
void mlx5dr_cmd_destroy_reformat_ctx(struct mlx5_core_dev *mdev,
				     u32 reformat_id);

struct mlx5dr_cmd_gid_attr {
	u8 gid[16];
	u8 mac[6];
	u32 roce_ver;
};

struct mlx5dr_cmd_qp_create_attr {
	u32 page_id;
	u32 pdn;
	u32 cqn;
	u32 pm_state;
	u32 service_type;
	u32 buff_umem_id;
	u32 db_umem_id;
	u32 sq_wqe_cnt;
	u32 rq_wqe_cnt;
	u32 rq_wqe_shift;
};

int mlx5dr_cmd_query_gid(struct mlx5_core_dev *mdev, u8 vhca_port_num,
			 u16 index, struct mlx5dr_cmd_gid_attr *attr);

struct mlx5dr_icm_pool *mlx5dr_icm_pool_create(struct mlx5dr_domain *dmn,
					       enum mlx5dr_icm_type icm_type);
void mlx5dr_icm_pool_destroy(struct mlx5dr_icm_pool *pool);

struct mlx5dr_icm_chunk *
mlx5dr_icm_alloc_chunk(struct mlx5dr_icm_pool *pool,
		       enum mlx5dr_icm_chunk_size chunk_size);
void mlx5dr_icm_free_chunk(struct mlx5dr_icm_chunk *chunk);
int mlx5dr_ste_htbl_init_and_postsend(struct mlx5dr_domain *dmn,
				      struct mlx5dr_domain_rx_tx *nic_dmn,
				      struct mlx5dr_ste_htbl *htbl,
				      struct mlx5dr_htbl_connect_info *connect_info,
				      bool update_hw_ste);
void mlx5dr_ste_set_formatted_ste(u16 gvmi,
				  struct mlx5dr_domain_rx_tx *nic_dmn,
				  struct mlx5dr_ste_htbl *htbl,
				  u8 *formatted_ste,
				  struct mlx5dr_htbl_connect_info *connect_info);
void mlx5dr_ste_copy_param(u8 match_criteria,
			   struct mlx5dr_match_param *set_param,
			   struct mlx5dr_match_parameters *mask);

struct mlx5dr_qp {
	struct mlx5_core_dev *mdev;
	struct mlx5_wq_qp wq;
	struct mlx5_uars_page *uar;
	struct mlx5_wq_ctrl wq_ctrl;
	u32 qpn;
	struct {
		unsigned int pc;
		unsigned int cc;
		unsigned int size;
		unsigned int *wqe_head;
		unsigned int wqe_cnt;
	} sq;
	struct {
		unsigned int pc;
		unsigned int cc;
		unsigned int size;
		unsigned int wqe_cnt;
	} rq;
	int max_inline_data;
};

struct mlx5dr_cq {
	struct mlx5_core_dev *mdev;
	struct mlx5_cqwq wq;
	struct mlx5_wq_ctrl wq_ctrl;
	struct mlx5_core_cq mcq;
	struct mlx5dr_qp *qp;
};

struct mlx5dr_mr {
	struct mlx5_core_dev *mdev;
	struct mlx5_core_mkey mkey;
	dma_addr_t dma_addr;
	void *addr;
	size_t size;
};

#define MAX_SEND_CQE		64
#define MIN_READ_SYNC		64

struct mlx5dr_send_ring {
	struct mlx5dr_cq *cq;
	struct mlx5dr_qp *qp;
	struct mlx5dr_mr *mr;
	/* How much wqes are waiting for completion */
	u32 pending_wqe;
	/* Signal request per this trash hold value */
	u16 signal_th;
	/* Each post_send_size less than max_post_send_size */
	u32 max_post_send_size;
	/* manage the send queue */
	u32 tx_head;
	void *buf;
	u32 buf_size;
	struct ib_wc wc[MAX_SEND_CQE];
	u8 sync_buff[MIN_READ_SYNC];
	struct mlx5dr_mr *sync_mr;
	spinlock_t lock; /* Protect the data path of the send ring */
};

int mlx5dr_send_ring_alloc(struct mlx5dr_domain *dmn);
void mlx5dr_send_ring_free(struct mlx5dr_domain *dmn,
			   struct mlx5dr_send_ring *send_ring);
int mlx5dr_send_ring_force_drain(struct mlx5dr_domain *dmn);
int mlx5dr_send_postsend_ste(struct mlx5dr_domain *dmn,
			     struct mlx5dr_ste *ste,
			     u8 *data,
			     u16 size,
			     u16 offset);
int mlx5dr_send_postsend_htbl(struct mlx5dr_domain *dmn,
			      struct mlx5dr_ste_htbl *htbl,
			      u8 *formatted_ste, u8 *mask);
int mlx5dr_send_postsend_formatted_htbl(struct mlx5dr_domain *dmn,
					struct mlx5dr_ste_htbl *htbl,
					u8 *ste_init_data,
					bool update_hw_ste);
int mlx5dr_send_postsend_action(struct mlx5dr_domain *dmn,
				struct mlx5dr_action *action);

struct mlx5dr_cmd_ft_info {
	u32 id;
	u16 vport;
	enum fs_flow_table_type type;
};

struct mlx5dr_cmd_flow_destination_hw_info {
	enum mlx5_flow_destination_type type;
	union {
		u32 tir_num;
		u32 ft_num;
		u32 ft_id;
		u32 counter_id;
		struct {
			u16 num;
			u16 vhca_id;
			u32 reformat_id;
			u8 flags;
		} vport;
	};
};

struct mlx5dr_cmd_fte_info {
	u32 dests_size;
	u32 index;
	struct mlx5_flow_context flow_context;
	u32 *val;
	struct mlx5_flow_act action;
	struct mlx5dr_cmd_flow_destination_hw_info *dest_arr;
};

int mlx5dr_cmd_set_fte(struct mlx5_core_dev *dev,
		       int opmod, int modify_mask,
		       struct mlx5dr_cmd_ft_info *ft,
		       u32 group_id,
		       struct mlx5dr_cmd_fte_info *fte);

struct mlx5dr_fw_recalc_cs_ft {
	u64 rx_icm_addr;
	u32 table_id;
	u32 group_id;
	u32 modify_hdr_id;
};

struct mlx5dr_fw_recalc_cs_ft *
mlx5dr_fw_create_recalc_cs_ft(struct mlx5dr_domain *dmn, u32 vport_num);
void mlx5dr_fw_destroy_recalc_cs_ft(struct mlx5dr_domain *dmn,
				    struct mlx5dr_fw_recalc_cs_ft *recalc_cs_ft);
int mlx5dr_domain_cache_get_recalc_cs_ft_addr(struct mlx5dr_domain *dmn,
					      u32 vport_num,
					      u64 *rx_icm_addr);
int mlx5dr_fw_create_md_tbl(struct mlx5dr_domain *dmn,
			    struct mlx5dr_cmd_flow_destination_hw_info *dest,
			    int num_dest,
			    bool reformat_req,
			    u32 *tbl_id,
			    u32 *group_id);
void mlx5dr_fw_destroy_md_tbl(struct mlx5dr_domain *dmn, u32 tbl_id,
			      u32 group_id);
#endif  /* _DR_TYPES_H_ */<|MERGE_RESOLUTION|>--- conflicted
+++ resolved
@@ -289,11 +289,7 @@
 			     struct mlx5dr_matcher_rx_tx *nic_matcher,
 			     struct mlx5dr_match_param *value,
 			     u8 *ste_arr);
-<<<<<<< HEAD
-void mlx5dr_ste_build_eth_l2_src_des(struct mlx5dr_ste_build *builder,
-=======
 void mlx5dr_ste_build_eth_l2_src_dst(struct mlx5dr_ste_build *builder,
->>>>>>> 356006a6
 				     struct mlx5dr_match_param *mask,
 				     bool inner, bool rx);
 void mlx5dr_ste_build_eth_l3_ipv4_5_tuple(struct mlx5dr_ste_build *sb,
