--- conflicted
+++ resolved
@@ -341,42 +341,6 @@
 	return ret;
 }
 
-<<<<<<< HEAD
-static int
-mt7615_queue_key_update(struct mt7615_dev *dev, enum set_key_cmd cmd,
-			struct mt7615_sta *msta,
-			struct ieee80211_key_conf *key)
-{
-	struct mt7615_wtbl_desc *wd;
-
-	wd = kzalloc(sizeof(*wd), GFP_KERNEL);
-	if (!wd)
-		return -ENOMEM;
-
-	wd->type = MT7615_WTBL_KEY_DESC;
-	wd->sta = msta;
-
-	wd->key.key = kmemdup(key->key, key->keylen, GFP_KERNEL);
-	if (!wd->key.key) {
-		kfree(wd);
-		return -ENOMEM;
-	}
-	wd->key.cipher = key->cipher;
-	wd->key.keyidx = key->keyidx;
-	wd->key.keylen = key->keylen;
-	wd->key.cmd = cmd;
-
-	spin_lock_bh(&dev->mt76.lock);
-	list_add_tail(&wd->node, &dev->wd_head);
-	spin_unlock_bh(&dev->mt76.lock);
-
-	queue_work(dev->mt76.wq, &dev->wtbl_work);
-
-	return 0;
-}
-
-=======
->>>>>>> 356006a6
 static int mt7615_set_key(struct ieee80211_hw *hw, enum set_key_cmd cmd,
 			  struct ieee80211_vif *vif, struct ieee80211_sta *sta,
 			  struct ieee80211_key_conf *key)
