/******************************************************************************
 *
 * This file is provided under a dual BSD/GPLv2 license.  When using or
 * redistributing this file, you may do so under either license.
 *
 * GPL LICENSE SUMMARY
 *
 * Copyright(c) 2018 - 2021 Intel Corporation
 *
 * This program is free software; you can redistribute it and/or modify
 * it under the terms of version 2 of the GNU General Public License as
 * published by the Free Software Foundation.
 *
 * This program is distributed in the hope that it will be useful, but
 * WITHOUT ANY WARRANTY; without even the implied warranty of
 * MERCHANTABILITY or FITNESS FOR A PARTICULAR PURPOSE.  See the GNU
 * General Public License for more details.
 *
 * BSD LICENSE
 *
 * Copyright(c) 2018 - 2020 Intel Corporation
 * All rights reserved.
 *
 * Redistribution and use in source and binary forms, with or without
 * modification, are permitted provided that the following conditions
 * are met:
 *
 *  * Redistributions of source code must retain the above copyright
 *    notice, this list of conditions and the following disclaimer.
 *  * Redistributions in binary form must reproduce the above copyright
 *    notice, this list of conditions and the following disclaimer in
 *    the documentation and/or other materials provided with the
 *    distribution.
 *  * Neither the name Intel Corporation nor the names of its
 *    contributors may be used to endorse or promote products derived
 *    from this software without specific prior written permission.
 *
 * THIS SOFTWARE IS PROVIDED BY THE COPYRIGHT HOLDERS AND CONTRIBUTORS
 * "AS IS" AND ANY EXPRESS OR IMPLIED WARRANTIES, INCLUDING, BUT NOT
 * LIMITED TO, THE IMPLIED WARRANTIES OF MERCHANTABILITY AND FITNESS FOR
 * A PARTICULAR PURPOSE ARE DISCLAIMED. IN NO EVENT SHALL THE COPYRIGHT
 * OWNER OR CONTRIBUTORS BE LIABLE FOR ANY DIRECT, INDIRECT, INCIDENTAL,
 * SPECIAL, EXEMPLARY, OR CONSEQUENTIAL DAMAGES (INCLUDING, BUT NOT
 * LIMITED TO, PROCUREMENT OF SUBSTITUTE GOODS OR SERVICES; LOSS OF USE,
 * DATA, OR PROFITS; OR BUSINESS INTERRUPTION) HOWEVER CAUSED AND ON ANY
 * THEORY OF LIABILITY, WHETHER IN CONTRACT, STRICT LIABILITY, OR TORT
 * (INCLUDING NEGLIGENCE OR OTHERWISE) ARISING IN ANY WAY OUT OF THE USE
 * OF THIS SOFTWARE, EVEN IF ADVISED OF THE POSSIBILITY OF SUCH DAMAGE.
 *
 *****************************************************************************/

#include "iwl-trans.h"
#include "iwl-fh.h"
#include "iwl-context-info-gen3.h"
#include "internal.h"
#include "iwl-prph.h"

static void
iwl_pcie_ctxt_info_dbg_enable(struct iwl_trans *trans,
			      struct iwl_prph_scratch_hwm_cfg *dbg_cfg,
			      u32 *control_flags)
{
	enum iwl_fw_ini_allocation_id alloc_id = IWL_FW_INI_ALLOCATION_ID_DBGC1;
	struct iwl_fw_ini_allocation_tlv *fw_mon_cfg;
	u32 dbg_flags = 0;

	if (!iwl_trans_dbg_ini_valid(trans)) {
		struct iwl_dram_data *fw_mon = &trans->dbg.fw_mon;

		iwl_pcie_alloc_fw_monitor(trans, 0);

		if (fw_mon->size) {
			dbg_flags |= IWL_PRPH_SCRATCH_EDBG_DEST_DRAM;

			IWL_DEBUG_FW(trans,
				     "WRT: Applying DRAM buffer destination\n");

			dbg_cfg->hwm_base_addr = cpu_to_le64(fw_mon->physical);
			dbg_cfg->hwm_size = cpu_to_le32(fw_mon->size);
		}

		goto out;
	}

	fw_mon_cfg = &trans->dbg.fw_mon_cfg[alloc_id];

	switch (le32_to_cpu(fw_mon_cfg->buf_location)) {
	case IWL_FW_INI_LOCATION_SRAM_PATH:
		dbg_flags |= IWL_PRPH_SCRATCH_EDBG_DEST_INTERNAL;
		IWL_DEBUG_FW(trans,
				"WRT: Applying SMEM buffer destination\n");
		break;

	case IWL_FW_INI_LOCATION_NPK_PATH:
		dbg_flags |= IWL_PRPH_SCRATCH_EDBG_DEST_TB22DTF;
		IWL_DEBUG_FW(trans,
			     "WRT: Applying NPK buffer destination\n");
		break;

	case IWL_FW_INI_LOCATION_DRAM_PATH:
		if (trans->dbg.fw_mon_ini[alloc_id].num_frags) {
			struct iwl_dram_data *frag =
				&trans->dbg.fw_mon_ini[alloc_id].frags[0];
			dbg_flags |= IWL_PRPH_SCRATCH_EDBG_DEST_DRAM;
			dbg_cfg->hwm_base_addr = cpu_to_le64(frag->physical);
			dbg_cfg->hwm_size = cpu_to_le32(frag->size);
			IWL_DEBUG_FW(trans,
				     "WRT: Applying DRAM destination (alloc_id=%u, num_frags=%u)\n",
				     alloc_id,
				     trans->dbg.fw_mon_ini[alloc_id].num_frags);
		}
		break;
	default:
		IWL_ERR(trans, "WRT: Invalid buffer destination\n");
	}
out:
	if (dbg_flags)
		*control_flags |= IWL_PRPH_SCRATCH_EARLY_DEBUG_EN | dbg_flags;
}

int iwl_pcie_ctxt_info_gen3_init(struct iwl_trans *trans,
				 const struct fw_img *fw)
{
	struct iwl_trans_pcie *trans_pcie = IWL_TRANS_GET_PCIE_TRANS(trans);
	u32 ltr_val = CSR_LTR_LONG_VAL_AD_NO_SNOOP_REQ |
		      u32_encode_bits(CSR_LTR_LONG_VAL_AD_SCALE_USEC,
				      CSR_LTR_LONG_VAL_AD_NO_SNOOP_SCALE) |
		      u32_encode_bits(250,
				      CSR_LTR_LONG_VAL_AD_NO_SNOOP_VAL) |
		      CSR_LTR_LONG_VAL_AD_SNOOP_REQ |
		      u32_encode_bits(CSR_LTR_LONG_VAL_AD_SCALE_USEC,
				      CSR_LTR_LONG_VAL_AD_SNOOP_SCALE) |
		      u32_encode_bits(250, CSR_LTR_LONG_VAL_AD_SNOOP_VAL);
	struct iwl_context_info_gen3 *ctxt_info_gen3;
	struct iwl_prph_scratch *prph_scratch;
	struct iwl_prph_scratch_ctrl_cfg *prph_sc_ctrl;
	struct iwl_prph_info *prph_info;
	void *iml_img;
	u32 control_flags = 0;
	int ret;
	int cmdq_size = max_t(u32, IWL_CMD_QUEUE_SIZE,
			      trans->cfg->min_txq_size);

	switch (trans_pcie->rx_buf_size) {
	case IWL_AMSDU_DEF:
		return -EINVAL;
	case IWL_AMSDU_2K:
		break;
	case IWL_AMSDU_4K:
		control_flags |= IWL_PRPH_SCRATCH_RB_SIZE_4K;
		break;
	case IWL_AMSDU_8K:
		control_flags |= IWL_PRPH_SCRATCH_RB_SIZE_4K;
		/* if firmware supports the ext size, tell it */
		control_flags |= IWL_PRPH_SCRATCH_RB_SIZE_EXT_8K;
		break;
	case IWL_AMSDU_12K:
		control_flags |= IWL_PRPH_SCRATCH_RB_SIZE_4K;
		/* if firmware supports the ext size, tell it */
		control_flags |= IWL_PRPH_SCRATCH_RB_SIZE_EXT_12K;
		break;
	}

	/* Allocate prph scratch */
	prph_scratch = dma_alloc_coherent(trans->dev, sizeof(*prph_scratch),
					  &trans_pcie->prph_scratch_dma_addr,
					  GFP_KERNEL);
	if (!prph_scratch)
		return -ENOMEM;

	prph_sc_ctrl = &prph_scratch->ctrl_cfg;

	prph_sc_ctrl->version.version = 0;
	prph_sc_ctrl->version.mac_id =
		cpu_to_le16((u16)iwl_read32(trans, CSR_HW_REV));
	prph_sc_ctrl->version.size = cpu_to_le16(sizeof(*prph_scratch) / 4);

	control_flags |= IWL_PRPH_SCRATCH_MTR_MODE;
	control_flags |= IWL_PRPH_MTR_FORMAT_256B & IWL_PRPH_SCRATCH_MTR_FORMAT;

	/* initialize RX default queue */
	prph_sc_ctrl->rbd_cfg.free_rbd_addr =
		cpu_to_le64(trans_pcie->rxq->bd_dma);

	iwl_pcie_ctxt_info_dbg_enable(trans, &prph_sc_ctrl->hwm_cfg,
				      &control_flags);
	prph_sc_ctrl->control.control_flags = cpu_to_le32(control_flags);

	/* allocate ucode sections in dram and set addresses */
	ret = iwl_pcie_init_fw_sec(trans, fw, &prph_scratch->dram);
	if (ret)
		goto err_free_prph_scratch;


	/* Allocate prph information
	 * currently we don't assign to the prph info anything, but it would get
	 * assigned later */
	prph_info = dma_alloc_coherent(trans->dev, sizeof(*prph_info),
				       &trans_pcie->prph_info_dma_addr,
				       GFP_KERNEL);
	if (!prph_info) {
		ret = -ENOMEM;
		goto err_free_prph_scratch;
	}

	/* Allocate context info */
	ctxt_info_gen3 = dma_alloc_coherent(trans->dev,
					    sizeof(*ctxt_info_gen3),
					    &trans_pcie->ctxt_info_dma_addr,
					    GFP_KERNEL);
	if (!ctxt_info_gen3) {
		ret = -ENOMEM;
		goto err_free_prph_info;
	}

	ctxt_info_gen3->prph_info_base_addr =
		cpu_to_le64(trans_pcie->prph_info_dma_addr);
	ctxt_info_gen3->prph_scratch_base_addr =
		cpu_to_le64(trans_pcie->prph_scratch_dma_addr);
	ctxt_info_gen3->prph_scratch_size =
		cpu_to_le32(sizeof(*prph_scratch));
	ctxt_info_gen3->cr_head_idx_arr_base_addr =
		cpu_to_le64(trans_pcie->rxq->rb_stts_dma);
	ctxt_info_gen3->tr_tail_idx_arr_base_addr =
		cpu_to_le64(trans_pcie->rxq->tr_tail_dma);
	ctxt_info_gen3->cr_tail_idx_arr_base_addr =
		cpu_to_le64(trans_pcie->rxq->cr_tail_dma);
	ctxt_info_gen3->cr_idx_arr_size =
		cpu_to_le16(IWL_NUM_OF_COMPLETION_RINGS);
	ctxt_info_gen3->tr_idx_arr_size =
		cpu_to_le16(IWL_NUM_OF_TRANSFER_RINGS);
	ctxt_info_gen3->mtr_base_addr =
		cpu_to_le64(trans->txqs.txq[trans->txqs.cmd.q_id]->dma_addr);
	ctxt_info_gen3->mcr_base_addr =
		cpu_to_le64(trans_pcie->rxq->used_bd_dma);
	ctxt_info_gen3->mtr_size =
		cpu_to_le16(TFD_QUEUE_CB_SIZE(cmdq_size));
	ctxt_info_gen3->mcr_size =
		cpu_to_le16(RX_QUEUE_CB_SIZE(trans->cfg->num_rbds));

	trans_pcie->ctxt_info_gen3 = ctxt_info_gen3;
	trans_pcie->prph_info = prph_info;
	trans_pcie->prph_scratch = prph_scratch;

	/* Allocate IML */
	iml_img = dma_alloc_coherent(trans->dev, trans->iml_len,
				     &trans_pcie->iml_dma_addr, GFP_KERNEL);
	if (!iml_img) {
		ret = -ENOMEM;
		goto err_free_ctxt_info;
	}

	memcpy(iml_img, trans->iml, trans->iml_len);

	iwl_enable_fw_load_int_ctx_info(trans);

	/* kick FW self load */
	iwl_write64(trans, CSR_CTXT_INFO_ADDR,
		    trans_pcie->ctxt_info_dma_addr);
	iwl_write64(trans, CSR_IML_DATA_ADDR,
		    trans_pcie->iml_dma_addr);
	iwl_write32(trans, CSR_IML_SIZE_ADDR, trans->iml_len);

	iwl_set_bit(trans, CSR_CTXT_INFO_BOOT_CTRL,
		    CSR_AUTO_FUNC_BOOT_ENA);

<<<<<<< HEAD
	/*
	 * To workaround hardware latency issues during the boot process,
	 * initialize the LTR to ~250 usec (see ltr_val above).
	 * The firmware initializes this again later (to a smaller value).
	 */
	if ((trans->trans_cfg->device_family == IWL_DEVICE_FAMILY_AX210 ||
	     trans->trans_cfg->device_family == IWL_DEVICE_FAMILY_22000) &&
	    !trans->trans_cfg->integrated) {
		iwl_write32(trans, CSR_LTR_LONG_VAL_AD, ltr_val);
	} else if (trans->trans_cfg->integrated &&
		   trans->trans_cfg->device_family == IWL_DEVICE_FAMILY_22000) {
		iwl_write_prph(trans, HPM_MAC_LTR_CSR, HPM_MAC_LRT_ENABLE_ALL);
		iwl_write_prph(trans, HPM_UMAC_LTR, ltr_val);
	}

	if (trans->trans_cfg->device_family >= IWL_DEVICE_FAMILY_AX210)
		iwl_write_umac_prph(trans, UREG_CPU_INIT_RUN, 1);
	else
		iwl_set_bit(trans, CSR_GP_CNTRL, CSR_AUTO_FUNC_INIT);

=======
>>>>>>> 1ec187ab
	return 0;

err_free_ctxt_info:
	dma_free_coherent(trans->dev, sizeof(*trans_pcie->ctxt_info_gen3),
			  trans_pcie->ctxt_info_gen3,
			  trans_pcie->ctxt_info_dma_addr);
	trans_pcie->ctxt_info_gen3 = NULL;
err_free_prph_info:
	dma_free_coherent(trans->dev,
			  sizeof(*prph_info),
			prph_info,
			trans_pcie->prph_info_dma_addr);

err_free_prph_scratch:
	dma_free_coherent(trans->dev,
			  sizeof(*prph_scratch),
			prph_scratch,
			trans_pcie->prph_scratch_dma_addr);
	return ret;

}

void iwl_pcie_ctxt_info_gen3_free(struct iwl_trans *trans)
{
	struct iwl_trans_pcie *trans_pcie = IWL_TRANS_GET_PCIE_TRANS(trans);

	if (!trans_pcie->ctxt_info_gen3)
		return;

	dma_free_coherent(trans->dev, sizeof(*trans_pcie->ctxt_info_gen3),
			  trans_pcie->ctxt_info_gen3,
			  trans_pcie->ctxt_info_dma_addr);
	trans_pcie->ctxt_info_dma_addr = 0;
	trans_pcie->ctxt_info_gen3 = NULL;

	iwl_pcie_ctxt_info_free_fw_img(trans);

	dma_free_coherent(trans->dev, sizeof(*trans_pcie->prph_scratch),
			  trans_pcie->prph_scratch,
			  trans_pcie->prph_scratch_dma_addr);
	trans_pcie->prph_scratch_dma_addr = 0;
	trans_pcie->prph_scratch = NULL;

	dma_free_coherent(trans->dev, sizeof(*trans_pcie->prph_info),
			  trans_pcie->prph_info,
			  trans_pcie->prph_info_dma_addr);
	trans_pcie->prph_info_dma_addr = 0;
	trans_pcie->prph_info = NULL;
}

int iwl_trans_pcie_ctx_info_gen3_set_pnvm(struct iwl_trans *trans,
					  const void *data, u32 len)
{
	struct iwl_trans_pcie *trans_pcie = IWL_TRANS_GET_PCIE_TRANS(trans);
	struct iwl_prph_scratch_ctrl_cfg *prph_sc_ctrl =
		&trans_pcie->prph_scratch->ctrl_cfg;
	int ret;

	if (trans->trans_cfg->device_family < IWL_DEVICE_FAMILY_AX210)
		return 0;

	/* only allocate the DRAM if not allocated yet */
	if (!trans->pnvm_loaded) {
		if (WARN_ON(prph_sc_ctrl->pnvm_cfg.pnvm_size))
			return -EBUSY;

		ret = iwl_pcie_ctxt_info_alloc_dma(trans, data, len,
						   &trans_pcie->pnvm_dram);
		if (ret < 0) {
			IWL_DEBUG_FW(trans, "Failed to allocate PNVM DMA %d.\n",
				     ret);
			return ret;
		}
	}

	if (WARN_ON(prph_sc_ctrl->pnvm_cfg.pnvm_size))
		return -EBUSY;

	prph_sc_ctrl->pnvm_cfg.pnvm_base_addr =
		cpu_to_le64(trans_pcie->pnvm_dram.physical);
	prph_sc_ctrl->pnvm_cfg.pnvm_size =
		cpu_to_le32(trans_pcie->pnvm_dram.size);

	return 0;
}<|MERGE_RESOLUTION|>--- conflicted
+++ resolved
@@ -122,15 +122,6 @@
 				 const struct fw_img *fw)
 {
 	struct iwl_trans_pcie *trans_pcie = IWL_TRANS_GET_PCIE_TRANS(trans);
-	u32 ltr_val = CSR_LTR_LONG_VAL_AD_NO_SNOOP_REQ |
-		      u32_encode_bits(CSR_LTR_LONG_VAL_AD_SCALE_USEC,
-				      CSR_LTR_LONG_VAL_AD_NO_SNOOP_SCALE) |
-		      u32_encode_bits(250,
-				      CSR_LTR_LONG_VAL_AD_NO_SNOOP_VAL) |
-		      CSR_LTR_LONG_VAL_AD_SNOOP_REQ |
-		      u32_encode_bits(CSR_LTR_LONG_VAL_AD_SCALE_USEC,
-				      CSR_LTR_LONG_VAL_AD_SNOOP_SCALE) |
-		      u32_encode_bits(250, CSR_LTR_LONG_VAL_AD_SNOOP_VAL);
 	struct iwl_context_info_gen3 *ctxt_info_gen3;
 	struct iwl_prph_scratch *prph_scratch;
 	struct iwl_prph_scratch_ctrl_cfg *prph_sc_ctrl;
@@ -264,29 +255,6 @@
 	iwl_set_bit(trans, CSR_CTXT_INFO_BOOT_CTRL,
 		    CSR_AUTO_FUNC_BOOT_ENA);
 
-<<<<<<< HEAD
-	/*
-	 * To workaround hardware latency issues during the boot process,
-	 * initialize the LTR to ~250 usec (see ltr_val above).
-	 * The firmware initializes this again later (to a smaller value).
-	 */
-	if ((trans->trans_cfg->device_family == IWL_DEVICE_FAMILY_AX210 ||
-	     trans->trans_cfg->device_family == IWL_DEVICE_FAMILY_22000) &&
-	    !trans->trans_cfg->integrated) {
-		iwl_write32(trans, CSR_LTR_LONG_VAL_AD, ltr_val);
-	} else if (trans->trans_cfg->integrated &&
-		   trans->trans_cfg->device_family == IWL_DEVICE_FAMILY_22000) {
-		iwl_write_prph(trans, HPM_MAC_LTR_CSR, HPM_MAC_LRT_ENABLE_ALL);
-		iwl_write_prph(trans, HPM_UMAC_LTR, ltr_val);
-	}
-
-	if (trans->trans_cfg->device_family >= IWL_DEVICE_FAMILY_AX210)
-		iwl_write_umac_prph(trans, UREG_CPU_INIT_RUN, 1);
-	else
-		iwl_set_bit(trans, CSR_GP_CNTRL, CSR_AUTO_FUNC_INIT);
-
-=======
->>>>>>> 1ec187ab
 	return 0;
 
 err_free_ctxt_info:
@@ -362,9 +330,6 @@
 		}
 	}
 
-	if (WARN_ON(prph_sc_ctrl->pnvm_cfg.pnvm_size))
-		return -EBUSY;
-
 	prph_sc_ctrl->pnvm_cfg.pnvm_base_addr =
 		cpu_to_le64(trans_pcie->pnvm_dram.physical);
 	prph_sc_ctrl->pnvm_cfg.pnvm_size =
