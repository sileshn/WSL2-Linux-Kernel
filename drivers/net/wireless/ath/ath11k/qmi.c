--- conflicted
+++ resolved
@@ -14,15 +14,12 @@
 #define SLEEP_CLOCK_SELECT_INTERNAL_BIT	0x02
 #define HOST_CSTATE_BIT			0x04
 
-<<<<<<< HEAD
-=======
 bool ath11k_cold_boot_cal = 1;
 EXPORT_SYMBOL(ath11k_cold_boot_cal);
 module_param_named(cold_boot_cal, ath11k_cold_boot_cal, bool, 0644);
 MODULE_PARM_DESC(cold_boot_cal,
 		 "Decrease the channel switch time but increase the driver load time (Default: true)");
 
->>>>>>> 356006a6
 static struct qmi_elem_info qmi_wlanfw_host_cap_req_msg_v01_ei[] = {
 	{
 		.data_type	= QMI_OPT_FLAG,
@@ -1780,11 +1777,6 @@
 				ath11k_warn(ab, "qmi mem size is low to load caldata\n");
 				return -EINVAL;
 			}
-<<<<<<< HEAD
-			/* TODO ath11k does not support cold boot calibration */
-			ab->qmi.target_mem[idx].paddr = 0;
-			ab->qmi.target_mem[idx].vaddr = NULL;
-=======
 
 			if (ath11k_cold_boot_cal && ab->hw_params.cold_boot_calib) {
 				ab->qmi.target_mem[idx].paddr =
@@ -1795,7 +1787,6 @@
 				ab->qmi.target_mem[idx].paddr = 0;
 				ab->qmi.target_mem[idx].vaddr = NULL;
 			}
->>>>>>> 356006a6
 			ab->qmi.target_mem[idx].size = ab->qmi.target_mem[i].size;
 			ab->qmi.target_mem[idx].type = ab->qmi.target_mem[i].type;
 			idx++;
