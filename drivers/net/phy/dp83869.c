--- conflicted
+++ resolved
@@ -491,256 +491,6 @@
 	}
 }
 
-static int dp83869_set_wol(struct phy_device *phydev,
-			   struct ethtool_wolinfo *wol)
-{
-	struct net_device *ndev = phydev->attached_dev;
-	int val_rxcfg, val_micr;
-	u8 *mac;
-	int ret;
-
-	val_rxcfg = phy_read_mmd(phydev, DP83869_DEVADDR, DP83869_RXFCFG);
-	if (val_rxcfg < 0)
-		return val_rxcfg;
-
-	val_micr = phy_read(phydev, MII_DP83869_MICR);
-	if (val_micr < 0)
-		return val_micr;
-
-	if (wol->wolopts & (WAKE_MAGIC | WAKE_MAGICSECURE | WAKE_UCAST |
-			    WAKE_BCAST)) {
-		val_rxcfg |= DP83869_WOL_ENH_MAC;
-		val_micr |= MII_DP83869_MICR_WOL_INT_EN;
-
-		if (wol->wolopts & WAKE_MAGIC ||
-		    wol->wolopts & WAKE_MAGICSECURE) {
-			mac = (u8 *)ndev->dev_addr;
-
-			if (!is_valid_ether_addr(mac))
-				return -EINVAL;
-
-			ret = phy_write_mmd(phydev, DP83869_DEVADDR,
-					    DP83869_RXFPMD1,
-					    mac[1] << 8 | mac[0]);
-			if (ret)
-				return ret;
-
-			ret = phy_write_mmd(phydev, DP83869_DEVADDR,
-					    DP83869_RXFPMD2,
-					    mac[3] << 8 | mac[2]);
-			if (ret)
-				return ret;
-
-			ret = phy_write_mmd(phydev, DP83869_DEVADDR,
-					    DP83869_RXFPMD3,
-					    mac[5] << 8 | mac[4]);
-			if (ret)
-				return ret;
-
-			val_rxcfg |= DP83869_WOL_MAGIC_EN;
-		} else {
-			val_rxcfg &= ~DP83869_WOL_MAGIC_EN;
-		}
-
-		if (wol->wolopts & WAKE_MAGICSECURE) {
-			ret = phy_write_mmd(phydev, DP83869_DEVADDR,
-					    DP83869_RXFSOP1,
-					    (wol->sopass[1] << 8) | wol->sopass[0]);
-			if (ret)
-				return ret;
-
-			ret = phy_write_mmd(phydev, DP83869_DEVADDR,
-					    DP83869_RXFSOP2,
-					    (wol->sopass[3] << 8) | wol->sopass[2]);
-			if (ret)
-				return ret;
-			ret = phy_write_mmd(phydev, DP83869_DEVADDR,
-					    DP83869_RXFSOP3,
-					    (wol->sopass[5] << 8) | wol->sopass[4]);
-			if (ret)
-				return ret;
-
-			val_rxcfg |= DP83869_WOL_SEC_EN;
-		} else {
-			val_rxcfg &= ~DP83869_WOL_SEC_EN;
-		}
-
-		if (wol->wolopts & WAKE_UCAST)
-			val_rxcfg |= DP83869_WOL_UCAST_EN;
-		else
-			val_rxcfg &= ~DP83869_WOL_UCAST_EN;
-
-		if (wol->wolopts & WAKE_BCAST)
-			val_rxcfg |= DP83869_WOL_BCAST_EN;
-		else
-			val_rxcfg &= ~DP83869_WOL_BCAST_EN;
-	} else {
-		val_rxcfg &= ~DP83869_WOL_ENH_MAC;
-		val_micr &= ~MII_DP83869_MICR_WOL_INT_EN;
-	}
-
-	ret = phy_write_mmd(phydev, DP83869_DEVADDR, DP83869_RXFCFG, val_rxcfg);
-	if (ret)
-		return ret;
-
-	return phy_write(phydev, MII_DP83869_MICR, val_micr);
-}
-
-static void dp83869_get_wol(struct phy_device *phydev,
-			    struct ethtool_wolinfo *wol)
-{
-	int value, sopass_val;
-
-	wol->supported = (WAKE_UCAST | WAKE_BCAST | WAKE_MAGIC |
-			WAKE_MAGICSECURE);
-	wol->wolopts = 0;
-
-	value = phy_read_mmd(phydev, DP83869_DEVADDR, DP83869_RXFCFG);
-	if (value < 0) {
-		phydev_err(phydev, "Failed to read RX CFG\n");
-		return;
-	}
-
-	if (value & DP83869_WOL_UCAST_EN)
-		wol->wolopts |= WAKE_UCAST;
-
-	if (value & DP83869_WOL_BCAST_EN)
-		wol->wolopts |= WAKE_BCAST;
-
-	if (value & DP83869_WOL_MAGIC_EN)
-		wol->wolopts |= WAKE_MAGIC;
-
-	if (value & DP83869_WOL_SEC_EN) {
-		sopass_val = phy_read_mmd(phydev, DP83869_DEVADDR,
-					  DP83869_RXFSOP1);
-		if (sopass_val < 0) {
-			phydev_err(phydev, "Failed to read RX SOP 1\n");
-			return;
-		}
-
-		wol->sopass[0] = (sopass_val & 0xff);
-		wol->sopass[1] = (sopass_val >> 8);
-
-		sopass_val = phy_read_mmd(phydev, DP83869_DEVADDR,
-					  DP83869_RXFSOP2);
-		if (sopass_val < 0) {
-			phydev_err(phydev, "Failed to read RX SOP 2\n");
-			return;
-		}
-
-		wol->sopass[2] = (sopass_val & 0xff);
-		wol->sopass[3] = (sopass_val >> 8);
-
-		sopass_val = phy_read_mmd(phydev, DP83869_DEVADDR,
-					  DP83869_RXFSOP3);
-		if (sopass_val < 0) {
-			phydev_err(phydev, "Failed to read RX SOP 3\n");
-			return;
-		}
-
-		wol->sopass[4] = (sopass_val & 0xff);
-		wol->sopass[5] = (sopass_val >> 8);
-
-		wol->wolopts |= WAKE_MAGICSECURE;
-	}
-
-	if (!(value & DP83869_WOL_ENH_MAC))
-		wol->wolopts = 0;
-}
-
-static int dp83869_get_downshift(struct phy_device *phydev, u8 *data)
-{
-	int val, cnt, enable, count;
-
-	val = phy_read(phydev, DP83869_CFG2);
-	if (val < 0)
-		return val;
-
-	enable = FIELD_GET(DP83869_DOWNSHIFT_EN, val);
-	cnt = FIELD_GET(DP83869_DOWNSHIFT_ATTEMPT_MASK, val);
-
-	switch (cnt) {
-	case DP83869_DOWNSHIFT_1_COUNT_VAL:
-		count = DP83869_DOWNSHIFT_1_COUNT;
-		break;
-	case DP83869_DOWNSHIFT_2_COUNT_VAL:
-		count = DP83869_DOWNSHIFT_2_COUNT;
-		break;
-	case DP83869_DOWNSHIFT_4_COUNT_VAL:
-		count = DP83869_DOWNSHIFT_4_COUNT;
-		break;
-	case DP83869_DOWNSHIFT_8_COUNT_VAL:
-		count = DP83869_DOWNSHIFT_8_COUNT;
-		break;
-	default:
-		return -EINVAL;
-	}
-
-	*data = enable ? count : DOWNSHIFT_DEV_DISABLE;
-
-	return 0;
-}
-
-static int dp83869_set_downshift(struct phy_device *phydev, u8 cnt)
-{
-	int val, count;
-
-	if (cnt > DP83869_DOWNSHIFT_8_COUNT)
-		return -EINVAL;
-
-	if (!cnt)
-		return phy_clear_bits(phydev, DP83869_CFG2,
-				      DP83869_DOWNSHIFT_EN);
-
-	switch (cnt) {
-	case DP83869_DOWNSHIFT_1_COUNT:
-		count = DP83869_DOWNSHIFT_1_COUNT_VAL;
-		break;
-	case DP83869_DOWNSHIFT_2_COUNT:
-		count = DP83869_DOWNSHIFT_2_COUNT_VAL;
-		break;
-	case DP83869_DOWNSHIFT_4_COUNT:
-		count = DP83869_DOWNSHIFT_4_COUNT_VAL;
-		break;
-	case DP83869_DOWNSHIFT_8_COUNT:
-		count = DP83869_DOWNSHIFT_8_COUNT_VAL;
-		break;
-	default:
-		phydev_err(phydev,
-			   "Downshift count must be 1, 2, 4 or 8\n");
-		return -EINVAL;
-	}
-
-	val = DP83869_DOWNSHIFT_EN;
-	val |= FIELD_PREP(DP83869_DOWNSHIFT_ATTEMPT_MASK, count);
-
-	return phy_modify(phydev, DP83869_CFG2,
-			  DP83869_DOWNSHIFT_EN | DP83869_DOWNSHIFT_ATTEMPT_MASK,
-			  val);
-}
-
-static int dp83869_get_tunable(struct phy_device *phydev,
-			       struct ethtool_tunable *tuna, void *data)
-{
-	switch (tuna->id) {
-	case ETHTOOL_PHY_DOWNSHIFT:
-		return dp83869_get_downshift(phydev, data);
-	default:
-		return -EOPNOTSUPP;
-	}
-}
-
-static int dp83869_set_tunable(struct phy_device *phydev,
-			       struct ethtool_tunable *tuna, const void *data)
-{
-	switch (tuna->id) {
-	case ETHTOOL_PHY_DOWNSHIFT:
-		return dp83869_set_downshift(phydev, *(const u8 *)data);
-	default:
-		return -EOPNOTSUPP;
-	}
-}
-
 static int dp83869_config_port_mirroring(struct phy_device *phydev)
 {
 	struct dp83869_private *dp83869 = phydev->priv;
@@ -1135,10 +885,7 @@
 
 		/* IRQ related */
 		.config_intr	= dp83869_config_intr,
-<<<<<<< HEAD
-=======
 		.handle_interrupt = dp83869_handle_interrupt,
->>>>>>> 356006a6
 		.read_status	= dp83869_read_status,
 
 		.get_tunable	= dp83869_get_tunable,
