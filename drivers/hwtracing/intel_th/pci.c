// SPDX-License-Identifier: GPL-2.0
/*
 * Intel(R) Trace Hub pci driver
 *
 * Copyright (C) 2014-2015 Intel Corporation.
 */

#define pr_fmt(fmt)	KBUILD_MODNAME ": " fmt

#include <linux/types.h>
#include <linux/module.h>
#include <linux/device.h>
#include <linux/sysfs.h>
#include <linux/pci.h>

#include "intel_th.h"

#define DRIVER_NAME "intel_th_pci"

enum {
	TH_PCI_CONFIG_BAR	= 0,
	TH_PCI_STH_SW_BAR	= 2,
	TH_PCI_RTIT_BAR		= 4,
};

#define BAR_MASK (BIT(TH_PCI_CONFIG_BAR) | BIT(TH_PCI_STH_SW_BAR))

#define PCI_REG_NPKDSC	0x80
#define NPKDSC_TSACT	BIT(5)

static int intel_th_pci_activate(struct intel_th *th)
{
	struct pci_dev *pdev = to_pci_dev(th->dev);
	u32 npkdsc;
	int err;

	if (!INTEL_TH_CAP(th, tscu_enable))
		return 0;

	err = pci_read_config_dword(pdev, PCI_REG_NPKDSC, &npkdsc);
	if (!err) {
		npkdsc |= NPKDSC_TSACT;
		err = pci_write_config_dword(pdev, PCI_REG_NPKDSC, npkdsc);
	}

	if (err)
		dev_err(&pdev->dev, "failed to read NPKDSC register\n");

	return err;
}

static void intel_th_pci_deactivate(struct intel_th *th)
{
	struct pci_dev *pdev = to_pci_dev(th->dev);
	u32 npkdsc;
	int err;

	if (!INTEL_TH_CAP(th, tscu_enable))
		return;

	err = pci_read_config_dword(pdev, PCI_REG_NPKDSC, &npkdsc);
	if (!err) {
		npkdsc |= NPKDSC_TSACT;
		err = pci_write_config_dword(pdev, PCI_REG_NPKDSC, npkdsc);
	}

	if (err)
		dev_err(&pdev->dev, "failed to read NPKDSC register\n");
}

static int intel_th_pci_probe(struct pci_dev *pdev,
			      const struct pci_device_id *id)
{
	struct intel_th_drvdata *drvdata = (void *)id->driver_data;
	struct resource resource[TH_MMIO_END + TH_NVEC_MAX] = {
		[TH_MMIO_CONFIG]	= pdev->resource[TH_PCI_CONFIG_BAR],
		[TH_MMIO_SW]		= pdev->resource[TH_PCI_STH_SW_BAR],
	};
	int err, r = TH_MMIO_SW + 1, i;
	struct intel_th *th;

	err = pcim_enable_device(pdev);
	if (err)
		return err;

	err = pcim_iomap_regions_request_all(pdev, BAR_MASK, DRIVER_NAME);
	if (err)
		return err;

	if (pdev->resource[TH_PCI_RTIT_BAR].start) {
		resource[TH_MMIO_RTIT] = pdev->resource[TH_PCI_RTIT_BAR];
		r++;
	}

	err = pci_alloc_irq_vectors(pdev, 1, 8, PCI_IRQ_ALL_TYPES);
	if (err > 0)
		for (i = 0; i < err; i++, r++) {
			resource[r].flags = IORESOURCE_IRQ;
			resource[r].start = pci_irq_vector(pdev, i);
		}

	th = intel_th_alloc(&pdev->dev, drvdata, resource, r);
	if (IS_ERR(th))
		return PTR_ERR(th);

	th->activate   = intel_th_pci_activate;
	th->deactivate = intel_th_pci_deactivate;

	pci_set_master(pdev);

	return 0;
}

static void intel_th_pci_remove(struct pci_dev *pdev)
{
	struct intel_th *th = pci_get_drvdata(pdev);

	intel_th_free(th);

	pci_free_irq_vectors(pdev);
}

static const struct intel_th_drvdata intel_th_1x_multi_is_broken = {
	.multi_is_broken	= 1,
};

static const struct intel_th_drvdata intel_th_2x = {
	.tscu_enable	= 1,
	.has_mintctl	= 1,
};

static const struct pci_device_id intel_th_pci_id_table[] = {
	{
		PCI_DEVICE(PCI_VENDOR_ID_INTEL, 0x9d26),
		.driver_data = (kernel_ulong_t)0,
	},
	{
		PCI_DEVICE(PCI_VENDOR_ID_INTEL, 0xa126),
		.driver_data = (kernel_ulong_t)0,
	},
	{
		/* Apollo Lake */
		PCI_DEVICE(PCI_VENDOR_ID_INTEL, 0x5a8e),
		.driver_data = (kernel_ulong_t)0,
	},
	{
		/* Broxton */
		PCI_DEVICE(PCI_VENDOR_ID_INTEL, 0x0a80),
		.driver_data = (kernel_ulong_t)0,
	},
	{
		/* Broxton B-step */
		PCI_DEVICE(PCI_VENDOR_ID_INTEL, 0x1a8e),
		.driver_data = (kernel_ulong_t)0,
	},
	{
		/* Kaby Lake PCH-H */
		PCI_DEVICE(PCI_VENDOR_ID_INTEL, 0xa2a6),
		.driver_data = (kernel_ulong_t)&intel_th_1x_multi_is_broken,
	},
	{
		/* Denverton */
		PCI_DEVICE(PCI_VENDOR_ID_INTEL, 0x19e1),
		.driver_data = (kernel_ulong_t)0,
	},
	{
		/* Lewisburg PCH */
		PCI_DEVICE(PCI_VENDOR_ID_INTEL, 0xa1a6),
		.driver_data = (kernel_ulong_t)0,
	},
	{
		/* Lewisburg PCH */
		PCI_DEVICE(PCI_VENDOR_ID_INTEL, 0xa226),
		.driver_data = (kernel_ulong_t)0,
	},
	{
		/* Gemini Lake */
		PCI_DEVICE(PCI_VENDOR_ID_INTEL, 0x318e),
		.driver_data = (kernel_ulong_t)&intel_th_2x,
	},
	{
		/* Cannon Lake H */
		PCI_DEVICE(PCI_VENDOR_ID_INTEL, 0xa326),
		.driver_data = (kernel_ulong_t)&intel_th_2x,
	},
	{
		/* Cannon Lake LP */
		PCI_DEVICE(PCI_VENDOR_ID_INTEL, 0x9da6),
		.driver_data = (kernel_ulong_t)&intel_th_2x,
	},
	{
		/* Cedar Fork PCH */
		PCI_DEVICE(PCI_VENDOR_ID_INTEL, 0x18e1),
		.driver_data = (kernel_ulong_t)&intel_th_2x,
	},
	{
		/* Ice Lake PCH */
		PCI_DEVICE(PCI_VENDOR_ID_INTEL, 0x34a6),
		.driver_data = (kernel_ulong_t)&intel_th_2x,
	},
	{
		/* Comet Lake */
		PCI_DEVICE(PCI_VENDOR_ID_INTEL, 0x02a6),
		.driver_data = (kernel_ulong_t)&intel_th_2x,
	},
	{
		/* Comet Lake PCH */
		PCI_DEVICE(PCI_VENDOR_ID_INTEL, 0x06a6),
		.driver_data = (kernel_ulong_t)&intel_th_2x,
	},
	{
		/* Comet Lake PCH-V */
		PCI_DEVICE(PCI_VENDOR_ID_INTEL, 0xa3a6),
		.driver_data = (kernel_ulong_t)&intel_th_1x_multi_is_broken,
	},
	{
		/* Ice Lake NNPI */
		PCI_DEVICE(PCI_VENDOR_ID_INTEL, 0x45c5),
		.driver_data = (kernel_ulong_t)&intel_th_2x,
	},
	{
		/* Ice Lake CPU */
		PCI_DEVICE(PCI_VENDOR_ID_INTEL, 0x8a29),
		.driver_data = (kernel_ulong_t)&intel_th_2x,
	},
	{
		/* Tiger Lake CPU */
		PCI_DEVICE(PCI_VENDOR_ID_INTEL, 0x9a33),
		.driver_data = (kernel_ulong_t)&intel_th_2x,
	},
	{
		/* Tiger Lake PCH */
		PCI_DEVICE(PCI_VENDOR_ID_INTEL, 0xa0a6),
		.driver_data = (kernel_ulong_t)&intel_th_2x,
	},
	{
		/* Tiger Lake PCH-H */
		PCI_DEVICE(PCI_VENDOR_ID_INTEL, 0x43a6),
		.driver_data = (kernel_ulong_t)&intel_th_2x,
	},
	{
		/* Jasper Lake PCH */
		PCI_DEVICE(PCI_VENDOR_ID_INTEL, 0x4da6),
		.driver_data = (kernel_ulong_t)&intel_th_2x,
	},
	{
		/* Jasper Lake CPU */
		PCI_DEVICE(PCI_VENDOR_ID_INTEL, 0x4e29),
		.driver_data = (kernel_ulong_t)&intel_th_2x,
	},
	{
		/* Elkhart Lake CPU */
		PCI_DEVICE(PCI_VENDOR_ID_INTEL, 0x4529),
		.driver_data = (kernel_ulong_t)&intel_th_2x,
	},
	{
		/* Elkhart Lake */
		PCI_DEVICE(PCI_VENDOR_ID_INTEL, 0x4b26),
		.driver_data = (kernel_ulong_t)&intel_th_2x,
	},
	{
		/* Emmitsburg PCH */
		PCI_DEVICE(PCI_VENDOR_ID_INTEL, 0x1bcc),
		.driver_data = (kernel_ulong_t)&intel_th_2x,
	},
	{
		/* Alder Lake */
		PCI_DEVICE(PCI_VENDOR_ID_INTEL, 0x7aa6),
		.driver_data = (kernel_ulong_t)&intel_th_2x,
	},
	{
		/* Alder Lake-P */
		PCI_DEVICE(PCI_VENDOR_ID_INTEL, 0x51a6),
		.driver_data = (kernel_ulong_t)&intel_th_2x,
	},
	{
<<<<<<< HEAD
=======
		/* Alder Lake-M */
		PCI_DEVICE(PCI_VENDOR_ID_INTEL, 0x54a6),
		.driver_data = (kernel_ulong_t)&intel_th_2x,
	},
	{
>>>>>>> 1ec187ab
		/* Alder Lake CPU */
		PCI_DEVICE(PCI_VENDOR_ID_INTEL, 0x466f),
		.driver_data = (kernel_ulong_t)&intel_th_2x,
	},
	{
		/* Rocket Lake CPU */
		PCI_DEVICE(PCI_VENDOR_ID_INTEL, 0x4c19),
		.driver_data = (kernel_ulong_t)&intel_th_2x,
	},
	{ 0 },
};

MODULE_DEVICE_TABLE(pci, intel_th_pci_id_table);

static struct pci_driver intel_th_pci_driver = {
	.name		= DRIVER_NAME,
	.id_table	= intel_th_pci_id_table,
	.probe		= intel_th_pci_probe,
	.remove		= intel_th_pci_remove,
};

module_pci_driver(intel_th_pci_driver);

MODULE_LICENSE("GPL v2");
MODULE_DESCRIPTION("Intel(R) Trace Hub PCI controller driver");
MODULE_AUTHOR("Alexander Shishkin <alexander.shishkin@intel.com>");<|MERGE_RESOLUTION|>--- conflicted
+++ resolved
@@ -274,14 +274,11 @@
 		.driver_data = (kernel_ulong_t)&intel_th_2x,
 	},
 	{
-<<<<<<< HEAD
-=======
 		/* Alder Lake-M */
 		PCI_DEVICE(PCI_VENDOR_ID_INTEL, 0x54a6),
 		.driver_data = (kernel_ulong_t)&intel_th_2x,
 	},
 	{
->>>>>>> 1ec187ab
 		/* Alder Lake CPU */
 		PCI_DEVICE(PCI_VENDOR_ID_INTEL, 0x466f),
 		.driver_data = (kernel_ulong_t)&intel_th_2x,
