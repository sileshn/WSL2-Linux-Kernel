--- conflicted
+++ resolved
@@ -641,25 +641,6 @@
  * @supports_sync_stream: True if queue supports sync stream
  */
 struct hl_hw_queue {
-<<<<<<< HEAD
-	struct hl_hw_sob	hw_sob[HL_RSVD_SOBS];
-	struct hl_cs_job	**shadow_queue;
-	enum hl_queue_type	queue_type;
-	void			*kernel_address;
-	dma_addr_t		bus_address;
-	u32			pi;
-	atomic_t		ci;
-	u32			hw_queue_id;
-	u32			cq_id;
-	u32			msi_vec;
-	u16			int_queue_len;
-	u16			next_sob_val;
-	u16			base_sob_id;
-	u16			base_mon_id;
-	u8			valid;
-	u8			curr_sob_offset;
-	u8			supports_sync_stream;
-=======
 	struct hl_cs_job			**shadow_queue;
 	struct hl_sync_stream_properties	sync_stream_prop;
 	enum hl_queue_type			queue_type;
@@ -674,7 +655,6 @@
 	u16					int_queue_len;
 	u8					valid;
 	u8					supports_sync_stream;
->>>>>>> 356006a6
 };
 
 /**
