// SPDX-License-Identifier: GPL-2.0
/*
 * Driver for the MMC / SD / SDIO IP found in:
 *
 * TC6393XB, TC6391XB, TC6387XB, T7L66XB, ASIC3, SH-Mobile SoCs
 *
 * Copyright (C) 2015-19 Renesas Electronics Corporation
 * Copyright (C) 2016-19 Sang Engineering, Wolfram Sang
 * Copyright (C) 2017 Horms Solutions, Simon Horman
 * Copyright (C) 2011 Guennadi Liakhovetski
 * Copyright (C) 2007 Ian Molton
 * Copyright (C) 2004 Ian Molton
 *
 * This driver draws mainly on scattered spec sheets, Reverse engineering
 * of the toshiba e800  SD driver and some parts of the 2.4 ASIC3 driver (4 bit
 * support). (Further 4 bit support from a later datasheet).
 *
 * TODO:
 *   Investigate using a workqueue for PIO transfers
 *   Eliminate FIXMEs
 *   Better Power management
 *   Handle MMC errors better
 *   double buffer support
 *
 */

#include <linux/delay.h>
#include <linux/device.h>
#include <linux/dma-mapping.h>
#include <linux/highmem.h>
#include <linux/interrupt.h>
#include <linux/io.h>
#include <linux/irq.h>
#include <linux/mfd/tmio.h>
#include <linux/mmc/card.h>
#include <linux/mmc/host.h>
#include <linux/mmc/mmc.h>
#include <linux/mmc/slot-gpio.h>
#include <linux/module.h>
#include <linux/pagemap.h>
#include <linux/platform_device.h>
#include <linux/pm_qos.h>
#include <linux/pm_runtime.h>
#include <linux/regulator/consumer.h>
#include <linux/mmc/sdio.h>
#include <linux/scatterlist.h>
#include <linux/sizes.h>
#include <linux/spinlock.h>
#include <linux/workqueue.h>

#include "tmio_mmc.h"

static inline void tmio_mmc_start_dma(struct tmio_mmc_host *host,
				      struct mmc_data *data)
{
	if (host->dma_ops)
		host->dma_ops->start(host, data);
}

static inline void tmio_mmc_end_dma(struct tmio_mmc_host *host)
{
	if (host->dma_ops && host->dma_ops->end)
		host->dma_ops->end(host);
}

static inline void tmio_mmc_enable_dma(struct tmio_mmc_host *host, bool enable)
{
	if (host->dma_ops)
		host->dma_ops->enable(host, enable);
}

static inline void tmio_mmc_request_dma(struct tmio_mmc_host *host,
					struct tmio_mmc_data *pdata)
{
	if (host->dma_ops) {
		host->dma_ops->request(host, pdata);
	} else {
		host->chan_tx = NULL;
		host->chan_rx = NULL;
	}
}

static inline void tmio_mmc_release_dma(struct tmio_mmc_host *host)
{
	if (host->dma_ops)
		host->dma_ops->release(host);
}

static inline void tmio_mmc_abort_dma(struct tmio_mmc_host *host)
{
	if (host->dma_ops)
		host->dma_ops->abort(host);
}

static inline void tmio_mmc_dataend_dma(struct tmio_mmc_host *host)
{
	if (host->dma_ops)
		host->dma_ops->dataend(host);
}

void tmio_mmc_enable_mmc_irqs(struct tmio_mmc_host *host, u32 i)
{
	host->sdcard_irq_mask &= ~(i & TMIO_MASK_IRQ);
	sd_ctrl_write32_as_16_and_16(host, CTL_IRQ_MASK, host->sdcard_irq_mask);
}
EXPORT_SYMBOL_GPL(tmio_mmc_enable_mmc_irqs);

void tmio_mmc_disable_mmc_irqs(struct tmio_mmc_host *host, u32 i)
{
	host->sdcard_irq_mask |= (i & TMIO_MASK_IRQ);
	sd_ctrl_write32_as_16_and_16(host, CTL_IRQ_MASK, host->sdcard_irq_mask);
}
EXPORT_SYMBOL_GPL(tmio_mmc_disable_mmc_irqs);

static void tmio_mmc_ack_mmc_irqs(struct tmio_mmc_host *host, u32 i)
{
	sd_ctrl_write32_as_16_and_16(host, CTL_STATUS, ~i);
}

static void tmio_mmc_init_sg(struct tmio_mmc_host *host, struct mmc_data *data)
{
	host->sg_len = data->sg_len;
	host->sg_ptr = data->sg;
	host->sg_orig = data->sg;
	host->sg_off = 0;
}

static int tmio_mmc_next_sg(struct tmio_mmc_host *host)
{
	host->sg_ptr = sg_next(host->sg_ptr);
	host->sg_off = 0;
	return --host->sg_len;
}

#define CMDREQ_TIMEOUT	5000

static void tmio_mmc_enable_sdio_irq(struct mmc_host *mmc, int enable)
{
	struct tmio_mmc_host *host = mmc_priv(mmc);

	if (enable && !host->sdio_irq_enabled) {
		u16 sdio_status;

		/* Keep device active while SDIO irq is enabled */
		pm_runtime_get_sync(mmc_dev(mmc));

		host->sdio_irq_enabled = true;
		host->sdio_irq_mask = TMIO_SDIO_MASK_ALL & ~TMIO_SDIO_STAT_IOIRQ;

		/* Clear obsolete interrupts before enabling */
		sdio_status = sd_ctrl_read16(host, CTL_SDIO_STATUS) & ~TMIO_SDIO_MASK_ALL;
		if (host->pdata->flags & TMIO_MMC_SDIO_STATUS_SETBITS)
			sdio_status |= TMIO_SDIO_SETBITS_MASK;
		sd_ctrl_write16(host, CTL_SDIO_STATUS, sdio_status);

		sd_ctrl_write16(host, CTL_SDIO_IRQ_MASK, host->sdio_irq_mask);
	} else if (!enable && host->sdio_irq_enabled) {
		host->sdio_irq_mask = TMIO_SDIO_MASK_ALL;
		sd_ctrl_write16(host, CTL_SDIO_IRQ_MASK, host->sdio_irq_mask);

		host->sdio_irq_enabled = false;
		pm_runtime_mark_last_busy(mmc_dev(mmc));
		pm_runtime_put_autosuspend(mmc_dev(mmc));
	}
}

static void tmio_mmc_reset(struct tmio_mmc_host *host)
{
	/* FIXME - should we set stop clock reg here */
	sd_ctrl_write16(host, CTL_RESET_SD, 0x0000);
	usleep_range(10000, 11000);
	sd_ctrl_write16(host, CTL_RESET_SD, 0x0001);
	usleep_range(10000, 11000);

	if (host->reset)
		host->reset(host);

	tmio_mmc_abort_dma(host);

	if (host->pdata->flags & TMIO_MMC_SDIO_IRQ) {
		sd_ctrl_write16(host, CTL_SDIO_IRQ_MASK, host->sdio_irq_mask);
		sd_ctrl_write16(host, CTL_TRANSACTION_CTL, 0x0001);
	}
}

static void tmio_mmc_reset_work(struct work_struct *work)
{
	struct tmio_mmc_host *host = container_of(work, struct tmio_mmc_host,
						  delayed_reset_work.work);
	struct mmc_request *mrq;
	unsigned long flags;

	spin_lock_irqsave(&host->lock, flags);
	mrq = host->mrq;

	/*
	 * is request already finished? Since we use a non-blocking
	 * cancel_delayed_work(), it can happen, that a .set_ios() call preempts
	 * us, so, have to check for IS_ERR(host->mrq)
	 */
	if (IS_ERR_OR_NULL(mrq) ||
	    time_is_after_jiffies(host->last_req_ts +
				  msecs_to_jiffies(CMDREQ_TIMEOUT))) {
		spin_unlock_irqrestore(&host->lock, flags);
		return;
	}

	dev_warn(&host->pdev->dev,
		 "timeout waiting for hardware interrupt (CMD%u)\n",
		 mrq->cmd->opcode);

	if (host->data)
		host->data->error = -ETIMEDOUT;
	else if (host->cmd)
		host->cmd->error = -ETIMEDOUT;
	else
		mrq->cmd->error = -ETIMEDOUT;

	host->cmd = NULL;
	host->data = NULL;

	spin_unlock_irqrestore(&host->lock, flags);

	tmio_mmc_reset(host);

	/* Ready for new calls */
	host->mrq = NULL;
	mmc_request_done(host->mmc, mrq);
}

/* These are the bitmasks the tmio chip requires to implement the MMC response
 * types. Note that R1 and R6 are the same in this scheme. */
#define APP_CMD        0x0040
#define RESP_NONE      0x0300
#define RESP_R1        0x0400
#define RESP_R1B       0x0500
#define RESP_R2        0x0600
#define RESP_R3        0x0700
#define DATA_PRESENT   0x0800
#define TRANSFER_READ  0x1000
#define TRANSFER_MULTI 0x2000
#define SECURITY_CMD   0x4000
#define NO_CMD12_ISSUE 0x4000 /* TMIO_MMC_HAVE_CMD12_CTRL */

static int tmio_mmc_start_command(struct tmio_mmc_host *host,
				  struct mmc_command *cmd)
{
	struct mmc_data *data = host->data;
	int c = cmd->opcode;

	switch (mmc_resp_type(cmd)) {
	case MMC_RSP_NONE: c |= RESP_NONE; break;
	case MMC_RSP_R1:
	case MMC_RSP_R1_NO_CRC:
			   c |= RESP_R1;   break;
	case MMC_RSP_R1B:  c |= RESP_R1B;  break;
	case MMC_RSP_R2:   c |= RESP_R2;   break;
	case MMC_RSP_R3:   c |= RESP_R3;   break;
	default:
		pr_debug("Unknown response type %d\n", mmc_resp_type(cmd));
		return -EINVAL;
	}

	host->cmd = cmd;

/* FIXME - this seems to be ok commented out but the spec suggest this bit
 *         should be set when issuing app commands.
 *	if(cmd->flags & MMC_FLAG_ACMD)
 *		c |= APP_CMD;
 */
	if (data) {
		c |= DATA_PRESENT;
		if (data->blocks > 1) {
			sd_ctrl_write16(host, CTL_STOP_INTERNAL_ACTION, TMIO_STOP_SEC);
			c |= TRANSFER_MULTI;

			/*
			 * Disable auto CMD12 at IO_RW_EXTENDED and
			 * SET_BLOCK_COUNT when doing multiple block transfer
			 */
			if ((host->pdata->flags & TMIO_MMC_HAVE_CMD12_CTRL) &&
			    (cmd->opcode == SD_IO_RW_EXTENDED || host->mrq->sbc))
				c |= NO_CMD12_ISSUE;
		}
		if (data->flags & MMC_DATA_READ)
			c |= TRANSFER_READ;
	}

	tmio_mmc_enable_mmc_irqs(host, TMIO_MASK_CMD);

	/* Fire off the command */
	sd_ctrl_write32_as_16_and_16(host, CTL_ARG_REG, cmd->arg);
	sd_ctrl_write16(host, CTL_SD_CMD, c);

	return 0;
}

static void tmio_mmc_transfer_data(struct tmio_mmc_host *host,
				   unsigned short *buf,
				   unsigned int count)
{
	int is_read = host->data->flags & MMC_DATA_READ;
	u8  *buf8;

	/*
	 * Transfer the data
	 */
	if (host->pdata->flags & TMIO_MMC_32BIT_DATA_PORT) {
		u32 data = 0;
		u32 *buf32 = (u32 *)buf;

		if (is_read)
			sd_ctrl_read32_rep(host, CTL_SD_DATA_PORT, buf32,
					   count >> 2);
		else
			sd_ctrl_write32_rep(host, CTL_SD_DATA_PORT, buf32,
					    count >> 2);

		/* if count was multiple of 4 */
		if (!(count & 0x3))
			return;

		buf32 += count >> 2;
		count %= 4;

		if (is_read) {
			sd_ctrl_read32_rep(host, CTL_SD_DATA_PORT, &data, 1);
			memcpy(buf32, &data, count);
		} else {
			memcpy(&data, buf32, count);
			sd_ctrl_write32_rep(host, CTL_SD_DATA_PORT, &data, 1);
		}

		return;
	}

	if (is_read)
		sd_ctrl_read16_rep(host, CTL_SD_DATA_PORT, buf, count >> 1);
	else
		sd_ctrl_write16_rep(host, CTL_SD_DATA_PORT, buf, count >> 1);

	/* if count was even number */
	if (!(count & 0x1))
		return;

	/* if count was odd number */
	buf8 = (u8 *)(buf + (count >> 1));

	/*
	 * FIXME
	 *
	 * driver and this function are assuming that
	 * it is used as little endian
	 */
	if (is_read)
		*buf8 = sd_ctrl_read16(host, CTL_SD_DATA_PORT) & 0xff;
	else
		sd_ctrl_write16(host, CTL_SD_DATA_PORT, *buf8);
}

/*
 * This chip always returns (at least?) as much data as you ask for.
 * I'm unsure what happens if you ask for less than a block. This should be
 * looked into to ensure that a funny length read doesn't hose the controller.
 */
static void tmio_mmc_pio_irq(struct tmio_mmc_host *host)
{
	struct mmc_data *data = host->data;
	void *sg_virt;
	unsigned short *buf;
	unsigned int count;
	unsigned long flags;

	if (host->dma_on) {
		pr_err("PIO IRQ in DMA mode!\n");
		return;
	} else if (!data) {
		pr_debug("Spurious PIO IRQ\n");
		return;
	}

	sg_virt = tmio_mmc_kmap_atomic(host->sg_ptr, &flags);
	buf = (unsigned short *)(sg_virt + host->sg_off);

	count = host->sg_ptr->length - host->sg_off;
	if (count > data->blksz)
		count = data->blksz;

	pr_debug("count: %08x offset: %08x flags %08x\n",
		 count, host->sg_off, data->flags);

	/* Transfer the data */
	tmio_mmc_transfer_data(host, buf, count);

	host->sg_off += count;

	tmio_mmc_kunmap_atomic(host->sg_ptr, &flags, sg_virt);

	if (host->sg_off == host->sg_ptr->length)
		tmio_mmc_next_sg(host);
}

static void tmio_mmc_check_bounce_buffer(struct tmio_mmc_host *host)
{
	if (host->sg_ptr == &host->bounce_sg) {
		unsigned long flags;
		void *sg_vaddr = tmio_mmc_kmap_atomic(host->sg_orig, &flags);

		memcpy(sg_vaddr, host->bounce_buf, host->bounce_sg.length);
		tmio_mmc_kunmap_atomic(host->sg_orig, &flags, sg_vaddr);
	}
}

/* needs to be called with host->lock held */
void tmio_mmc_do_data_irq(struct tmio_mmc_host *host)
{
	struct mmc_data *data = host->data;
	struct mmc_command *stop;

	host->data = NULL;

	if (!data) {
		dev_warn(&host->pdev->dev, "Spurious data end IRQ\n");
		return;
	}
	stop = data->stop;

	/* FIXME - return correct transfer count on errors */
	if (!data->error)
		data->bytes_xfered = data->blocks * data->blksz;
	else
		data->bytes_xfered = 0;

	pr_debug("Completed data request\n");

	/*
	 * FIXME: other drivers allow an optional stop command of any given type
	 *        which we dont do, as the chip can auto generate them.
	 *        Perhaps we can be smarter about when to use auto CMD12 and
	 *        only issue the auto request when we know this is the desired
	 *        stop command, allowing fallback to the stop command the
	 *        upper layers expect. For now, we do what works.
	 */

	if (data->flags & MMC_DATA_READ) {
		if (host->dma_on)
			tmio_mmc_check_bounce_buffer(host);
		dev_dbg(&host->pdev->dev, "Complete Rx request %p\n",
			host->mrq);
	} else {
		dev_dbg(&host->pdev->dev, "Complete Tx request %p\n",
			host->mrq);
	}

	if (stop && !host->mrq->sbc) {
		if (stop->opcode != MMC_STOP_TRANSMISSION || stop->arg)
			dev_err(&host->pdev->dev, "unsupported stop: CMD%u,0x%x. We did CMD12,0\n",
				stop->opcode, stop->arg);

		/* fill in response from auto CMD12 */
		stop->resp[0] = sd_ctrl_read16_and_16_as_32(host, CTL_RESPONSE);

		sd_ctrl_write16(host, CTL_STOP_INTERNAL_ACTION, 0);
	}

	schedule_work(&host->done);
}
EXPORT_SYMBOL_GPL(tmio_mmc_do_data_irq);

static void tmio_mmc_data_irq(struct tmio_mmc_host *host, unsigned int stat)
{
	struct mmc_data *data;

	spin_lock(&host->lock);
	data = host->data;

	if (!data)
		goto out;

	if (stat & TMIO_STAT_CRCFAIL || stat & TMIO_STAT_STOPBIT_ERR ||
	    stat & TMIO_STAT_TXUNDERRUN)
		data->error = -EILSEQ;
	if (host->dma_on && (data->flags & MMC_DATA_WRITE)) {
		u32 status = sd_ctrl_read16_and_16_as_32(host, CTL_STATUS);
		bool done = false;

		/*
		 * Has all data been written out yet? Testing on SuperH showed,
		 * that in most cases the first interrupt comes already with the
		 * BUSY status bit clear, but on some operations, like mount or
		 * in the beginning of a write / sync / umount, there is one
		 * DATAEND interrupt with the BUSY bit set, in this cases
		 * waiting for one more interrupt fixes the problem.
		 */
		if (host->pdata->flags & TMIO_MMC_HAS_IDLE_WAIT) {
			if (status & TMIO_STAT_SCLKDIVEN)
				done = true;
		} else {
			if (!(status & TMIO_STAT_CMD_BUSY))
				done = true;
		}

		if (done) {
			tmio_mmc_disable_mmc_irqs(host, TMIO_STAT_DATAEND);
			tmio_mmc_dataend_dma(host);
		}
	} else if (host->dma_on && (data->flags & MMC_DATA_READ)) {
		tmio_mmc_disable_mmc_irqs(host, TMIO_STAT_DATAEND);
		tmio_mmc_dataend_dma(host);
	} else {
		tmio_mmc_do_data_irq(host);
		tmio_mmc_disable_mmc_irqs(host, TMIO_MASK_READOP | TMIO_MASK_WRITEOP);
	}
out:
	spin_unlock(&host->lock);
}

static void tmio_mmc_cmd_irq(struct tmio_mmc_host *host, unsigned int stat)
{
	struct mmc_command *cmd = host->cmd;
	int i, addr;

	spin_lock(&host->lock);

	if (!host->cmd) {
		pr_debug("Spurious CMD irq\n");
		goto out;
	}

	/* This controller is sicker than the PXA one. Not only do we need to
	 * drop the top 8 bits of the first response word, we also need to
	 * modify the order of the response for short response command types.
	 */

	for (i = 3, addr = CTL_RESPONSE ; i >= 0 ; i--, addr += 4)
		cmd->resp[i] = sd_ctrl_read16_and_16_as_32(host, addr);

	if (cmd->flags &  MMC_RSP_136) {
		cmd->resp[0] = (cmd->resp[0] << 8) | (cmd->resp[1] >> 24);
		cmd->resp[1] = (cmd->resp[1] << 8) | (cmd->resp[2] >> 24);
		cmd->resp[2] = (cmd->resp[2] << 8) | (cmd->resp[3] >> 24);
		cmd->resp[3] <<= 8;
	} else if (cmd->flags & MMC_RSP_R3) {
		cmd->resp[0] = cmd->resp[3];
	}

	if (stat & TMIO_STAT_CMDTIMEOUT)
		cmd->error = -ETIMEDOUT;
	else if ((stat & TMIO_STAT_CRCFAIL && cmd->flags & MMC_RSP_CRC) ||
		 stat & TMIO_STAT_STOPBIT_ERR ||
		 stat & TMIO_STAT_CMD_IDX_ERR)
		cmd->error = -EILSEQ;

	/* If there is data to handle we enable data IRQs here, and
	 * we will ultimatley finish the request in the data_end handler.
	 * If theres no data or we encountered an error, finish now.
	 */
	if (host->data && (!cmd->error || cmd->error == -EILSEQ)) {
		if (host->data->flags & MMC_DATA_READ) {
			if (!host->dma_on) {
				tmio_mmc_enable_mmc_irqs(host, TMIO_MASK_READOP);
			} else {
				tmio_mmc_disable_mmc_irqs(host,
							  TMIO_MASK_READOP);
				tasklet_schedule(&host->dma_issue);
			}
		} else {
			if (!host->dma_on) {
				tmio_mmc_enable_mmc_irqs(host, TMIO_MASK_WRITEOP);
			} else {
				tmio_mmc_disable_mmc_irqs(host,
							  TMIO_MASK_WRITEOP);
				tasklet_schedule(&host->dma_issue);
			}
		}
	} else {
		schedule_work(&host->done);
	}

out:
	spin_unlock(&host->lock);
}

static bool __tmio_mmc_card_detect_irq(struct tmio_mmc_host *host,
				       int ireg, int status)
{
	struct mmc_host *mmc = host->mmc;

	/* Card insert / remove attempts */
	if (ireg & (TMIO_STAT_CARD_INSERT | TMIO_STAT_CARD_REMOVE)) {
		tmio_mmc_ack_mmc_irqs(host, TMIO_STAT_CARD_INSERT |
			TMIO_STAT_CARD_REMOVE);
		if ((((ireg & TMIO_STAT_CARD_REMOVE) && mmc->card) ||
		     ((ireg & TMIO_STAT_CARD_INSERT) && !mmc->card)) &&
		    !work_pending(&mmc->detect.work))
			mmc_detect_change(host->mmc, msecs_to_jiffies(100));
		return true;
	}

	return false;
}

static bool __tmio_mmc_sdcard_irq(struct tmio_mmc_host *host, int ireg,
				  int status)
{
	/* Command completion */
	if (ireg & (TMIO_STAT_CMDRESPEND | TMIO_STAT_CMDTIMEOUT)) {
		tmio_mmc_ack_mmc_irqs(host, TMIO_STAT_CMDRESPEND |
				      TMIO_STAT_CMDTIMEOUT);
		tmio_mmc_cmd_irq(host, status);
		return true;
	}

	/* Data transfer */
	if (ireg & (TMIO_STAT_RXRDY | TMIO_STAT_TXRQ)) {
		tmio_mmc_ack_mmc_irqs(host, TMIO_STAT_RXRDY | TMIO_STAT_TXRQ);
		tmio_mmc_pio_irq(host);
		return true;
	}

	/* Data transfer completion */
	if (ireg & TMIO_STAT_DATAEND) {
		tmio_mmc_ack_mmc_irqs(host, TMIO_STAT_DATAEND);
		tmio_mmc_data_irq(host, status);
		return true;
	}

	return false;
}

static bool __tmio_mmc_sdio_irq(struct tmio_mmc_host *host)
{
	struct mmc_host *mmc = host->mmc;
	struct tmio_mmc_data *pdata = host->pdata;
	unsigned int ireg, status;
	unsigned int sdio_status;

	if (!(pdata->flags & TMIO_MMC_SDIO_IRQ))
		return false;

	status = sd_ctrl_read16(host, CTL_SDIO_STATUS);
	ireg = status & TMIO_SDIO_MASK_ALL & ~host->sdio_irq_mask;

	sdio_status = status & ~TMIO_SDIO_MASK_ALL;
	if (pdata->flags & TMIO_MMC_SDIO_STATUS_SETBITS)
		sdio_status |= TMIO_SDIO_SETBITS_MASK;

	sd_ctrl_write16(host, CTL_SDIO_STATUS, sdio_status);

	if (mmc->caps & MMC_CAP_SDIO_IRQ && ireg & TMIO_SDIO_STAT_IOIRQ)
		mmc_signal_sdio_irq(mmc);

	return ireg;
}

irqreturn_t tmio_mmc_irq(int irq, void *devid)
{
	struct tmio_mmc_host *host = devid;
	unsigned int ireg, status;

	status = sd_ctrl_read16_and_16_as_32(host, CTL_STATUS);
	ireg = status & TMIO_MASK_IRQ & ~host->sdcard_irq_mask;

	/* Clear the status except the interrupt status */
	sd_ctrl_write32_as_16_and_16(host, CTL_STATUS, TMIO_MASK_IRQ);

	if (__tmio_mmc_card_detect_irq(host, ireg, status))
		return IRQ_HANDLED;
	if (__tmio_mmc_sdcard_irq(host, ireg, status))
		return IRQ_HANDLED;

	if (__tmio_mmc_sdio_irq(host))
		return IRQ_HANDLED;

	return IRQ_NONE;
}
EXPORT_SYMBOL_GPL(tmio_mmc_irq);

static int tmio_mmc_start_data(struct tmio_mmc_host *host,
			       struct mmc_data *data)
{
	struct tmio_mmc_data *pdata = host->pdata;

	pr_debug("setup data transfer: blocksize %08x  nr_blocks %d\n",
		 data->blksz, data->blocks);

	/* Some hardware cannot perform 2 byte requests in 4/8 bit mode */
	if (host->mmc->ios.bus_width == MMC_BUS_WIDTH_4 ||
	    host->mmc->ios.bus_width == MMC_BUS_WIDTH_8) {
		int blksz_2bytes = pdata->flags & TMIO_MMC_BLKSZ_2BYTES;

		if (data->blksz < 2 || (data->blksz < 4 && !blksz_2bytes)) {
			pr_err("%s: %d byte block unsupported in 4/8 bit mode\n",
			       mmc_hostname(host->mmc), data->blksz);
			return -EINVAL;
		}
	}

	tmio_mmc_init_sg(host, data);
	host->data = data;
	host->dma_on = false;

	/* Set transfer length / blocksize */
	sd_ctrl_write16(host, CTL_SD_XFER_LEN, data->blksz);
	if (host->mmc->max_blk_count >= SZ_64K)
		sd_ctrl_write32(host, CTL_XFER_BLK_COUNT, data->blocks);
	else
		sd_ctrl_write16(host, CTL_XFER_BLK_COUNT, data->blocks);

	tmio_mmc_start_dma(host, data);

	return 0;
}

static void tmio_process_mrq(struct tmio_mmc_host *host,
			     struct mmc_request *mrq)
{
	struct mmc_command *cmd;
	int ret;

	if (mrq->sbc && host->cmd != mrq->sbc) {
		cmd = mrq->sbc;
	} else {
		cmd = mrq->cmd;
		if (mrq->data) {
			ret = tmio_mmc_start_data(host, mrq->data);
			if (ret)
				goto fail;
		}
	}

	ret = tmio_mmc_start_command(host, cmd);
	if (ret)
		goto fail;

	schedule_delayed_work(&host->delayed_reset_work,
			      msecs_to_jiffies(CMDREQ_TIMEOUT));
	return;

fail:
	host->mrq = NULL;
	mrq->cmd->error = ret;
	mmc_request_done(host->mmc, mrq);
}

/* Process requests from the MMC layer */
static void tmio_mmc_request(struct mmc_host *mmc, struct mmc_request *mrq)
{
	struct tmio_mmc_host *host = mmc_priv(mmc);
	unsigned long flags;

	spin_lock_irqsave(&host->lock, flags);

	if (host->mrq) {
		pr_debug("request not null\n");
		if (IS_ERR(host->mrq)) {
			spin_unlock_irqrestore(&host->lock, flags);
			mrq->cmd->error = -EAGAIN;
			mmc_request_done(mmc, mrq);
			return;
		}
	}

	host->last_req_ts = jiffies;
	wmb();
	host->mrq = mrq;

	spin_unlock_irqrestore(&host->lock, flags);

	tmio_process_mrq(host, mrq);
}

static void tmio_mmc_finish_request(struct tmio_mmc_host *host)
{
	struct mmc_request *mrq;
	unsigned long flags;

	spin_lock_irqsave(&host->lock, flags);

	tmio_mmc_end_dma(host);

	mrq = host->mrq;
	if (IS_ERR_OR_NULL(mrq)) {
		spin_unlock_irqrestore(&host->lock, flags);
		return;
	}

	/* If not SET_BLOCK_COUNT, clear old data */
	if (host->cmd != mrq->sbc) {
		host->cmd = NULL;
		host->data = NULL;
		host->mrq = NULL;
	}

	cancel_delayed_work(&host->delayed_reset_work);

	spin_unlock_irqrestore(&host->lock, flags);

	if (mrq->cmd->error || (mrq->data && mrq->data->error)) {
		tmio_mmc_ack_mmc_irqs(host, TMIO_MASK_IRQ); /* Clear all */
		tmio_mmc_abort_dma(host);
	}

	/* Error means retune, but executed command was still successful */
	if (host->check_retune && host->check_retune(host))
		mmc_retune_needed(host->mmc);

	/* If SET_BLOCK_COUNT, continue with main command */
	if (host->mrq && !mrq->cmd->error) {
		tmio_process_mrq(host, mrq);
		return;
	}

	if (host->fixup_request)
		host->fixup_request(host, mrq);

	mmc_request_done(host->mmc, mrq);
}

static void tmio_mmc_done_work(struct work_struct *work)
{
	struct tmio_mmc_host *host = container_of(work, struct tmio_mmc_host,
						  done);
	tmio_mmc_finish_request(host);
}

static void tmio_mmc_power_on(struct tmio_mmc_host *host, unsigned short vdd)
{
	struct mmc_host *mmc = host->mmc;
	int ret = 0;

	/* .set_ios() is returning void, so, no chance to report an error */

	if (host->set_pwr)
		host->set_pwr(host->pdev, 1);

	if (!IS_ERR(mmc->supply.vmmc)) {
		ret = mmc_regulator_set_ocr(mmc, mmc->supply.vmmc, vdd);
		/*
		 * Attention: empiric value. With a b43 WiFi SDIO card this
		 * delay proved necessary for reliable card-insertion probing.
		 * 100us were not enough. Is this the same 140us delay, as in
		 * tmio_mmc_set_ios()?
		 */
		usleep_range(200, 300);
	}
	/*
	 * It seems, VccQ should be switched on after Vcc, this is also what the
	 * omap_hsmmc.c driver does.
	 */
	if (!IS_ERR(mmc->supply.vqmmc) && !ret) {
		ret = regulator_enable(mmc->supply.vqmmc);
		usleep_range(200, 300);
	}

	if (ret < 0)
		dev_dbg(&host->pdev->dev, "Regulators failed to power up: %d\n",
			ret);
}

static void tmio_mmc_power_off(struct tmio_mmc_host *host)
{
	struct mmc_host *mmc = host->mmc;

	if (!IS_ERR(mmc->supply.vqmmc))
		regulator_disable(mmc->supply.vqmmc);

	if (!IS_ERR(mmc->supply.vmmc))
		mmc_regulator_set_ocr(mmc, mmc->supply.vmmc, 0);

	if (host->set_pwr)
		host->set_pwr(host->pdev, 0);
}

static void tmio_mmc_set_bus_width(struct tmio_mmc_host *host,
				   unsigned char bus_width)
{
	u16 reg = sd_ctrl_read16(host, CTL_SD_MEM_CARD_OPT)
				& ~(CARD_OPT_WIDTH | CARD_OPT_WIDTH8);

	/* reg now applies to MMC_BUS_WIDTH_4 */
	if (bus_width == MMC_BUS_WIDTH_1)
		reg |= CARD_OPT_WIDTH;
	else if (bus_width == MMC_BUS_WIDTH_8)
		reg |= CARD_OPT_WIDTH8;

	sd_ctrl_write16(host, CTL_SD_MEM_CARD_OPT, reg);
}

static unsigned int tmio_mmc_get_timeout_cycles(struct tmio_mmc_host *host)
{
	u16 val = sd_ctrl_read16(host, CTL_SD_MEM_CARD_OPT);

	val = (val & CARD_OPT_TOP_MASK) >> CARD_OPT_TOP_SHIFT;
	return 1 << (13 + val);
}

static void tmio_mmc_max_busy_timeout(struct tmio_mmc_host *host)
{
	unsigned int clk_rate = host->mmc->actual_clock ?: host->mmc->f_max;

	host->mmc->max_busy_timeout = host->get_timeout_cycles(host) /
				      (clk_rate / MSEC_PER_SEC);
}

/* Set MMC clock / power.
 * Note: This controller uses a simple divider scheme therefore it cannot
 * run a MMC card at full speed (20MHz). The max clock is 24MHz on SD, but as
 * MMC wont run that fast, it has to be clocked at 12MHz which is the next
 * slowest setting.
 */
static void tmio_mmc_set_ios(struct mmc_host *mmc, struct mmc_ios *ios)
{
	struct tmio_mmc_host *host = mmc_priv(mmc);
	struct device *dev = &host->pdev->dev;
	unsigned long flags;

	mutex_lock(&host->ios_lock);

	spin_lock_irqsave(&host->lock, flags);
	if (host->mrq) {
		if (IS_ERR(host->mrq)) {
			dev_dbg(dev,
				"%s.%d: concurrent .set_ios(), clk %u, mode %u\n",
				current->comm, task_pid_nr(current),
				ios->clock, ios->power_mode);
			host->mrq = ERR_PTR(-EINTR);
		} else {
			dev_dbg(dev,
				"%s.%d: CMD%u active since %lu, now %lu!\n",
				current->comm, task_pid_nr(current),
				host->mrq->cmd->opcode, host->last_req_ts,
				jiffies);
		}
		spin_unlock_irqrestore(&host->lock, flags);

		mutex_unlock(&host->ios_lock);
		return;
	}

	host->mrq = ERR_PTR(-EBUSY);

	spin_unlock_irqrestore(&host->lock, flags);

	switch (ios->power_mode) {
	case MMC_POWER_OFF:
		tmio_mmc_power_off(host);
<<<<<<< HEAD
		/* Downgrade ensures a sane state for tuning HW (e.g. SCC) */
		if (host->mmc->ops->hs400_downgrade)
			host->mmc->ops->hs400_downgrade(host->mmc);
=======
		/* For R-Car Gen2+, we need to reset SDHI specific SCC */
		if (host->pdata->flags & TMIO_MMC_MIN_RCAR2)
			host->reset(host);
>>>>>>> 356006a6
		host->set_clock(host, 0);
		break;
	case MMC_POWER_UP:
		tmio_mmc_power_on(host, ios->vdd);
		host->set_clock(host, ios->clock);
		tmio_mmc_set_bus_width(host, ios->bus_width);
		break;
	case MMC_POWER_ON:
		host->set_clock(host, ios->clock);
		tmio_mmc_set_bus_width(host, ios->bus_width);
		break;
	}

	if (host->pdata->flags & TMIO_MMC_USE_BUSY_TIMEOUT)
		tmio_mmc_max_busy_timeout(host);

	/* Let things settle. delay taken from winCE driver */
	usleep_range(140, 200);
	if (PTR_ERR(host->mrq) == -EINTR)
		dev_dbg(&host->pdev->dev,
			"%s.%d: IOS interrupted: clk %u, mode %u",
			current->comm, task_pid_nr(current),
			ios->clock, ios->power_mode);
	host->mrq = NULL;

	host->clk_cache = ios->clock;

	mutex_unlock(&host->ios_lock);
}

static int tmio_mmc_get_ro(struct mmc_host *mmc)
{
	struct tmio_mmc_host *host = mmc_priv(mmc);

	return !(sd_ctrl_read16_and_16_as_32(host, CTL_STATUS) &
		 TMIO_STAT_WRPROTECT);
}

static int tmio_mmc_get_cd(struct mmc_host *mmc)
{
	struct tmio_mmc_host *host = mmc_priv(mmc);

	return !!(sd_ctrl_read16_and_16_as_32(host, CTL_STATUS) &
		  TMIO_STAT_SIGSTATE);
}

static int tmio_multi_io_quirk(struct mmc_card *card,
			       unsigned int direction, int blk_size)
{
	struct tmio_mmc_host *host = mmc_priv(card->host);

	if (host->multi_io_quirk)
		return host->multi_io_quirk(card, direction, blk_size);

	return blk_size;
}

static struct mmc_host_ops tmio_mmc_ops = {
	.request	= tmio_mmc_request,
	.set_ios	= tmio_mmc_set_ios,
	.get_ro         = tmio_mmc_get_ro,
	.get_cd		= tmio_mmc_get_cd,
	.enable_sdio_irq = tmio_mmc_enable_sdio_irq,
	.multi_io_quirk	= tmio_multi_io_quirk,
};

static int tmio_mmc_init_ocr(struct tmio_mmc_host *host)
{
	struct tmio_mmc_data *pdata = host->pdata;
	struct mmc_host *mmc = host->mmc;
	int err;

	err = mmc_regulator_get_supply(mmc);
	if (err)
		return err;

	/* use ocr_mask if no regulator */
	if (!mmc->ocr_avail)
		mmc->ocr_avail = pdata->ocr_mask;

	/*
	 * try again.
	 * There is possibility that regulator has not been probed
	 */
	if (!mmc->ocr_avail)
		return -EPROBE_DEFER;

	return 0;
}

static void tmio_mmc_of_parse(struct platform_device *pdev,
			      struct mmc_host *mmc)
{
	const struct device_node *np = pdev->dev.of_node;

	if (!np)
		return;

	/*
	 * DEPRECATED:
	 * For new platforms, please use "disable-wp" instead of
	 * "toshiba,mmc-wrprotect-disable"
	 */
	if (of_get_property(np, "toshiba,mmc-wrprotect-disable", NULL))
		mmc->caps2 |= MMC_CAP2_NO_WRITE_PROTECT;
}

struct tmio_mmc_host *tmio_mmc_host_alloc(struct platform_device *pdev,
					  struct tmio_mmc_data *pdata)
{
	struct tmio_mmc_host *host;
	struct mmc_host *mmc;
	void __iomem *ctl;
	int ret;

	ctl = devm_platform_ioremap_resource(pdev, 0);
	if (IS_ERR(ctl))
		return ERR_CAST(ctl);

	mmc = mmc_alloc_host(sizeof(struct tmio_mmc_host), &pdev->dev);
	if (!mmc)
		return ERR_PTR(-ENOMEM);

	host = mmc_priv(mmc);
	host->ctl = ctl;
	host->mmc = mmc;
	host->pdev = pdev;
	host->pdata = pdata;
	host->ops = tmio_mmc_ops;
	mmc->ops = &host->ops;

	ret = mmc_of_parse(host->mmc);
	if (ret) {
		host = ERR_PTR(ret);
		goto free;
	}

	tmio_mmc_of_parse(pdev, mmc);

	platform_set_drvdata(pdev, host);

	return host;
free:
	mmc_free_host(mmc);

	return host;
}
EXPORT_SYMBOL_GPL(tmio_mmc_host_alloc);

void tmio_mmc_host_free(struct tmio_mmc_host *host)
{
	mmc_free_host(host->mmc);
}
EXPORT_SYMBOL_GPL(tmio_mmc_host_free);

int tmio_mmc_host_probe(struct tmio_mmc_host *_host)
{
	struct platform_device *pdev = _host->pdev;
	struct tmio_mmc_data *pdata = _host->pdata;
	struct mmc_host *mmc = _host->mmc;
	int ret;

	/*
	 * Check the sanity of mmc->f_min to prevent host->set_clock() from
	 * looping forever...
	 */
	if (mmc->f_min == 0)
		return -EINVAL;

	if (!(pdata->flags & TMIO_MMC_HAS_IDLE_WAIT))
		_host->write16_hook = NULL;

	if (pdata->flags & TMIO_MMC_USE_BUSY_TIMEOUT && !_host->get_timeout_cycles)
		_host->get_timeout_cycles = tmio_mmc_get_timeout_cycles;

	_host->set_pwr = pdata->set_pwr;

	ret = tmio_mmc_init_ocr(_host);
	if (ret < 0)
		return ret;

	/*
	 * Look for a card detect GPIO, if it fails with anything
	 * else than a probe deferral, just live without it.
	 */
	ret = mmc_gpiod_request_cd(mmc, "cd", 0, false, 0);
	if (ret == -EPROBE_DEFER)
		return ret;

	mmc->caps |= MMC_CAP_4_BIT_DATA | pdata->capabilities;
	mmc->caps2 |= pdata->capabilities2;
	mmc->max_segs = pdata->max_segs ? : 32;
	mmc->max_blk_size = TMIO_MAX_BLK_SIZE;
	mmc->max_blk_count = pdata->max_blk_count ? :
		(PAGE_SIZE / mmc->max_blk_size) * mmc->max_segs;
	mmc->max_req_size = min_t(size_t,
				  mmc->max_blk_size * mmc->max_blk_count,
				  dma_max_mapping_size(&pdev->dev));
	mmc->max_seg_size = mmc->max_req_size;

	if (mmc_can_gpio_ro(mmc))
		_host->ops.get_ro = mmc_gpio_get_ro;

	if (mmc_can_gpio_cd(mmc))
		_host->ops.get_cd = mmc_gpio_get_cd;

	_host->native_hotplug = !(mmc_can_gpio_cd(mmc) ||
				  mmc->caps & MMC_CAP_NEEDS_POLL ||
				  !mmc_card_is_removable(mmc));

	/*
	 * On Gen2+, eMMC with NONREMOVABLE currently fails because native
	 * hotplug gets disabled. It seems RuntimePM related yet we need further
	 * research. Since we are planning a PM overhaul anyway, let's enforce
	 * for now the device being active by enabling native hotplug always.
	 */
	if (pdata->flags & TMIO_MMC_MIN_RCAR2)
		_host->native_hotplug = true;

	/*
	 * While using internal tmio hardware logic for card detection, we need
	 * to ensure it stays powered for it to work.
	 */
	if (_host->native_hotplug)
		pm_runtime_get_noresume(&pdev->dev);

	_host->sdio_irq_enabled = false;
	if (pdata->flags & TMIO_MMC_SDIO_IRQ)
		_host->sdio_irq_mask = TMIO_SDIO_MASK_ALL;

	_host->set_clock(_host, 0);
	tmio_mmc_reset(_host);

	_host->sdcard_irq_mask = sd_ctrl_read16_and_16_as_32(_host, CTL_IRQ_MASK);
	tmio_mmc_disable_mmc_irqs(_host, TMIO_MASK_ALL);

	if (_host->native_hotplug)
		tmio_mmc_enable_mmc_irqs(_host,
				TMIO_STAT_CARD_REMOVE | TMIO_STAT_CARD_INSERT);

	spin_lock_init(&_host->lock);
	mutex_init(&_host->ios_lock);

	/* Init delayed work for request timeouts */
	INIT_DELAYED_WORK(&_host->delayed_reset_work, tmio_mmc_reset_work);
	INIT_WORK(&_host->done, tmio_mmc_done_work);

	/* See if we also get DMA */
	tmio_mmc_request_dma(_host, pdata);

	pm_runtime_get_noresume(&pdev->dev);
	pm_runtime_set_active(&pdev->dev);
	pm_runtime_set_autosuspend_delay(&pdev->dev, 50);
	pm_runtime_use_autosuspend(&pdev->dev);
	pm_runtime_enable(&pdev->dev);

	ret = mmc_add_host(mmc);
	if (ret)
		goto remove_host;

	dev_pm_qos_expose_latency_limit(&pdev->dev, 100);
	pm_runtime_put(&pdev->dev);

	return 0;

remove_host:
	pm_runtime_put_noidle(&pdev->dev);
	tmio_mmc_host_remove(_host);
	return ret;
}
EXPORT_SYMBOL_GPL(tmio_mmc_host_probe);

void tmio_mmc_host_remove(struct tmio_mmc_host *host)
{
	struct platform_device *pdev = host->pdev;
	struct mmc_host *mmc = host->mmc;

	pm_runtime_get_sync(&pdev->dev);

	if (host->pdata->flags & TMIO_MMC_SDIO_IRQ)
		sd_ctrl_write16(host, CTL_TRANSACTION_CTL, 0x0000);

	dev_pm_qos_hide_latency_limit(&pdev->dev);

	mmc_remove_host(mmc);
	cancel_work_sync(&host->done);
	cancel_delayed_work_sync(&host->delayed_reset_work);
	tmio_mmc_release_dma(host);
	tmio_mmc_disable_mmc_irqs(host, TMIO_MASK_ALL);

	if (host->native_hotplug)
		pm_runtime_put_noidle(&pdev->dev);

	pm_runtime_disable(&pdev->dev);
	pm_runtime_dont_use_autosuspend(&pdev->dev);
	pm_runtime_put_noidle(&pdev->dev);
}
EXPORT_SYMBOL_GPL(tmio_mmc_host_remove);

#ifdef CONFIG_PM
static int tmio_mmc_clk_enable(struct tmio_mmc_host *host)
{
	if (!host->clk_enable)
		return -ENOTSUPP;

	return host->clk_enable(host);
}

static void tmio_mmc_clk_disable(struct tmio_mmc_host *host)
{
	if (host->clk_disable)
		host->clk_disable(host);
}

int tmio_mmc_host_runtime_suspend(struct device *dev)
{
	struct tmio_mmc_host *host = dev_get_drvdata(dev);

	tmio_mmc_disable_mmc_irqs(host, TMIO_MASK_ALL);

	if (host->clk_cache)
		host->set_clock(host, 0);

	tmio_mmc_clk_disable(host);

	return 0;
}
EXPORT_SYMBOL_GPL(tmio_mmc_host_runtime_suspend);

int tmio_mmc_host_runtime_resume(struct device *dev)
{
	struct tmio_mmc_host *host = dev_get_drvdata(dev);

	tmio_mmc_clk_enable(host);
	tmio_mmc_reset(host);

	if (host->clk_cache)
		host->set_clock(host, host->clk_cache);

	if (host->native_hotplug)
		tmio_mmc_enable_mmc_irqs(host,
				TMIO_STAT_CARD_REMOVE | TMIO_STAT_CARD_INSERT);

	tmio_mmc_enable_dma(host, true);

	mmc_retune_needed(host->mmc);

	return 0;
}
EXPORT_SYMBOL_GPL(tmio_mmc_host_runtime_resume);
#endif

MODULE_LICENSE("GPL v2");<|MERGE_RESOLUTION|>--- conflicted
+++ resolved
@@ -945,15 +945,9 @@
 	switch (ios->power_mode) {
 	case MMC_POWER_OFF:
 		tmio_mmc_power_off(host);
-<<<<<<< HEAD
-		/* Downgrade ensures a sane state for tuning HW (e.g. SCC) */
-		if (host->mmc->ops->hs400_downgrade)
-			host->mmc->ops->hs400_downgrade(host->mmc);
-=======
 		/* For R-Car Gen2+, we need to reset SDHI specific SCC */
 		if (host->pdata->flags & TMIO_MMC_MIN_RCAR2)
 			host->reset(host);
->>>>>>> 356006a6
 		host->set_clock(host, 0);
 		break;
 	case MMC_POWER_UP:
