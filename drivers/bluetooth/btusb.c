// SPDX-License-Identifier: GPL-2.0-or-later
/*
 *
 *  Generic Bluetooth USB driver
 *
 *  Copyright (C) 2005-2008  Marcel Holtmann <marcel@holtmann.org>
 */

#include <linux/dmi.h>
#include <linux/module.h>
#include <linux/usb.h>
#include <linux/usb/quirks.h>
#include <linux/firmware.h>
#include <linux/iopoll.h>
#include <linux/of_device.h>
#include <linux/of_irq.h>
#include <linux/suspend.h>
#include <linux/gpio/consumer.h>
#include <asm/unaligned.h>

#include <net/bluetooth/bluetooth.h>
#include <net/bluetooth/hci_core.h>

#include "btintel.h"
#include "btbcm.h"
#include "btrtl.h"

#define VERSION "0.8"

static bool disable_scofix;
static bool force_scofix;
static bool enable_autosuspend = IS_ENABLED(CONFIG_BT_HCIBTUSB_AUTOSUSPEND);

static bool reset = true;

static struct usb_driver btusb_driver;

#define BTUSB_IGNORE		0x01
#define BTUSB_DIGIANSWER	0x02
#define BTUSB_CSR		0x04
#define BTUSB_SNIFFER		0x08
#define BTUSB_BCM92035		0x10
#define BTUSB_BROKEN_ISOC	0x20
#define BTUSB_WRONG_SCO_MTU	0x40
#define BTUSB_ATH3012		0x80
#define BTUSB_INTEL_COMBINED	0x100
#define BTUSB_INTEL_BOOT	0x200
#define BTUSB_BCM_PATCHRAM	0x400
#define BTUSB_MARVELL		0x800
#define BTUSB_SWAVE		0x1000
#define BTUSB_AMP		0x4000
#define BTUSB_QCA_ROME		0x8000
#define BTUSB_BCM_APPLE		0x10000
#define BTUSB_REALTEK		0x20000
#define BTUSB_BCM2045		0x40000
#define BTUSB_IFNUM_2		0x80000
#define BTUSB_CW6622		0x100000
#define BTUSB_MEDIATEK		0x200000
#define BTUSB_WIDEBAND_SPEECH	0x400000
#define BTUSB_VALID_LE_STATES   0x800000
#define BTUSB_QCA_WCN6855	0x1000000
#define BTUSB_INTEL_BROKEN_INITIAL_NCMD 0x4000000

static const struct usb_device_id btusb_table[] = {
	/* Generic Bluetooth USB device */
	{ USB_DEVICE_INFO(0xe0, 0x01, 0x01) },

	/* Generic Bluetooth AMP device */
	{ USB_DEVICE_INFO(0xe0, 0x01, 0x04), .driver_info = BTUSB_AMP },

	/* Generic Bluetooth USB interface */
	{ USB_INTERFACE_INFO(0xe0, 0x01, 0x01) },

	/* Apple-specific (Broadcom) devices */
	{ USB_VENDOR_AND_INTERFACE_INFO(0x05ac, 0xff, 0x01, 0x01),
	  .driver_info = BTUSB_BCM_APPLE | BTUSB_IFNUM_2 },

	/* MediaTek MT76x0E */
	{ USB_DEVICE(0x0e8d, 0x763f) },

	/* Broadcom SoftSailing reporting vendor specific */
	{ USB_DEVICE(0x0a5c, 0x21e1) },

	/* Apple MacBookPro 7,1 */
	{ USB_DEVICE(0x05ac, 0x8213) },

	/* Apple iMac11,1 */
	{ USB_DEVICE(0x05ac, 0x8215) },

	/* Apple MacBookPro6,2 */
	{ USB_DEVICE(0x05ac, 0x8218) },

	/* Apple MacBookAir3,1, MacBookAir3,2 */
	{ USB_DEVICE(0x05ac, 0x821b) },

	/* Apple MacBookAir4,1 */
	{ USB_DEVICE(0x05ac, 0x821f) },

	/* Apple MacBookPro8,2 */
	{ USB_DEVICE(0x05ac, 0x821a) },

	/* Apple MacMini5,1 */
	{ USB_DEVICE(0x05ac, 0x8281) },

	/* AVM BlueFRITZ! USB v2.0 */
	{ USB_DEVICE(0x057c, 0x3800), .driver_info = BTUSB_SWAVE },

	/* Bluetooth Ultraport Module from IBM */
	{ USB_DEVICE(0x04bf, 0x030a) },

	/* ALPS Modules with non-standard id */
	{ USB_DEVICE(0x044e, 0x3001) },
	{ USB_DEVICE(0x044e, 0x3002) },

	/* Ericsson with non-standard id */
	{ USB_DEVICE(0x0bdb, 0x1002) },

	/* Canyon CN-BTU1 with HID interfaces */
	{ USB_DEVICE(0x0c10, 0x0000) },

	/* Broadcom BCM20702B0 (Dynex/Insignia) */
	{ USB_DEVICE(0x19ff, 0x0239), .driver_info = BTUSB_BCM_PATCHRAM },

	/* Broadcom BCM43142A0 (Foxconn/Lenovo) */
	{ USB_VENDOR_AND_INTERFACE_INFO(0x105b, 0xff, 0x01, 0x01),
	  .driver_info = BTUSB_BCM_PATCHRAM },

	/* Broadcom BCM920703 (HTC Vive) */
	{ USB_VENDOR_AND_INTERFACE_INFO(0x0bb4, 0xff, 0x01, 0x01),
	  .driver_info = BTUSB_BCM_PATCHRAM },

	/* Foxconn - Hon Hai */
	{ USB_VENDOR_AND_INTERFACE_INFO(0x0489, 0xff, 0x01, 0x01),
	  .driver_info = BTUSB_BCM_PATCHRAM },

	/* Lite-On Technology - Broadcom based */
	{ USB_VENDOR_AND_INTERFACE_INFO(0x04ca, 0xff, 0x01, 0x01),
	  .driver_info = BTUSB_BCM_PATCHRAM },

	/* Broadcom devices with vendor specific id */
	{ USB_VENDOR_AND_INTERFACE_INFO(0x0a5c, 0xff, 0x01, 0x01),
	  .driver_info = BTUSB_BCM_PATCHRAM },

	/* ASUSTek Computer - Broadcom based */
	{ USB_VENDOR_AND_INTERFACE_INFO(0x0b05, 0xff, 0x01, 0x01),
	  .driver_info = BTUSB_BCM_PATCHRAM },

	/* Belkin F8065bf - Broadcom based */
	{ USB_VENDOR_AND_INTERFACE_INFO(0x050d, 0xff, 0x01, 0x01),
	  .driver_info = BTUSB_BCM_PATCHRAM },

	/* IMC Networks - Broadcom based */
	{ USB_VENDOR_AND_INTERFACE_INFO(0x13d3, 0xff, 0x01, 0x01),
	  .driver_info = BTUSB_BCM_PATCHRAM },

	/* Dell Computer - Broadcom based  */
	{ USB_VENDOR_AND_INTERFACE_INFO(0x413c, 0xff, 0x01, 0x01),
	  .driver_info = BTUSB_BCM_PATCHRAM },

	/* Toshiba Corp - Broadcom based */
	{ USB_VENDOR_AND_INTERFACE_INFO(0x0930, 0xff, 0x01, 0x01),
	  .driver_info = BTUSB_BCM_PATCHRAM },

	/* Intel Bluetooth USB Bootloader (RAM module) */
	{ USB_DEVICE(0x8087, 0x0a5a),
	  .driver_info = BTUSB_INTEL_BOOT | BTUSB_BROKEN_ISOC },

	{ }	/* Terminating entry */
};

MODULE_DEVICE_TABLE(usb, btusb_table);

static const struct usb_device_id blacklist_table[] = {
	/* CSR BlueCore devices */
	{ USB_DEVICE(0x0a12, 0x0001), .driver_info = BTUSB_CSR },

	/* Broadcom BCM2033 without firmware */
	{ USB_DEVICE(0x0a5c, 0x2033), .driver_info = BTUSB_IGNORE },

	/* Broadcom BCM2045 devices */
	{ USB_DEVICE(0x0a5c, 0x2045), .driver_info = BTUSB_BCM2045 },

	/* Atheros 3011 with sflash firmware */
	{ USB_DEVICE(0x0489, 0xe027), .driver_info = BTUSB_IGNORE },
	{ USB_DEVICE(0x0489, 0xe03d), .driver_info = BTUSB_IGNORE },
	{ USB_DEVICE(0x04f2, 0xaff1), .driver_info = BTUSB_IGNORE },
	{ USB_DEVICE(0x0930, 0x0215), .driver_info = BTUSB_IGNORE },
	{ USB_DEVICE(0x0cf3, 0x3002), .driver_info = BTUSB_IGNORE },
	{ USB_DEVICE(0x0cf3, 0xe019), .driver_info = BTUSB_IGNORE },
	{ USB_DEVICE(0x13d3, 0x3304), .driver_info = BTUSB_IGNORE },

	/* Atheros AR9285 Malbec with sflash firmware */
	{ USB_DEVICE(0x03f0, 0x311d), .driver_info = BTUSB_IGNORE },

	/* Atheros 3012 with sflash firmware */
	{ USB_DEVICE(0x0489, 0xe04d), .driver_info = BTUSB_ATH3012 },
	{ USB_DEVICE(0x0489, 0xe04e), .driver_info = BTUSB_ATH3012 },
	{ USB_DEVICE(0x0489, 0xe056), .driver_info = BTUSB_ATH3012 },
	{ USB_DEVICE(0x0489, 0xe057), .driver_info = BTUSB_ATH3012 },
	{ USB_DEVICE(0x0489, 0xe05f), .driver_info = BTUSB_ATH3012 },
	{ USB_DEVICE(0x0489, 0xe076), .driver_info = BTUSB_ATH3012 },
	{ USB_DEVICE(0x0489, 0xe078), .driver_info = BTUSB_ATH3012 },
	{ USB_DEVICE(0x0489, 0xe095), .driver_info = BTUSB_ATH3012 },
	{ USB_DEVICE(0x04c5, 0x1330), .driver_info = BTUSB_ATH3012 },
	{ USB_DEVICE(0x04ca, 0x3004), .driver_info = BTUSB_ATH3012 },
	{ USB_DEVICE(0x04ca, 0x3005), .driver_info = BTUSB_ATH3012 },
	{ USB_DEVICE(0x04ca, 0x3006), .driver_info = BTUSB_ATH3012 },
	{ USB_DEVICE(0x04ca, 0x3007), .driver_info = BTUSB_ATH3012 },
	{ USB_DEVICE(0x04ca, 0x3008), .driver_info = BTUSB_ATH3012 },
	{ USB_DEVICE(0x04ca, 0x300b), .driver_info = BTUSB_ATH3012 },
	{ USB_DEVICE(0x04ca, 0x300d), .driver_info = BTUSB_ATH3012 },
	{ USB_DEVICE(0x04ca, 0x300f), .driver_info = BTUSB_ATH3012 },
	{ USB_DEVICE(0x04ca, 0x3010), .driver_info = BTUSB_ATH3012 },
	{ USB_DEVICE(0x04ca, 0x3014), .driver_info = BTUSB_ATH3012 },
	{ USB_DEVICE(0x04ca, 0x3018), .driver_info = BTUSB_ATH3012 },
	{ USB_DEVICE(0x0930, 0x0219), .driver_info = BTUSB_ATH3012 },
	{ USB_DEVICE(0x0930, 0x021c), .driver_info = BTUSB_ATH3012 },
	{ USB_DEVICE(0x0930, 0x0220), .driver_info = BTUSB_ATH3012 },
	{ USB_DEVICE(0x0930, 0x0227), .driver_info = BTUSB_ATH3012 },
	{ USB_DEVICE(0x0b05, 0x17d0), .driver_info = BTUSB_ATH3012 },
	{ USB_DEVICE(0x0cf3, 0x0036), .driver_info = BTUSB_ATH3012 },
	{ USB_DEVICE(0x0cf3, 0x3004), .driver_info = BTUSB_ATH3012 },
	{ USB_DEVICE(0x0cf3, 0x3008), .driver_info = BTUSB_ATH3012 },
	{ USB_DEVICE(0x0cf3, 0x311d), .driver_info = BTUSB_ATH3012 },
	{ USB_DEVICE(0x0cf3, 0x311e), .driver_info = BTUSB_ATH3012 },
	{ USB_DEVICE(0x0cf3, 0x311f), .driver_info = BTUSB_ATH3012 },
	{ USB_DEVICE(0x0cf3, 0x3121), .driver_info = BTUSB_ATH3012 },
	{ USB_DEVICE(0x0cf3, 0x817a), .driver_info = BTUSB_ATH3012 },
	{ USB_DEVICE(0x0cf3, 0x817b), .driver_info = BTUSB_ATH3012 },
	{ USB_DEVICE(0x0cf3, 0xe003), .driver_info = BTUSB_ATH3012 },
	{ USB_DEVICE(0x0cf3, 0xe004), .driver_info = BTUSB_ATH3012 },
	{ USB_DEVICE(0x0cf3, 0xe005), .driver_info = BTUSB_ATH3012 },
	{ USB_DEVICE(0x0cf3, 0xe006), .driver_info = BTUSB_ATH3012 },
	{ USB_DEVICE(0x13d3, 0x3362), .driver_info = BTUSB_ATH3012 },
	{ USB_DEVICE(0x13d3, 0x3375), .driver_info = BTUSB_ATH3012 },
	{ USB_DEVICE(0x13d3, 0x3393), .driver_info = BTUSB_ATH3012 },
	{ USB_DEVICE(0x13d3, 0x3395), .driver_info = BTUSB_ATH3012 },
	{ USB_DEVICE(0x13d3, 0x3402), .driver_info = BTUSB_ATH3012 },
	{ USB_DEVICE(0x13d3, 0x3408), .driver_info = BTUSB_ATH3012 },
	{ USB_DEVICE(0x13d3, 0x3423), .driver_info = BTUSB_ATH3012 },
	{ USB_DEVICE(0x13d3, 0x3432), .driver_info = BTUSB_ATH3012 },
	{ USB_DEVICE(0x13d3, 0x3472), .driver_info = BTUSB_ATH3012 },
	{ USB_DEVICE(0x13d3, 0x3474), .driver_info = BTUSB_ATH3012 },
	{ USB_DEVICE(0x13d3, 0x3487), .driver_info = BTUSB_ATH3012 },
	{ USB_DEVICE(0x13d3, 0x3490), .driver_info = BTUSB_ATH3012 },

	/* Atheros AR5BBU12 with sflash firmware */
	{ USB_DEVICE(0x0489, 0xe02c), .driver_info = BTUSB_IGNORE },

	/* Atheros AR5BBU12 with sflash firmware */
	{ USB_DEVICE(0x0489, 0xe036), .driver_info = BTUSB_ATH3012 },
	{ USB_DEVICE(0x0489, 0xe03c), .driver_info = BTUSB_ATH3012 },

	/* QCA ROME chipset */
	{ USB_DEVICE(0x0cf3, 0x535b), .driver_info = BTUSB_QCA_ROME |
						     BTUSB_WIDEBAND_SPEECH },
	{ USB_DEVICE(0x0cf3, 0xe007), .driver_info = BTUSB_QCA_ROME |
						     BTUSB_WIDEBAND_SPEECH },
	{ USB_DEVICE(0x0cf3, 0xe009), .driver_info = BTUSB_QCA_ROME |
						     BTUSB_WIDEBAND_SPEECH },
	{ USB_DEVICE(0x0cf3, 0xe010), .driver_info = BTUSB_QCA_ROME |
						     BTUSB_WIDEBAND_SPEECH },
	{ USB_DEVICE(0x0cf3, 0xe300), .driver_info = BTUSB_QCA_ROME |
						     BTUSB_WIDEBAND_SPEECH },
	{ USB_DEVICE(0x0cf3, 0xe301), .driver_info = BTUSB_QCA_ROME |
						     BTUSB_WIDEBAND_SPEECH },
	{ USB_DEVICE(0x0cf3, 0xe360), .driver_info = BTUSB_QCA_ROME |
						     BTUSB_WIDEBAND_SPEECH },
	{ USB_DEVICE(0x0cf3, 0xe500), .driver_info = BTUSB_QCA_ROME |
						     BTUSB_WIDEBAND_SPEECH },
	{ USB_DEVICE(0x0489, 0xe092), .driver_info = BTUSB_QCA_ROME |
						     BTUSB_WIDEBAND_SPEECH },
	{ USB_DEVICE(0x0489, 0xe09f), .driver_info = BTUSB_QCA_ROME |
						     BTUSB_WIDEBAND_SPEECH },
	{ USB_DEVICE(0x0489, 0xe0a2), .driver_info = BTUSB_QCA_ROME |
						     BTUSB_WIDEBAND_SPEECH },
	{ USB_DEVICE(0x04ca, 0x3011), .driver_info = BTUSB_QCA_ROME |
						     BTUSB_WIDEBAND_SPEECH },
	{ USB_DEVICE(0x04ca, 0x3015), .driver_info = BTUSB_QCA_ROME |
						     BTUSB_WIDEBAND_SPEECH },
	{ USB_DEVICE(0x04ca, 0x3016), .driver_info = BTUSB_QCA_ROME |
						     BTUSB_WIDEBAND_SPEECH },
	{ USB_DEVICE(0x04ca, 0x301a), .driver_info = BTUSB_QCA_ROME |
						     BTUSB_WIDEBAND_SPEECH },
	{ USB_DEVICE(0x04ca, 0x3021), .driver_info = BTUSB_QCA_ROME |
						     BTUSB_WIDEBAND_SPEECH },
	{ USB_DEVICE(0x13d3, 0x3491), .driver_info = BTUSB_QCA_ROME |
						     BTUSB_WIDEBAND_SPEECH },
	{ USB_DEVICE(0x13d3, 0x3496), .driver_info = BTUSB_QCA_ROME |
						     BTUSB_WIDEBAND_SPEECH },
	{ USB_DEVICE(0x13d3, 0x3501), .driver_info = BTUSB_QCA_ROME |
						     BTUSB_WIDEBAND_SPEECH },

	/* QCA WCN6855 chipset */
	{ USB_DEVICE(0x0cf3, 0xe600), .driver_info = BTUSB_QCA_WCN6855 |
						     BTUSB_WIDEBAND_SPEECH |
						     BTUSB_VALID_LE_STATES },

	/* Broadcom BCM2035 */
	{ USB_DEVICE(0x0a5c, 0x2009), .driver_info = BTUSB_BCM92035 },
	{ USB_DEVICE(0x0a5c, 0x200a), .driver_info = BTUSB_WRONG_SCO_MTU },
	{ USB_DEVICE(0x0a5c, 0x2035), .driver_info = BTUSB_WRONG_SCO_MTU },

	/* Broadcom BCM2045 */
	{ USB_DEVICE(0x0a5c, 0x2039), .driver_info = BTUSB_WRONG_SCO_MTU },
	{ USB_DEVICE(0x0a5c, 0x2101), .driver_info = BTUSB_WRONG_SCO_MTU },

	/* IBM/Lenovo ThinkPad with Broadcom chip */
	{ USB_DEVICE(0x0a5c, 0x201e), .driver_info = BTUSB_WRONG_SCO_MTU },
	{ USB_DEVICE(0x0a5c, 0x2110), .driver_info = BTUSB_WRONG_SCO_MTU },

	/* HP laptop with Broadcom chip */
	{ USB_DEVICE(0x03f0, 0x171d), .driver_info = BTUSB_WRONG_SCO_MTU },

	/* Dell laptop with Broadcom chip */
	{ USB_DEVICE(0x413c, 0x8126), .driver_info = BTUSB_WRONG_SCO_MTU },

	/* Dell Wireless 370 and 410 devices */
	{ USB_DEVICE(0x413c, 0x8152), .driver_info = BTUSB_WRONG_SCO_MTU },
	{ USB_DEVICE(0x413c, 0x8156), .driver_info = BTUSB_WRONG_SCO_MTU },

	/* Belkin F8T012 and F8T013 devices */
	{ USB_DEVICE(0x050d, 0x0012), .driver_info = BTUSB_WRONG_SCO_MTU },
	{ USB_DEVICE(0x050d, 0x0013), .driver_info = BTUSB_WRONG_SCO_MTU },

	/* Asus WL-BTD202 device */
	{ USB_DEVICE(0x0b05, 0x1715), .driver_info = BTUSB_WRONG_SCO_MTU },

	/* Kensington Bluetooth USB adapter */
	{ USB_DEVICE(0x047d, 0x105e), .driver_info = BTUSB_WRONG_SCO_MTU },

	/* RTX Telecom based adapters with buggy SCO support */
	{ USB_DEVICE(0x0400, 0x0807), .driver_info = BTUSB_BROKEN_ISOC },
	{ USB_DEVICE(0x0400, 0x080a), .driver_info = BTUSB_BROKEN_ISOC },

	/* CONWISE Technology based adapters with buggy SCO support */
	{ USB_DEVICE(0x0e5e, 0x6622),
	  .driver_info = BTUSB_BROKEN_ISOC | BTUSB_CW6622},

	/* Roper Class 1 Bluetooth Dongle (Silicon Wave based) */
	{ USB_DEVICE(0x1310, 0x0001), .driver_info = BTUSB_SWAVE },

	/* Digianswer devices */
	{ USB_DEVICE(0x08fd, 0x0001), .driver_info = BTUSB_DIGIANSWER },
	{ USB_DEVICE(0x08fd, 0x0002), .driver_info = BTUSB_IGNORE },

	/* CSR BlueCore Bluetooth Sniffer */
	{ USB_DEVICE(0x0a12, 0x0002),
	  .driver_info = BTUSB_SNIFFER | BTUSB_BROKEN_ISOC },

	/* Frontline ComProbe Bluetooth Sniffer */
	{ USB_DEVICE(0x16d3, 0x0002),
	  .driver_info = BTUSB_SNIFFER | BTUSB_BROKEN_ISOC },

	/* Marvell Bluetooth devices */
	{ USB_DEVICE(0x1286, 0x2044), .driver_info = BTUSB_MARVELL },
	{ USB_DEVICE(0x1286, 0x2046), .driver_info = BTUSB_MARVELL },
	{ USB_DEVICE(0x1286, 0x204e), .driver_info = BTUSB_MARVELL },

	/* Intel Bluetooth devices */
	{ USB_DEVICE(0x8087, 0x0025), .driver_info = BTUSB_INTEL_COMBINED },
	{ USB_DEVICE(0x8087, 0x0026), .driver_info = BTUSB_INTEL_COMBINED },
	{ USB_DEVICE(0x8087, 0x0029), .driver_info = BTUSB_INTEL_COMBINED },
	{ USB_DEVICE(0x8087, 0x0032), .driver_info = BTUSB_INTEL_COMBINED },
	{ USB_DEVICE(0x8087, 0x0033), .driver_info = BTUSB_INTEL_COMBINED },
	{ USB_DEVICE(0x8087, 0x07da), .driver_info = BTUSB_CSR },
	{ USB_DEVICE(0x8087, 0x07dc), .driver_info = BTUSB_INTEL_COMBINED |
						     BTUSB_INTEL_BROKEN_INITIAL_NCMD },
	{ USB_DEVICE(0x8087, 0x0a2a), .driver_info = BTUSB_INTEL_COMBINED },
	{ USB_DEVICE(0x8087, 0x0a2b), .driver_info = BTUSB_INTEL_COMBINED },
	{ USB_DEVICE(0x8087, 0x0aa7), .driver_info = BTUSB_INTEL_COMBINED },
	{ USB_DEVICE(0x8087, 0x0aaa), .driver_info = BTUSB_INTEL_COMBINED },

	/* Other Intel Bluetooth devices */
	{ USB_VENDOR_AND_INTERFACE_INFO(0x8087, 0xe0, 0x01, 0x01),
	  .driver_info = BTUSB_IGNORE },

	/* Realtek 8822CE Bluetooth devices */
	{ USB_DEVICE(0x0bda, 0xb00c), .driver_info = BTUSB_REALTEK |
						     BTUSB_WIDEBAND_SPEECH },
	{ USB_DEVICE(0x0bda, 0xc822), .driver_info = BTUSB_REALTEK |
						     BTUSB_WIDEBAND_SPEECH },

	/* Realtek 8852AE Bluetooth devices */
	{ USB_DEVICE(0x0bda, 0xc852), .driver_info = BTUSB_REALTEK |
						     BTUSB_WIDEBAND_SPEECH },
	{ USB_DEVICE(0x0bda, 0x4852), .driver_info = BTUSB_REALTEK |
						     BTUSB_WIDEBAND_SPEECH },
	{ USB_DEVICE(0x04c5, 0x165c), .driver_info = BTUSB_REALTEK |
						     BTUSB_WIDEBAND_SPEECH },
	{ USB_DEVICE(0x04ca, 0x4006), .driver_info = BTUSB_REALTEK |
						     BTUSB_WIDEBAND_SPEECH },

	/* Realtek Bluetooth devices */
	{ USB_VENDOR_AND_INTERFACE_INFO(0x0bda, 0xe0, 0x01, 0x01),
	  .driver_info = BTUSB_REALTEK },

	/* MediaTek Bluetooth devices */
	{ USB_VENDOR_AND_INTERFACE_INFO(0x0e8d, 0xe0, 0x01, 0x01),
	  .driver_info = BTUSB_MEDIATEK |
			 BTUSB_WIDEBAND_SPEECH |
			 BTUSB_VALID_LE_STATES },

	/* Additional MediaTek MT7615E Bluetooth devices */
	{ USB_DEVICE(0x13d3, 0x3560), .driver_info = BTUSB_MEDIATEK},

	/* Additional MediaTek MT7668 Bluetooth devices */
	{ USB_DEVICE(0x043e, 0x3109), .driver_info = BTUSB_MEDIATEK |
						     BTUSB_WIDEBAND_SPEECH |
						     BTUSB_VALID_LE_STATES },

	/* Additional MediaTek MT7921 Bluetooth devices */
	{ USB_DEVICE(0x04ca, 0x3802), .driver_info = BTUSB_MEDIATEK |
						     BTUSB_WIDEBAND_SPEECH |
						     BTUSB_VALID_LE_STATES },
	{ USB_DEVICE(0x13d3, 0x3563), .driver_info = BTUSB_MEDIATEK |
						     BTUSB_WIDEBAND_SPEECH |
						     BTUSB_VALID_LE_STATES },
<<<<<<< HEAD
=======
	{ USB_DEVICE(0x13d3, 0x3564), .driver_info = BTUSB_MEDIATEK |
						     BTUSB_WIDEBAND_SPEECH |
						     BTUSB_VALID_LE_STATES },
>>>>>>> df0cc57e
	{ USB_DEVICE(0x0489, 0xe0cd), .driver_info = BTUSB_MEDIATEK |
						     BTUSB_WIDEBAND_SPEECH |
						     BTUSB_VALID_LE_STATES },

	/* Additional Realtek 8723AE Bluetooth devices */
	{ USB_DEVICE(0x0930, 0x021d), .driver_info = BTUSB_REALTEK },
	{ USB_DEVICE(0x13d3, 0x3394), .driver_info = BTUSB_REALTEK },

	/* Additional Realtek 8723BE Bluetooth devices */
	{ USB_DEVICE(0x0489, 0xe085), .driver_info = BTUSB_REALTEK },
	{ USB_DEVICE(0x0489, 0xe08b), .driver_info = BTUSB_REALTEK },
	{ USB_DEVICE(0x13d3, 0x3410), .driver_info = BTUSB_REALTEK },
	{ USB_DEVICE(0x13d3, 0x3416), .driver_info = BTUSB_REALTEK },
	{ USB_DEVICE(0x13d3, 0x3459), .driver_info = BTUSB_REALTEK },
	{ USB_DEVICE(0x13d3, 0x3494), .driver_info = BTUSB_REALTEK },

	/* Additional Realtek 8723BU Bluetooth devices */
	{ USB_DEVICE(0x7392, 0xa611), .driver_info = BTUSB_REALTEK },

	/* Additional Realtek 8723DE Bluetooth devices */
	{ USB_DEVICE(0x0bda, 0xb009), .driver_info = BTUSB_REALTEK },
	{ USB_DEVICE(0x2ff8, 0xb011), .driver_info = BTUSB_REALTEK },

<<<<<<< HEAD
=======
	/* Additional Realtek 8761B Bluetooth devices */
	{ USB_DEVICE(0x2357, 0x0604), .driver_info = BTUSB_REALTEK |
						     BTUSB_WIDEBAND_SPEECH },

>>>>>>> df0cc57e
	/* Additional Realtek 8761BU Bluetooth devices */
	{ USB_DEVICE(0x0b05, 0x190e), .driver_info = BTUSB_REALTEK |
	  					     BTUSB_WIDEBAND_SPEECH },

	/* Additional Realtek 8821AE Bluetooth devices */
	{ USB_DEVICE(0x0b05, 0x17dc), .driver_info = BTUSB_REALTEK },
	{ USB_DEVICE(0x13d3, 0x3414), .driver_info = BTUSB_REALTEK },
	{ USB_DEVICE(0x13d3, 0x3458), .driver_info = BTUSB_REALTEK },
	{ USB_DEVICE(0x13d3, 0x3461), .driver_info = BTUSB_REALTEK },
	{ USB_DEVICE(0x13d3, 0x3462), .driver_info = BTUSB_REALTEK },

	/* Additional Realtek 8822BE Bluetooth devices */
	{ USB_DEVICE(0x13d3, 0x3526), .driver_info = BTUSB_REALTEK },
	{ USB_DEVICE(0x0b05, 0x185c), .driver_info = BTUSB_REALTEK },

	/* Additional Realtek 8822CE Bluetooth devices */
	{ USB_DEVICE(0x04ca, 0x4005), .driver_info = BTUSB_REALTEK |
						     BTUSB_WIDEBAND_SPEECH },
	/* Bluetooth component of Realtek 8852AE device */
	{ USB_DEVICE(0x04ca, 0x4006), .driver_info = BTUSB_REALTEK |
						     BTUSB_WIDEBAND_SPEECH },

	{ USB_DEVICE(0x04c5, 0x161f), .driver_info = BTUSB_REALTEK |
						     BTUSB_WIDEBAND_SPEECH },
	{ USB_DEVICE(0x0b05, 0x18ef), .driver_info = BTUSB_REALTEK |
						     BTUSB_WIDEBAND_SPEECH },
	{ USB_DEVICE(0x13d3, 0x3548), .driver_info = BTUSB_REALTEK |
						     BTUSB_WIDEBAND_SPEECH },
	{ USB_DEVICE(0x13d3, 0x3549), .driver_info = BTUSB_REALTEK |
						     BTUSB_WIDEBAND_SPEECH },
	{ USB_DEVICE(0x13d3, 0x3553), .driver_info = BTUSB_REALTEK |
						     BTUSB_WIDEBAND_SPEECH },
	{ USB_DEVICE(0x13d3, 0x3555), .driver_info = BTUSB_REALTEK |
						     BTUSB_WIDEBAND_SPEECH },
	{ USB_DEVICE(0x2ff8, 0x3051), .driver_info = BTUSB_REALTEK |
						     BTUSB_WIDEBAND_SPEECH },
	{ USB_DEVICE(0x1358, 0xc123), .driver_info = BTUSB_REALTEK |
						     BTUSB_WIDEBAND_SPEECH },
	{ USB_DEVICE(0x0bda, 0xc123), .driver_info = BTUSB_REALTEK |
						     BTUSB_WIDEBAND_SPEECH },
	{ USB_DEVICE(0x0cb5, 0xc547), .driver_info = BTUSB_REALTEK |
						     BTUSB_WIDEBAND_SPEECH },

	/* Silicon Wave based devices */
	{ USB_DEVICE(0x0c10, 0x0000), .driver_info = BTUSB_SWAVE },

	{ }	/* Terminating entry */
};

/* The Bluetooth USB module build into some devices needs to be reset on resume,
 * this is a problem with the platform (likely shutting off all power) not with
 * the module itself. So we use a DMI list to match known broken platforms.
 */
static const struct dmi_system_id btusb_needs_reset_resume_table[] = {
	{
		/* Dell OptiPlex 3060 (QCA ROME device 0cf3:e007) */
		.matches = {
			DMI_MATCH(DMI_SYS_VENDOR, "Dell Inc."),
			DMI_MATCH(DMI_PRODUCT_NAME, "OptiPlex 3060"),
		},
	},
	{
		/* Dell XPS 9360 (QCA ROME device 0cf3:e300) */
		.matches = {
			DMI_MATCH(DMI_SYS_VENDOR, "Dell Inc."),
			DMI_MATCH(DMI_PRODUCT_NAME, "XPS 13 9360"),
		},
	},
	{
		/* Dell Inspiron 5565 (QCA ROME device 0cf3:e009) */
		.matches = {
			DMI_MATCH(DMI_SYS_VENDOR, "Dell Inc."),
			DMI_MATCH(DMI_PRODUCT_NAME, "Inspiron 5565"),
		},
	},
	{}
};

#define BTUSB_MAX_ISOC_FRAMES	10

#define BTUSB_INTR_RUNNING	0
#define BTUSB_BULK_RUNNING	1
#define BTUSB_ISOC_RUNNING	2
#define BTUSB_SUSPENDING	3
#define BTUSB_DID_ISO_RESUME	4
#define BTUSB_BOOTLOADER	5
#define BTUSB_DOWNLOADING	6
#define BTUSB_FIRMWARE_LOADED	7
#define BTUSB_FIRMWARE_FAILED	8
#define BTUSB_BOOTING		9
#define BTUSB_DIAG_RUNNING	10
#define BTUSB_OOB_WAKE_ENABLED	11
#define BTUSB_HW_RESET_ACTIVE	12
#define BTUSB_TX_WAIT_VND_EVT	13
#define BTUSB_WAKEUP_AUTOSUSPEND	14
#define BTUSB_USE_ALT3_FOR_WBS	15

struct btusb_data {
	struct hci_dev       *hdev;
	struct usb_device    *udev;
	struct usb_interface *intf;
	struct usb_interface *isoc;
	struct usb_interface *diag;
	unsigned isoc_ifnum;

	unsigned long flags;

	struct work_struct work;
	struct work_struct waker;

	struct usb_anchor deferred;
	struct usb_anchor tx_anchor;
	int tx_in_flight;
	spinlock_t txlock;

	struct usb_anchor intr_anchor;
	struct usb_anchor bulk_anchor;
	struct usb_anchor isoc_anchor;
	struct usb_anchor diag_anchor;
	struct usb_anchor ctrl_anchor;
	spinlock_t rxlock;

	struct sk_buff *evt_skb;
	struct sk_buff *acl_skb;
	struct sk_buff *sco_skb;

	struct usb_endpoint_descriptor *intr_ep;
	struct usb_endpoint_descriptor *bulk_tx_ep;
	struct usb_endpoint_descriptor *bulk_rx_ep;
	struct usb_endpoint_descriptor *isoc_tx_ep;
	struct usb_endpoint_descriptor *isoc_rx_ep;
	struct usb_endpoint_descriptor *diag_tx_ep;
	struct usb_endpoint_descriptor *diag_rx_ep;

	struct gpio_desc *reset_gpio;

	__u8 cmdreq_type;
	__u8 cmdreq;

	unsigned int sco_num;
	unsigned int air_mode;
	bool usb_alt6_packet_flow;
	int isoc_altsetting;
	int suspend_count;

	int (*recv_event)(struct hci_dev *hdev, struct sk_buff *skb);
	int (*recv_acl)(struct hci_dev *hdev, struct sk_buff *skb);
	int (*recv_bulk)(struct btusb_data *data, void *buffer, int count);

	int (*setup_on_usb)(struct hci_dev *hdev);

	int oob_wake_irq;   /* irq for out-of-band wake-on-bt */
	unsigned cmd_timeout_cnt;
};

static void btusb_intel_cmd_timeout(struct hci_dev *hdev)
{
	struct btusb_data *data = hci_get_drvdata(hdev);
	struct gpio_desc *reset_gpio = data->reset_gpio;

	if (++data->cmd_timeout_cnt < 5)
		return;

	if (!reset_gpio) {
		bt_dev_err(hdev, "No way to reset. Ignoring and continuing");
		return;
	}

	/*
	 * Toggle the hard reset line if the platform provides one. The reset
	 * is going to yank the device off the USB and then replug. So doing
	 * once is enough. The cleanup is handled correctly on the way out
	 * (standard USB disconnect), and the new device is detected cleanly
	 * and bound to the driver again like it should be.
	 */
	if (test_and_set_bit(BTUSB_HW_RESET_ACTIVE, &data->flags)) {
		bt_dev_err(hdev, "last reset failed? Not resetting again");
		return;
	}

	bt_dev_err(hdev, "Initiating HW reset via gpio");
	gpiod_set_value_cansleep(reset_gpio, 1);
	msleep(100);
	gpiod_set_value_cansleep(reset_gpio, 0);
}

static void btusb_rtl_cmd_timeout(struct hci_dev *hdev)
{
	struct btusb_data *data = hci_get_drvdata(hdev);
	struct gpio_desc *reset_gpio = data->reset_gpio;

	if (++data->cmd_timeout_cnt < 5)
		return;

	if (!reset_gpio) {
		bt_dev_err(hdev, "No gpio to reset Realtek device, ignoring");
		return;
	}

	/* Toggle the hard reset line. The Realtek device is going to
	 * yank itself off the USB and then replug. The cleanup is handled
	 * correctly on the way out (standard USB disconnect), and the new
	 * device is detected cleanly and bound to the driver again like
	 * it should be.
	 */
	if (test_and_set_bit(BTUSB_HW_RESET_ACTIVE, &data->flags)) {
		bt_dev_err(hdev, "last reset failed? Not resetting again");
		return;
	}

	bt_dev_err(hdev, "Reset Realtek device via gpio");
	gpiod_set_value_cansleep(reset_gpio, 1);
	msleep(200);
	gpiod_set_value_cansleep(reset_gpio, 0);
}

static void btusb_qca_cmd_timeout(struct hci_dev *hdev)
{
	struct btusb_data *data = hci_get_drvdata(hdev);
	struct gpio_desc *reset_gpio = data->reset_gpio;
	int err;

	if (++data->cmd_timeout_cnt < 5)
		return;

	if (reset_gpio) {
		bt_dev_err(hdev, "Reset qca device via bt_en gpio");

		/* Toggle the hard reset line. The qca bt device is going to
		 * yank itself off the USB and then replug. The cleanup is handled
		 * correctly on the way out (standard USB disconnect), and the new
		 * device is detected cleanly and bound to the driver again like
		 * it should be.
		 */
		if (test_and_set_bit(BTUSB_HW_RESET_ACTIVE, &data->flags)) {
			bt_dev_err(hdev, "last reset failed? Not resetting again");
			return;
		}

		gpiod_set_value_cansleep(reset_gpio, 0);
		msleep(200);
		gpiod_set_value_cansleep(reset_gpio, 1);

		return;
	}

	bt_dev_err(hdev, "Multiple cmd timeouts seen. Resetting usb device.");
	/* This is not an unbalanced PM reference since the device will reset */
	err = usb_autopm_get_interface(data->intf);
	if (!err)
		usb_queue_reset_device(data->intf);
	else
		bt_dev_err(hdev, "Failed usb_autopm_get_interface with %d", err);
}

static inline void btusb_free_frags(struct btusb_data *data)
{
	unsigned long flags;

	spin_lock_irqsave(&data->rxlock, flags);

	kfree_skb(data->evt_skb);
	data->evt_skb = NULL;

	kfree_skb(data->acl_skb);
	data->acl_skb = NULL;

	kfree_skb(data->sco_skb);
	data->sco_skb = NULL;

	spin_unlock_irqrestore(&data->rxlock, flags);
}

static int btusb_recv_intr(struct btusb_data *data, void *buffer, int count)
{
	struct sk_buff *skb;
	unsigned long flags;
	int err = 0;

	spin_lock_irqsave(&data->rxlock, flags);
	skb = data->evt_skb;

	while (count) {
		int len;

		if (!skb) {
			skb = bt_skb_alloc(HCI_MAX_EVENT_SIZE, GFP_ATOMIC);
			if (!skb) {
				err = -ENOMEM;
				break;
			}

			hci_skb_pkt_type(skb) = HCI_EVENT_PKT;
			hci_skb_expect(skb) = HCI_EVENT_HDR_SIZE;
		}

		len = min_t(uint, hci_skb_expect(skb), count);
		skb_put_data(skb, buffer, len);

		count -= len;
		buffer += len;
		hci_skb_expect(skb) -= len;

		if (skb->len == HCI_EVENT_HDR_SIZE) {
			/* Complete event header */
			hci_skb_expect(skb) = hci_event_hdr(skb)->plen;

			if (skb_tailroom(skb) < hci_skb_expect(skb)) {
				kfree_skb(skb);
				skb = NULL;

				err = -EILSEQ;
				break;
			}
		}

		if (!hci_skb_expect(skb)) {
			/* Complete frame */
			data->recv_event(data->hdev, skb);
			skb = NULL;
		}
	}

	data->evt_skb = skb;
	spin_unlock_irqrestore(&data->rxlock, flags);

	return err;
}

static int btusb_recv_bulk(struct btusb_data *data, void *buffer, int count)
{
	struct sk_buff *skb;
	unsigned long flags;
	int err = 0;

	spin_lock_irqsave(&data->rxlock, flags);
	skb = data->acl_skb;

	while (count) {
		int len;

		if (!skb) {
			skb = bt_skb_alloc(HCI_MAX_FRAME_SIZE, GFP_ATOMIC);
			if (!skb) {
				err = -ENOMEM;
				break;
			}

			hci_skb_pkt_type(skb) = HCI_ACLDATA_PKT;
			hci_skb_expect(skb) = HCI_ACL_HDR_SIZE;
		}

		len = min_t(uint, hci_skb_expect(skb), count);
		skb_put_data(skb, buffer, len);

		count -= len;
		buffer += len;
		hci_skb_expect(skb) -= len;

		if (skb->len == HCI_ACL_HDR_SIZE) {
			__le16 dlen = hci_acl_hdr(skb)->dlen;

			/* Complete ACL header */
			hci_skb_expect(skb) = __le16_to_cpu(dlen);

			if (skb_tailroom(skb) < hci_skb_expect(skb)) {
				kfree_skb(skb);
				skb = NULL;

				err = -EILSEQ;
				break;
			}
		}

		if (!hci_skb_expect(skb)) {
			/* Complete frame */
			data->recv_acl(data->hdev, skb);
			skb = NULL;
		}
	}

	data->acl_skb = skb;
	spin_unlock_irqrestore(&data->rxlock, flags);

	return err;
}

static int btusb_recv_isoc(struct btusb_data *data, void *buffer, int count)
{
	struct sk_buff *skb;
	unsigned long flags;
	int err = 0;

	spin_lock_irqsave(&data->rxlock, flags);
	skb = data->sco_skb;

	while (count) {
		int len;

		if (!skb) {
			skb = bt_skb_alloc(HCI_MAX_SCO_SIZE, GFP_ATOMIC);
			if (!skb) {
				err = -ENOMEM;
				break;
			}

			hci_skb_pkt_type(skb) = HCI_SCODATA_PKT;
			hci_skb_expect(skb) = HCI_SCO_HDR_SIZE;
		}

		len = min_t(uint, hci_skb_expect(skb), count);
		skb_put_data(skb, buffer, len);

		count -= len;
		buffer += len;
		hci_skb_expect(skb) -= len;

		if (skb->len == HCI_SCO_HDR_SIZE) {
			/* Complete SCO header */
			hci_skb_expect(skb) = hci_sco_hdr(skb)->dlen;

			if (skb_tailroom(skb) < hci_skb_expect(skb)) {
				kfree_skb(skb);
				skb = NULL;

				err = -EILSEQ;
				break;
			}
		}

		if (!hci_skb_expect(skb)) {
			/* Complete frame */
			hci_recv_frame(data->hdev, skb);
			skb = NULL;
		}
	}

	data->sco_skb = skb;
	spin_unlock_irqrestore(&data->rxlock, flags);

	return err;
}

static void btusb_intr_complete(struct urb *urb)
{
	struct hci_dev *hdev = urb->context;
	struct btusb_data *data = hci_get_drvdata(hdev);
	int err;

	BT_DBG("%s urb %p status %d count %d", hdev->name, urb, urb->status,
	       urb->actual_length);

	if (!test_bit(HCI_RUNNING, &hdev->flags))
		return;

	if (urb->status == 0) {
		hdev->stat.byte_rx += urb->actual_length;

		if (btusb_recv_intr(data, urb->transfer_buffer,
				    urb->actual_length) < 0) {
			bt_dev_err(hdev, "corrupted event packet");
			hdev->stat.err_rx++;
		}
	} else if (urb->status == -ENOENT) {
		/* Avoid suspend failed when usb_kill_urb */
		return;
	}

	if (!test_bit(BTUSB_INTR_RUNNING, &data->flags))
		return;

	usb_mark_last_busy(data->udev);
	usb_anchor_urb(urb, &data->intr_anchor);

	err = usb_submit_urb(urb, GFP_ATOMIC);
	if (err < 0) {
		/* -EPERM: urb is being killed;
		 * -ENODEV: device got disconnected
		 */
		if (err != -EPERM && err != -ENODEV)
			bt_dev_err(hdev, "urb %p failed to resubmit (%d)",
				   urb, -err);
		usb_unanchor_urb(urb);
	}
}

static int btusb_submit_intr_urb(struct hci_dev *hdev, gfp_t mem_flags)
{
	struct btusb_data *data = hci_get_drvdata(hdev);
	struct urb *urb;
	unsigned char *buf;
	unsigned int pipe;
	int err, size;

	BT_DBG("%s", hdev->name);

	if (!data->intr_ep)
		return -ENODEV;

	urb = usb_alloc_urb(0, mem_flags);
	if (!urb)
		return -ENOMEM;

	size = le16_to_cpu(data->intr_ep->wMaxPacketSize);

	buf = kmalloc(size, mem_flags);
	if (!buf) {
		usb_free_urb(urb);
		return -ENOMEM;
	}

	pipe = usb_rcvintpipe(data->udev, data->intr_ep->bEndpointAddress);

	usb_fill_int_urb(urb, data->udev, pipe, buf, size,
			 btusb_intr_complete, hdev, data->intr_ep->bInterval);

	urb->transfer_flags |= URB_FREE_BUFFER;

	usb_anchor_urb(urb, &data->intr_anchor);

	err = usb_submit_urb(urb, mem_flags);
	if (err < 0) {
		if (err != -EPERM && err != -ENODEV)
			bt_dev_err(hdev, "urb %p submission failed (%d)",
				   urb, -err);
		usb_unanchor_urb(urb);
	}

	usb_free_urb(urb);

	return err;
}

static void btusb_bulk_complete(struct urb *urb)
{
	struct hci_dev *hdev = urb->context;
	struct btusb_data *data = hci_get_drvdata(hdev);
	int err;

	BT_DBG("%s urb %p status %d count %d", hdev->name, urb, urb->status,
	       urb->actual_length);

	if (!test_bit(HCI_RUNNING, &hdev->flags))
		return;

	if (urb->status == 0) {
		hdev->stat.byte_rx += urb->actual_length;

		if (data->recv_bulk(data, urb->transfer_buffer,
				    urb->actual_length) < 0) {
			bt_dev_err(hdev, "corrupted ACL packet");
			hdev->stat.err_rx++;
		}
	} else if (urb->status == -ENOENT) {
		/* Avoid suspend failed when usb_kill_urb */
		return;
	}

	if (!test_bit(BTUSB_BULK_RUNNING, &data->flags))
		return;

	usb_anchor_urb(urb, &data->bulk_anchor);
	usb_mark_last_busy(data->udev);

	err = usb_submit_urb(urb, GFP_ATOMIC);
	if (err < 0) {
		/* -EPERM: urb is being killed;
		 * -ENODEV: device got disconnected
		 */
		if (err != -EPERM && err != -ENODEV)
			bt_dev_err(hdev, "urb %p failed to resubmit (%d)",
				   urb, -err);
		usb_unanchor_urb(urb);
	}
}

static int btusb_submit_bulk_urb(struct hci_dev *hdev, gfp_t mem_flags)
{
	struct btusb_data *data = hci_get_drvdata(hdev);
	struct urb *urb;
	unsigned char *buf;
	unsigned int pipe;
	int err, size = HCI_MAX_FRAME_SIZE;

	BT_DBG("%s", hdev->name);

	if (!data->bulk_rx_ep)
		return -ENODEV;

	urb = usb_alloc_urb(0, mem_flags);
	if (!urb)
		return -ENOMEM;

	buf = kmalloc(size, mem_flags);
	if (!buf) {
		usb_free_urb(urb);
		return -ENOMEM;
	}

	pipe = usb_rcvbulkpipe(data->udev, data->bulk_rx_ep->bEndpointAddress);

	usb_fill_bulk_urb(urb, data->udev, pipe, buf, size,
			  btusb_bulk_complete, hdev);

	urb->transfer_flags |= URB_FREE_BUFFER;

	usb_mark_last_busy(data->udev);
	usb_anchor_urb(urb, &data->bulk_anchor);

	err = usb_submit_urb(urb, mem_flags);
	if (err < 0) {
		if (err != -EPERM && err != -ENODEV)
			bt_dev_err(hdev, "urb %p submission failed (%d)",
				   urb, -err);
		usb_unanchor_urb(urb);
	}

	usb_free_urb(urb);

	return err;
}

static void btusb_isoc_complete(struct urb *urb)
{
	struct hci_dev *hdev = urb->context;
	struct btusb_data *data = hci_get_drvdata(hdev);
	int i, err;

	BT_DBG("%s urb %p status %d count %d", hdev->name, urb, urb->status,
	       urb->actual_length);

	if (!test_bit(HCI_RUNNING, &hdev->flags))
		return;

	if (urb->status == 0) {
		for (i = 0; i < urb->number_of_packets; i++) {
			unsigned int offset = urb->iso_frame_desc[i].offset;
			unsigned int length = urb->iso_frame_desc[i].actual_length;

			if (urb->iso_frame_desc[i].status)
				continue;

			hdev->stat.byte_rx += length;

			if (btusb_recv_isoc(data, urb->transfer_buffer + offset,
					    length) < 0) {
				bt_dev_err(hdev, "corrupted SCO packet");
				hdev->stat.err_rx++;
			}
		}
	} else if (urb->status == -ENOENT) {
		/* Avoid suspend failed when usb_kill_urb */
		return;
	}

	if (!test_bit(BTUSB_ISOC_RUNNING, &data->flags))
		return;

	usb_anchor_urb(urb, &data->isoc_anchor);

	err = usb_submit_urb(urb, GFP_ATOMIC);
	if (err < 0) {
		/* -EPERM: urb is being killed;
		 * -ENODEV: device got disconnected
		 */
		if (err != -EPERM && err != -ENODEV)
			bt_dev_err(hdev, "urb %p failed to resubmit (%d)",
				   urb, -err);
		usb_unanchor_urb(urb);
	}
}

static inline void __fill_isoc_descriptor_msbc(struct urb *urb, int len,
					       int mtu, struct btusb_data *data)
{
	int i, offset = 0;
	unsigned int interval;

	BT_DBG("len %d mtu %d", len, mtu);

	/* For mSBC ALT 6 setting the host will send the packet at continuous
	 * flow. As per core spec 5, vol 4, part B, table 2.1. For ALT setting
	 * 6 the HCI PACKET INTERVAL should be 7.5ms for every usb packets.
	 * To maintain the rate we send 63bytes of usb packets alternatively for
	 * 7ms and 8ms to maintain the rate as 7.5ms.
	 */
	if (data->usb_alt6_packet_flow) {
		interval = 7;
		data->usb_alt6_packet_flow = false;
	} else {
		interval = 6;
		data->usb_alt6_packet_flow = true;
	}

	for (i = 0; i < interval; i++) {
		urb->iso_frame_desc[i].offset = offset;
		urb->iso_frame_desc[i].length = offset;
	}

	if (len && i < BTUSB_MAX_ISOC_FRAMES) {
		urb->iso_frame_desc[i].offset = offset;
		urb->iso_frame_desc[i].length = len;
		i++;
	}

	urb->number_of_packets = i;
}

static inline void __fill_isoc_descriptor(struct urb *urb, int len, int mtu)
{
	int i, offset = 0;

	BT_DBG("len %d mtu %d", len, mtu);

	for (i = 0; i < BTUSB_MAX_ISOC_FRAMES && len >= mtu;
					i++, offset += mtu, len -= mtu) {
		urb->iso_frame_desc[i].offset = offset;
		urb->iso_frame_desc[i].length = mtu;
	}

	if (len && i < BTUSB_MAX_ISOC_FRAMES) {
		urb->iso_frame_desc[i].offset = offset;
		urb->iso_frame_desc[i].length = len;
		i++;
	}

	urb->number_of_packets = i;
}

static int btusb_submit_isoc_urb(struct hci_dev *hdev, gfp_t mem_flags)
{
	struct btusb_data *data = hci_get_drvdata(hdev);
	struct urb *urb;
	unsigned char *buf;
	unsigned int pipe;
	int err, size;

	BT_DBG("%s", hdev->name);

	if (!data->isoc_rx_ep)
		return -ENODEV;

	urb = usb_alloc_urb(BTUSB_MAX_ISOC_FRAMES, mem_flags);
	if (!urb)
		return -ENOMEM;

	size = le16_to_cpu(data->isoc_rx_ep->wMaxPacketSize) *
						BTUSB_MAX_ISOC_FRAMES;

	buf = kmalloc(size, mem_flags);
	if (!buf) {
		usb_free_urb(urb);
		return -ENOMEM;
	}

	pipe = usb_rcvisocpipe(data->udev, data->isoc_rx_ep->bEndpointAddress);

	usb_fill_int_urb(urb, data->udev, pipe, buf, size, btusb_isoc_complete,
			 hdev, data->isoc_rx_ep->bInterval);

	urb->transfer_flags = URB_FREE_BUFFER | URB_ISO_ASAP;

	__fill_isoc_descriptor(urb, size,
			       le16_to_cpu(data->isoc_rx_ep->wMaxPacketSize));

	usb_anchor_urb(urb, &data->isoc_anchor);

	err = usb_submit_urb(urb, mem_flags);
	if (err < 0) {
		if (err != -EPERM && err != -ENODEV)
			bt_dev_err(hdev, "urb %p submission failed (%d)",
				   urb, -err);
		usb_unanchor_urb(urb);
	}

	usb_free_urb(urb);

	return err;
}

static void btusb_diag_complete(struct urb *urb)
{
	struct hci_dev *hdev = urb->context;
	struct btusb_data *data = hci_get_drvdata(hdev);
	int err;

	BT_DBG("%s urb %p status %d count %d", hdev->name, urb, urb->status,
	       urb->actual_length);

	if (urb->status == 0) {
		struct sk_buff *skb;

		skb = bt_skb_alloc(urb->actual_length, GFP_ATOMIC);
		if (skb) {
			skb_put_data(skb, urb->transfer_buffer,
				     urb->actual_length);
			hci_recv_diag(hdev, skb);
		}
	} else if (urb->status == -ENOENT) {
		/* Avoid suspend failed when usb_kill_urb */
		return;
	}

	if (!test_bit(BTUSB_DIAG_RUNNING, &data->flags))
		return;

	usb_anchor_urb(urb, &data->diag_anchor);
	usb_mark_last_busy(data->udev);

	err = usb_submit_urb(urb, GFP_ATOMIC);
	if (err < 0) {
		/* -EPERM: urb is being killed;
		 * -ENODEV: device got disconnected
		 */
		if (err != -EPERM && err != -ENODEV)
			bt_dev_err(hdev, "urb %p failed to resubmit (%d)",
				   urb, -err);
		usb_unanchor_urb(urb);
	}
}

static int btusb_submit_diag_urb(struct hci_dev *hdev, gfp_t mem_flags)
{
	struct btusb_data *data = hci_get_drvdata(hdev);
	struct urb *urb;
	unsigned char *buf;
	unsigned int pipe;
	int err, size = HCI_MAX_FRAME_SIZE;

	BT_DBG("%s", hdev->name);

	if (!data->diag_rx_ep)
		return -ENODEV;

	urb = usb_alloc_urb(0, mem_flags);
	if (!urb)
		return -ENOMEM;

	buf = kmalloc(size, mem_flags);
	if (!buf) {
		usb_free_urb(urb);
		return -ENOMEM;
	}

	pipe = usb_rcvbulkpipe(data->udev, data->diag_rx_ep->bEndpointAddress);

	usb_fill_bulk_urb(urb, data->udev, pipe, buf, size,
			  btusb_diag_complete, hdev);

	urb->transfer_flags |= URB_FREE_BUFFER;

	usb_mark_last_busy(data->udev);
	usb_anchor_urb(urb, &data->diag_anchor);

	err = usb_submit_urb(urb, mem_flags);
	if (err < 0) {
		if (err != -EPERM && err != -ENODEV)
			bt_dev_err(hdev, "urb %p submission failed (%d)",
				   urb, -err);
		usb_unanchor_urb(urb);
	}

	usb_free_urb(urb);

	return err;
}

static void btusb_tx_complete(struct urb *urb)
{
	struct sk_buff *skb = urb->context;
	struct hci_dev *hdev = (struct hci_dev *)skb->dev;
	struct btusb_data *data = hci_get_drvdata(hdev);
	unsigned long flags;

	BT_DBG("%s urb %p status %d count %d", hdev->name, urb, urb->status,
	       urb->actual_length);

	if (!test_bit(HCI_RUNNING, &hdev->flags))
		goto done;

	if (!urb->status)
		hdev->stat.byte_tx += urb->transfer_buffer_length;
	else
		hdev->stat.err_tx++;

done:
	spin_lock_irqsave(&data->txlock, flags);
	data->tx_in_flight--;
	spin_unlock_irqrestore(&data->txlock, flags);

	kfree(urb->setup_packet);

	kfree_skb(skb);
}

static void btusb_isoc_tx_complete(struct urb *urb)
{
	struct sk_buff *skb = urb->context;
	struct hci_dev *hdev = (struct hci_dev *)skb->dev;

	BT_DBG("%s urb %p status %d count %d", hdev->name, urb, urb->status,
	       urb->actual_length);

	if (!test_bit(HCI_RUNNING, &hdev->flags))
		goto done;

	if (!urb->status)
		hdev->stat.byte_tx += urb->transfer_buffer_length;
	else
		hdev->stat.err_tx++;

done:
	kfree(urb->setup_packet);

	kfree_skb(skb);
}

static int btusb_open(struct hci_dev *hdev)
{
	struct btusb_data *data = hci_get_drvdata(hdev);
	int err;

	BT_DBG("%s", hdev->name);

	err = usb_autopm_get_interface(data->intf);
	if (err < 0)
		return err;

	/* Patching USB firmware files prior to starting any URBs of HCI path
	 * It is more safe to use USB bulk channel for downloading USB patch
	 */
	if (data->setup_on_usb) {
		err = data->setup_on_usb(hdev);
		if (err < 0)
			goto setup_fail;
	}

	data->intf->needs_remote_wakeup = 1;

	if (test_and_set_bit(BTUSB_INTR_RUNNING, &data->flags))
		goto done;

	err = btusb_submit_intr_urb(hdev, GFP_KERNEL);
	if (err < 0)
		goto failed;

	err = btusb_submit_bulk_urb(hdev, GFP_KERNEL);
	if (err < 0) {
		usb_kill_anchored_urbs(&data->intr_anchor);
		goto failed;
	}

	set_bit(BTUSB_BULK_RUNNING, &data->flags);
	btusb_submit_bulk_urb(hdev, GFP_KERNEL);

	if (data->diag) {
		if (!btusb_submit_diag_urb(hdev, GFP_KERNEL))
			set_bit(BTUSB_DIAG_RUNNING, &data->flags);
	}

done:
	usb_autopm_put_interface(data->intf);
	return 0;

failed:
	clear_bit(BTUSB_INTR_RUNNING, &data->flags);
setup_fail:
	usb_autopm_put_interface(data->intf);
	return err;
}

static void btusb_stop_traffic(struct btusb_data *data)
{
	usb_kill_anchored_urbs(&data->intr_anchor);
	usb_kill_anchored_urbs(&data->bulk_anchor);
	usb_kill_anchored_urbs(&data->isoc_anchor);
	usb_kill_anchored_urbs(&data->diag_anchor);
	usb_kill_anchored_urbs(&data->ctrl_anchor);
}

static int btusb_close(struct hci_dev *hdev)
{
	struct btusb_data *data = hci_get_drvdata(hdev);
	int err;

	BT_DBG("%s", hdev->name);

	cancel_work_sync(&data->work);
	cancel_work_sync(&data->waker);

	clear_bit(BTUSB_ISOC_RUNNING, &data->flags);
	clear_bit(BTUSB_BULK_RUNNING, &data->flags);
	clear_bit(BTUSB_INTR_RUNNING, &data->flags);
	clear_bit(BTUSB_DIAG_RUNNING, &data->flags);

	btusb_stop_traffic(data);
	btusb_free_frags(data);

	err = usb_autopm_get_interface(data->intf);
	if (err < 0)
		goto failed;

	data->intf->needs_remote_wakeup = 0;

	/* Enable remote wake up for auto-suspend */
	if (test_bit(BTUSB_WAKEUP_AUTOSUSPEND, &data->flags))
		data->intf->needs_remote_wakeup = 1;

	usb_autopm_put_interface(data->intf);

failed:
	usb_scuttle_anchored_urbs(&data->deferred);
	return 0;
}

static int btusb_flush(struct hci_dev *hdev)
{
	struct btusb_data *data = hci_get_drvdata(hdev);

	BT_DBG("%s", hdev->name);

	usb_kill_anchored_urbs(&data->tx_anchor);
	btusb_free_frags(data);

	return 0;
}

static struct urb *alloc_ctrl_urb(struct hci_dev *hdev, struct sk_buff *skb)
{
	struct btusb_data *data = hci_get_drvdata(hdev);
	struct usb_ctrlrequest *dr;
	struct urb *urb;
	unsigned int pipe;

	urb = usb_alloc_urb(0, GFP_KERNEL);
	if (!urb)
		return ERR_PTR(-ENOMEM);

	dr = kmalloc(sizeof(*dr), GFP_KERNEL);
	if (!dr) {
		usb_free_urb(urb);
		return ERR_PTR(-ENOMEM);
	}

	dr->bRequestType = data->cmdreq_type;
	dr->bRequest     = data->cmdreq;
	dr->wIndex       = 0;
	dr->wValue       = 0;
	dr->wLength      = __cpu_to_le16(skb->len);

	pipe = usb_sndctrlpipe(data->udev, 0x00);

	usb_fill_control_urb(urb, data->udev, pipe, (void *)dr,
			     skb->data, skb->len, btusb_tx_complete, skb);

	skb->dev = (void *)hdev;

	return urb;
}

static struct urb *alloc_bulk_urb(struct hci_dev *hdev, struct sk_buff *skb)
{
	struct btusb_data *data = hci_get_drvdata(hdev);
	struct urb *urb;
	unsigned int pipe;

	if (!data->bulk_tx_ep)
		return ERR_PTR(-ENODEV);

	urb = usb_alloc_urb(0, GFP_KERNEL);
	if (!urb)
		return ERR_PTR(-ENOMEM);

	pipe = usb_sndbulkpipe(data->udev, data->bulk_tx_ep->bEndpointAddress);

	usb_fill_bulk_urb(urb, data->udev, pipe,
			  skb->data, skb->len, btusb_tx_complete, skb);

	skb->dev = (void *)hdev;

	return urb;
}

static struct urb *alloc_isoc_urb(struct hci_dev *hdev, struct sk_buff *skb)
{
	struct btusb_data *data = hci_get_drvdata(hdev);
	struct urb *urb;
	unsigned int pipe;

	if (!data->isoc_tx_ep)
		return ERR_PTR(-ENODEV);

	urb = usb_alloc_urb(BTUSB_MAX_ISOC_FRAMES, GFP_KERNEL);
	if (!urb)
		return ERR_PTR(-ENOMEM);

	pipe = usb_sndisocpipe(data->udev, data->isoc_tx_ep->bEndpointAddress);

	usb_fill_int_urb(urb, data->udev, pipe,
			 skb->data, skb->len, btusb_isoc_tx_complete,
			 skb, data->isoc_tx_ep->bInterval);

	urb->transfer_flags  = URB_ISO_ASAP;

	if (data->isoc_altsetting == 6)
		__fill_isoc_descriptor_msbc(urb, skb->len,
					    le16_to_cpu(data->isoc_tx_ep->wMaxPacketSize),
					    data);
	else
		__fill_isoc_descriptor(urb, skb->len,
				       le16_to_cpu(data->isoc_tx_ep->wMaxPacketSize));
	skb->dev = (void *)hdev;

	return urb;
}

static int submit_tx_urb(struct hci_dev *hdev, struct urb *urb)
{
	struct btusb_data *data = hci_get_drvdata(hdev);
	int err;

	usb_anchor_urb(urb, &data->tx_anchor);

	err = usb_submit_urb(urb, GFP_KERNEL);
	if (err < 0) {
		if (err != -EPERM && err != -ENODEV)
			bt_dev_err(hdev, "urb %p submission failed (%d)",
				   urb, -err);
		kfree(urb->setup_packet);
		usb_unanchor_urb(urb);
	} else {
		usb_mark_last_busy(data->udev);
	}

	usb_free_urb(urb);
	return err;
}

static int submit_or_queue_tx_urb(struct hci_dev *hdev, struct urb *urb)
{
	struct btusb_data *data = hci_get_drvdata(hdev);
	unsigned long flags;
	bool suspending;

	spin_lock_irqsave(&data->txlock, flags);
	suspending = test_bit(BTUSB_SUSPENDING, &data->flags);
	if (!suspending)
		data->tx_in_flight++;
	spin_unlock_irqrestore(&data->txlock, flags);

	if (!suspending)
		return submit_tx_urb(hdev, urb);

	usb_anchor_urb(urb, &data->deferred);
	schedule_work(&data->waker);

	usb_free_urb(urb);
	return 0;
}

static int btusb_send_frame(struct hci_dev *hdev, struct sk_buff *skb)
{
	struct urb *urb;

	BT_DBG("%s", hdev->name);

	switch (hci_skb_pkt_type(skb)) {
	case HCI_COMMAND_PKT:
		urb = alloc_ctrl_urb(hdev, skb);
		if (IS_ERR(urb))
			return PTR_ERR(urb);

		hdev->stat.cmd_tx++;
		return submit_or_queue_tx_urb(hdev, urb);

	case HCI_ACLDATA_PKT:
		urb = alloc_bulk_urb(hdev, skb);
		if (IS_ERR(urb))
			return PTR_ERR(urb);

		hdev->stat.acl_tx++;
		return submit_or_queue_tx_urb(hdev, urb);

	case HCI_SCODATA_PKT:
		if (hci_conn_num(hdev, SCO_LINK) < 1)
			return -ENODEV;

		urb = alloc_isoc_urb(hdev, skb);
		if (IS_ERR(urb))
			return PTR_ERR(urb);

		hdev->stat.sco_tx++;
		return submit_tx_urb(hdev, urb);
	}

	return -EILSEQ;
}

static void btusb_notify(struct hci_dev *hdev, unsigned int evt)
{
	struct btusb_data *data = hci_get_drvdata(hdev);

	BT_DBG("%s evt %d", hdev->name, evt);

	if (hci_conn_num(hdev, SCO_LINK) != data->sco_num) {
		data->sco_num = hci_conn_num(hdev, SCO_LINK);
		data->air_mode = evt;
		schedule_work(&data->work);
	}
}

static inline int __set_isoc_interface(struct hci_dev *hdev, int altsetting)
{
	struct btusb_data *data = hci_get_drvdata(hdev);
	struct usb_interface *intf = data->isoc;
	struct usb_endpoint_descriptor *ep_desc;
	int i, err;

	if (!data->isoc)
		return -ENODEV;

	err = usb_set_interface(data->udev, data->isoc_ifnum, altsetting);
	if (err < 0) {
		bt_dev_err(hdev, "setting interface failed (%d)", -err);
		return err;
	}

	data->isoc_altsetting = altsetting;

	data->isoc_tx_ep = NULL;
	data->isoc_rx_ep = NULL;

	for (i = 0; i < intf->cur_altsetting->desc.bNumEndpoints; i++) {
		ep_desc = &intf->cur_altsetting->endpoint[i].desc;

		if (!data->isoc_tx_ep && usb_endpoint_is_isoc_out(ep_desc)) {
			data->isoc_tx_ep = ep_desc;
			continue;
		}

		if (!data->isoc_rx_ep && usb_endpoint_is_isoc_in(ep_desc)) {
			data->isoc_rx_ep = ep_desc;
			continue;
		}
	}

	if (!data->isoc_tx_ep || !data->isoc_rx_ep) {
		bt_dev_err(hdev, "invalid SCO descriptors");
		return -ENODEV;
	}

	return 0;
}

static int btusb_switch_alt_setting(struct hci_dev *hdev, int new_alts)
{
	struct btusb_data *data = hci_get_drvdata(hdev);
	int err;

	if (data->isoc_altsetting != new_alts) {
		unsigned long flags;

		clear_bit(BTUSB_ISOC_RUNNING, &data->flags);
		usb_kill_anchored_urbs(&data->isoc_anchor);

		/* When isochronous alternate setting needs to be
		 * changed, because SCO connection has been added
		 * or removed, a packet fragment may be left in the
		 * reassembling state. This could lead to wrongly
		 * assembled fragments.
		 *
		 * Clear outstanding fragment when selecting a new
		 * alternate setting.
		 */
		spin_lock_irqsave(&data->rxlock, flags);
		kfree_skb(data->sco_skb);
		data->sco_skb = NULL;
		spin_unlock_irqrestore(&data->rxlock, flags);

		err = __set_isoc_interface(hdev, new_alts);
		if (err < 0)
			return err;
	}

	if (!test_and_set_bit(BTUSB_ISOC_RUNNING, &data->flags)) {
		if (btusb_submit_isoc_urb(hdev, GFP_KERNEL) < 0)
			clear_bit(BTUSB_ISOC_RUNNING, &data->flags);
		else
			btusb_submit_isoc_urb(hdev, GFP_KERNEL);
	}

	return 0;
}

static struct usb_host_interface *btusb_find_altsetting(struct btusb_data *data,
							int alt)
{
	struct usb_interface *intf = data->isoc;
	int i;

	BT_DBG("Looking for Alt no :%d", alt);

	if (!intf)
		return NULL;

	for (i = 0; i < intf->num_altsetting; i++) {
		if (intf->altsetting[i].desc.bAlternateSetting == alt)
			return &intf->altsetting[i];
	}

	return NULL;
}

static void btusb_work(struct work_struct *work)
{
	struct btusb_data *data = container_of(work, struct btusb_data, work);
	struct hci_dev *hdev = data->hdev;
	int new_alts = 0;
	int err;

	if (data->sco_num > 0) {
		if (!test_bit(BTUSB_DID_ISO_RESUME, &data->flags)) {
			err = usb_autopm_get_interface(data->isoc ? data->isoc : data->intf);
			if (err < 0) {
				clear_bit(BTUSB_ISOC_RUNNING, &data->flags);
				usb_kill_anchored_urbs(&data->isoc_anchor);
				return;
			}

			set_bit(BTUSB_DID_ISO_RESUME, &data->flags);
		}

		if (data->air_mode == HCI_NOTIFY_ENABLE_SCO_CVSD) {
			if (hdev->voice_setting & 0x0020) {
				static const int alts[3] = { 2, 4, 5 };

				new_alts = alts[data->sco_num - 1];
			} else {
				new_alts = data->sco_num;
			}
		} else if (data->air_mode == HCI_NOTIFY_ENABLE_SCO_TRANSP) {
			/* Bluetooth USB spec recommends alt 6 (63 bytes), but
			 * many adapters do not support it.  Alt 1 appears to
			 * work for all adapters that do not have alt 6, and
			 * which work with WBS at all.  Some devices prefer
			 * alt 3 (HCI payload >= 60 Bytes let air packet
			 * data satisfy 60 bytes), requiring
			 * MTU >= 3 (packets) * 25 (size) - 3 (headers) = 72
			 * see also Core spec 5, vol 4, B 2.1.1 & Table 2.1.
			 */
			if (btusb_find_altsetting(data, 6))
				new_alts = 6;
			else if (btusb_find_altsetting(data, 3) &&
				 hdev->sco_mtu >= 72 &&
				 test_bit(BTUSB_USE_ALT3_FOR_WBS, &data->flags))
				new_alts = 3;
			else
				new_alts = 1;
		}

		if (btusb_switch_alt_setting(hdev, new_alts) < 0)
			bt_dev_err(hdev, "set USB alt:(%d) failed!", new_alts);
	} else {
		clear_bit(BTUSB_ISOC_RUNNING, &data->flags);
		usb_kill_anchored_urbs(&data->isoc_anchor);

		__set_isoc_interface(hdev, 0);
		if (test_and_clear_bit(BTUSB_DID_ISO_RESUME, &data->flags))
			usb_autopm_put_interface(data->isoc ? data->isoc : data->intf);
	}
}

static void btusb_waker(struct work_struct *work)
{
	struct btusb_data *data = container_of(work, struct btusb_data, waker);
	int err;

	err = usb_autopm_get_interface(data->intf);
	if (err < 0)
		return;

	usb_autopm_put_interface(data->intf);
}

static int btusb_setup_bcm92035(struct hci_dev *hdev)
{
	struct sk_buff *skb;
	u8 val = 0x00;

	BT_DBG("%s", hdev->name);

	skb = __hci_cmd_sync(hdev, 0xfc3b, 1, &val, HCI_INIT_TIMEOUT);
	if (IS_ERR(skb))
		bt_dev_err(hdev, "BCM92035 command failed (%ld)", PTR_ERR(skb));
	else
		kfree_skb(skb);

	return 0;
}

static int btusb_setup_csr(struct hci_dev *hdev)
{
	struct btusb_data *data = hci_get_drvdata(hdev);
	u16 bcdDevice = le16_to_cpu(data->udev->descriptor.bcdDevice);
	struct hci_rp_read_local_version *rp;
	struct sk_buff *skb;
	bool is_fake = false;
	int ret;

	BT_DBG("%s", hdev->name);

	skb = __hci_cmd_sync(hdev, HCI_OP_READ_LOCAL_VERSION, 0, NULL,
			     HCI_INIT_TIMEOUT);
	if (IS_ERR(skb)) {
		int err = PTR_ERR(skb);
		bt_dev_err(hdev, "CSR: Local version failed (%d)", err);
		return err;
	}

	if (skb->len != sizeof(struct hci_rp_read_local_version)) {
		bt_dev_err(hdev, "CSR: Local version length mismatch");
		kfree_skb(skb);
		return -EIO;
	}

	rp = (struct hci_rp_read_local_version *)skb->data;

	/* Detect a wide host of Chinese controllers that aren't CSR.
	 *
	 * Known fake bcdDevices: 0x0100, 0x0134, 0x1915, 0x2520, 0x7558, 0x8891
	 *
	 * The main thing they have in common is that these are really popular low-cost
	 * options that support newer Bluetooth versions but rely on heavy VID/PID
	 * squatting of this poor old Bluetooth 1.1 device. Even sold as such.
	 *
	 * We detect actual CSR devices by checking that the HCI manufacturer code
	 * is Cambridge Silicon Radio (10) and ensuring that LMP sub-version and
	 * HCI rev values always match. As they both store the firmware number.
	 */
	if (le16_to_cpu(rp->manufacturer) != 10 ||
	    le16_to_cpu(rp->hci_rev) != le16_to_cpu(rp->lmp_subver))
		is_fake = true;

	/* Known legit CSR firmware build numbers and their supported BT versions:
	 * - 1.1 (0x1) -> 0x0073, 0x020d, 0x033c, 0x034e
	 * - 1.2 (0x2) ->                 0x04d9, 0x0529
	 * - 2.0 (0x3) ->         0x07a6, 0x07ad, 0x0c5c
	 * - 2.1 (0x4) ->         0x149c, 0x1735, 0x1899 (0x1899 is a BlueCore4-External)
	 * - 4.0 (0x6) ->         0x1d86, 0x2031, 0x22bb
	 *
	 * e.g. Real CSR dongles with LMP subversion 0x73 are old enough that
	 *      support BT 1.1 only; so it's a dead giveaway when some
	 *      third-party BT 4.0 dongle reuses it.
	 */
	else if (le16_to_cpu(rp->lmp_subver) <= 0x034e &&
		 le16_to_cpu(rp->hci_ver) > BLUETOOTH_VER_1_1)
		is_fake = true;

	else if (le16_to_cpu(rp->lmp_subver) <= 0x0529 &&
		 le16_to_cpu(rp->hci_ver) > BLUETOOTH_VER_1_2)
		is_fake = true;

	else if (le16_to_cpu(rp->lmp_subver) <= 0x0c5c &&
		 le16_to_cpu(rp->hci_ver) > BLUETOOTH_VER_2_0)
		is_fake = true;

	else if (le16_to_cpu(rp->lmp_subver) <= 0x1899 &&
		 le16_to_cpu(rp->hci_ver) > BLUETOOTH_VER_2_1)
		is_fake = true;

	else if (le16_to_cpu(rp->lmp_subver) <= 0x22bb &&
		 le16_to_cpu(rp->hci_ver) > BLUETOOTH_VER_4_0)
		is_fake = true;

	/* Other clones which beat all the above checks */
	else if (bcdDevice == 0x0134 &&
		 le16_to_cpu(rp->lmp_subver) == 0x0c5c &&
		 le16_to_cpu(rp->hci_ver) == BLUETOOTH_VER_2_0)
		is_fake = true;

	if (is_fake) {
		bt_dev_warn(hdev, "CSR: Unbranded CSR clone detected; adding workarounds and force-suspending once...");

		/* Generally these clones have big discrepancies between
		 * advertised features and what's actually supported.
		 * Probably will need to be expanded in the future;
		 * without these the controller will lock up.
		 */
		set_bit(HCI_QUIRK_BROKEN_STORED_LINK_KEY, &hdev->quirks);
		set_bit(HCI_QUIRK_BROKEN_ERR_DATA_REPORTING, &hdev->quirks);

		/* Clear the reset quirk since this is not an actual
		 * early Bluetooth 1.1 device from CSR.
		 */
		clear_bit(HCI_QUIRK_RESET_ON_CLOSE, &hdev->quirks);
		clear_bit(HCI_QUIRK_SIMULTANEOUS_DISCOVERY, &hdev->quirks);

		/*
		 * Special workaround for these BT 4.0 chip clones, and potentially more:
		 *
		 * - 0x0134: a Barrot 8041a02                 (HCI rev: 0x1012 sub: 0x0810)
		 * - 0x7558: IC markings FR3191AHAL 749H15143 (HCI rev/sub-version: 0x0709)
		 *
		 * These controllers are really messed-up.
		 *
		 * 1. Their bulk RX endpoint will never report any data unless
		 * the device was suspended at least once (yes, really).
		 * 2. They will not wakeup when autosuspended and receiving data
		 * on their bulk RX endpoint from e.g. a keyboard or mouse
		 * (IOW remote-wakeup support is broken for the bulk endpoint).
		 *
		 * To fix 1. enable runtime-suspend, force-suspend the
		 * HCI and then wake-it up by disabling runtime-suspend.
		 *
		 * To fix 2. clear the HCI's can_wake flag, this way the HCI
		 * will still be autosuspended when it is not open.
		 *
		 * --
		 *
		 * Because these are widespread problems we prefer generic solutions; so
		 * apply this initialization quirk to every controller that gets here,
		 * it should be harmless. The alternative is to not work at all.
		 */
		pm_runtime_allow(&data->udev->dev);

		ret = pm_runtime_suspend(&data->udev->dev);
		if (ret >= 0)
			msleep(200);
		else
			bt_dev_err(hdev, "CSR: Failed to suspend the device for our Barrot 8041a02 receive-issue workaround");

		pm_runtime_forbid(&data->udev->dev);

		device_set_wakeup_capable(&data->udev->dev, false);

		/* Re-enable autosuspend if this was requested */
		if (enable_autosuspend)
			usb_enable_autosuspend(data->udev);
	}

	kfree_skb(skb);

	return 0;
}

static int inject_cmd_complete(struct hci_dev *hdev, __u16 opcode)
{
	struct sk_buff *skb;
	struct hci_event_hdr *hdr;
	struct hci_ev_cmd_complete *evt;

	skb = bt_skb_alloc(sizeof(*hdr) + sizeof(*evt) + 1, GFP_KERNEL);
	if (!skb)
		return -ENOMEM;

	hdr = skb_put(skb, sizeof(*hdr));
	hdr->evt = HCI_EV_CMD_COMPLETE;
	hdr->plen = sizeof(*evt) + 1;

	evt = skb_put(skb, sizeof(*evt));
	evt->ncmd = 0x01;
	evt->opcode = cpu_to_le16(opcode);

	skb_put_u8(skb, 0x00);

	hci_skb_pkt_type(skb) = HCI_EVENT_PKT;

	return hci_recv_frame(hdev, skb);
}

static int btusb_recv_bulk_intel(struct btusb_data *data, void *buffer,
				 int count)
{
	struct hci_dev *hdev = data->hdev;

	/* When the device is in bootloader mode, then it can send
	 * events via the bulk endpoint. These events are treated the
	 * same way as the ones received from the interrupt endpoint.
	 */
	if (btintel_test_flag(hdev, INTEL_BOOTLOADER))
		return btusb_recv_intr(data, buffer, count);

	return btusb_recv_bulk(data, buffer, count);
}

static int btusb_recv_event_intel(struct hci_dev *hdev, struct sk_buff *skb)
{
	if (btintel_test_flag(hdev, INTEL_BOOTLOADER)) {
		struct hci_event_hdr *hdr = (void *)skb->data;

		if (skb->len > HCI_EVENT_HDR_SIZE && hdr->evt == 0xff &&
		    hdr->plen > 0) {
			const void *ptr = skb->data + HCI_EVENT_HDR_SIZE + 1;
			unsigned int len = skb->len - HCI_EVENT_HDR_SIZE - 1;

			switch (skb->data[2]) {
			case 0x02:
				/* When switching to the operational firmware
				 * the device sends a vendor specific event
				 * indicating that the bootup completed.
				 */
				btintel_bootup(hdev, ptr, len);
				break;
			case 0x06:
				/* When the firmware loading completes the
				 * device sends out a vendor specific event
				 * indicating the result of the firmware
				 * loading.
				 */
				btintel_secure_send_result(hdev, ptr, len);
				break;
			}
		}
	}

	return hci_recv_frame(hdev, skb);
}

static int btusb_send_frame_intel(struct hci_dev *hdev, struct sk_buff *skb)
{
	struct urb *urb;

	BT_DBG("%s", hdev->name);

	switch (hci_skb_pkt_type(skb)) {
	case HCI_COMMAND_PKT:
		if (btintel_test_flag(hdev, INTEL_BOOTLOADER)) {
			struct hci_command_hdr *cmd = (void *)skb->data;
			__u16 opcode = le16_to_cpu(cmd->opcode);

			/* When in bootloader mode and the command 0xfc09
			 * is received, it needs to be send down the
			 * bulk endpoint. So allocate a bulk URB instead.
			 */
			if (opcode == 0xfc09)
				urb = alloc_bulk_urb(hdev, skb);
			else
				urb = alloc_ctrl_urb(hdev, skb);

			/* When the 0xfc01 command is issued to boot into
			 * the operational firmware, it will actually not
			 * send a command complete event. To keep the flow
			 * control working inject that event here.
			 */
			if (opcode == 0xfc01)
				inject_cmd_complete(hdev, opcode);
		} else {
			urb = alloc_ctrl_urb(hdev, skb);
		}
		if (IS_ERR(urb))
			return PTR_ERR(urb);

		hdev->stat.cmd_tx++;
		return submit_or_queue_tx_urb(hdev, urb);

	case HCI_ACLDATA_PKT:
		urb = alloc_bulk_urb(hdev, skb);
		if (IS_ERR(urb))
			return PTR_ERR(urb);

		hdev->stat.acl_tx++;
		return submit_or_queue_tx_urb(hdev, urb);

	case HCI_SCODATA_PKT:
		if (hci_conn_num(hdev, SCO_LINK) < 1)
			return -ENODEV;

		urb = alloc_isoc_urb(hdev, skb);
		if (IS_ERR(urb))
			return PTR_ERR(urb);

		hdev->stat.sco_tx++;
		return submit_tx_urb(hdev, urb);
	}

	return -EILSEQ;
}

/* UHW CR mapping */
#define MTK_BT_MISC		0x70002510
#define MTK_BT_SUBSYS_RST	0x70002610
#define MTK_UDMA_INT_STA_BT	0x74000024
#define MTK_UDMA_INT_STA_BT1	0x74000308
#define MTK_BT_WDT_STATUS	0x740003A0
#define MTK_EP_RST_OPT		0x74011890
#define MTK_EP_RST_IN_OUT_OPT	0x00010001
#define MTK_BT_RST_DONE		0x00000100
#define MTK_BT_RESET_WAIT_MS	100
#define MTK_BT_RESET_NUM_TRIES	10
#define FIRMWARE_MT7663		"mediatek/mt7663pr2h.bin"
#define FIRMWARE_MT7668		"mediatek/mt7668pr2h.bin"

#define HCI_WMT_MAX_EVENT_SIZE		64
/* It is for mt79xx download rom patch*/
#define MTK_FW_ROM_PATCH_HEADER_SIZE	32
#define MTK_FW_ROM_PATCH_GD_SIZE	64
#define MTK_FW_ROM_PATCH_SEC_MAP_SIZE	64
#define MTK_SEC_MAP_COMMON_SIZE	12
#define MTK_SEC_MAP_NEED_SEND_SIZE	52

enum {
	BTMTK_WMT_PATCH_DWNLD = 0x1,
	BTMTK_WMT_FUNC_CTRL = 0x6,
	BTMTK_WMT_RST = 0x7,
	BTMTK_WMT_SEMAPHORE = 0x17,
};

enum {
	BTMTK_WMT_INVALID,
	BTMTK_WMT_PATCH_UNDONE,
	BTMTK_WMT_PATCH_PROGRESS,
	BTMTK_WMT_PATCH_DONE,
	BTMTK_WMT_ON_UNDONE,
	BTMTK_WMT_ON_DONE,
	BTMTK_WMT_ON_PROGRESS,
};

struct btmtk_wmt_hdr {
	u8	dir;
	u8	op;
	__le16	dlen;
	u8	flag;
} __packed;

struct btmtk_hci_wmt_cmd {
	struct btmtk_wmt_hdr hdr;
	u8 data[];
} __packed;

struct btmtk_hci_wmt_evt {
	struct hci_event_hdr hhdr;
	struct btmtk_wmt_hdr whdr;
} __packed;

struct btmtk_hci_wmt_evt_funcc {
	struct btmtk_hci_wmt_evt hwhdr;
	__be16 status;
} __packed;

struct btmtk_tci_sleep {
	u8 mode;
	__le16 duration;
	__le16 host_duration;
	u8 host_wakeup_pin;
	u8 time_compensation;
} __packed;

struct btmtk_hci_wmt_params {
	u8 op;
	u8 flag;
	u16 dlen;
	const void *data;
	u32 *status;
};

struct btmtk_patch_header {
	u8 datetime[16];
	u8 platform[4];
	__le16 hwver;
	__le16 swver;
	__le32 magicnum;
} __packed;

struct btmtk_global_desc {
	__le32 patch_ver;
	__le32 sub_sys;
	__le32 feature_opt;
	__le32 section_num;
} __packed;

struct btmtk_section_map {
	__le32 sectype;
	__le32 secoffset;
	__le32 secsize;
	union {
		__le32 u4SecSpec[13];
		struct {
			__le32 dlAddr;
			__le32 dlsize;
			__le32 seckeyidx;
			__le32 alignlen;
			__le32 sectype;
			__le32 dlmodecrctype;
			__le32 crc;
			__le32 reserved[6];
		} bin_info_spec;
	};
} __packed;

static int btusb_set_bdaddr_mtk(struct hci_dev *hdev, const bdaddr_t *bdaddr)
{
	struct sk_buff *skb;
	long ret;

	skb = __hci_cmd_sync(hdev, 0xfc1a, sizeof(bdaddr), bdaddr, HCI_INIT_TIMEOUT);
	if (IS_ERR(skb)) {
		ret = PTR_ERR(skb);
		bt_dev_err(hdev, "changing Mediatek device address failed (%ld)",
			   ret);
		return ret;
	}
	kfree_skb(skb);

	return 0;
}

static void btusb_mtk_wmt_recv(struct urb *urb)
{
	struct hci_dev *hdev = urb->context;
	struct btusb_data *data = hci_get_drvdata(hdev);
	struct hci_event_hdr *hdr;
	struct sk_buff *skb;
	int err;

	if (urb->status == 0 && urb->actual_length > 0) {
		hdev->stat.byte_rx += urb->actual_length;

		/* WMT event shouldn't be fragmented and the size should be
		 * less than HCI_WMT_MAX_EVENT_SIZE.
		 */
		skb = bt_skb_alloc(HCI_WMT_MAX_EVENT_SIZE, GFP_ATOMIC);
		if (!skb) {
			hdev->stat.err_rx++;
			return;
		}

		hci_skb_pkt_type(skb) = HCI_EVENT_PKT;
		skb_put_data(skb, urb->transfer_buffer, urb->actual_length);

		hdr = (void *)skb->data;
		/* Fix up the vendor event id with 0xff for vendor specific
		 * instead of 0xe4 so that event send via monitoring socket can
		 * be parsed properly.
		 */
		hdr->evt = 0xff;

		/* When someone waits for the WMT event, the skb is being cloned
		 * and being processed the events from there then.
		 */
		if (test_bit(BTUSB_TX_WAIT_VND_EVT, &data->flags)) {
			data->evt_skb = skb_clone(skb, GFP_ATOMIC);
			if (!data->evt_skb) {
				kfree_skb(skb);
				return;
			}
		}

		err = hci_recv_frame(hdev, skb);
		if (err < 0) {
			kfree_skb(data->evt_skb);
			data->evt_skb = NULL;
			return;
		}

		if (test_and_clear_bit(BTUSB_TX_WAIT_VND_EVT,
				       &data->flags)) {
			/* Barrier to sync with other CPUs */
			smp_mb__after_atomic();
			wake_up_bit(&data->flags,
				    BTUSB_TX_WAIT_VND_EVT);
		}
		return;
	} else if (urb->status == -ENOENT) {
		/* Avoid suspend failed when usb_kill_urb */
		return;
	}

	usb_mark_last_busy(data->udev);

	/* The URB complete handler is still called with urb->actual_length = 0
	 * when the event is not available, so we should keep re-submitting
	 * URB until WMT event returns, Also, It's necessary to wait some time
	 * between the two consecutive control URBs to relax the target device
	 * to generate the event. Otherwise, the WMT event cannot return from
	 * the device successfully.
	 */
	udelay(500);

	usb_anchor_urb(urb, &data->ctrl_anchor);
	err = usb_submit_urb(urb, GFP_ATOMIC);
	if (err < 0) {
		/* -EPERM: urb is being killed;
		 * -ENODEV: device got disconnected
		 */
		if (err != -EPERM && err != -ENODEV)
			bt_dev_err(hdev, "urb %p failed to resubmit (%d)",
				   urb, -err);
		usb_unanchor_urb(urb);
	}
}

static int btusb_mtk_submit_wmt_recv_urb(struct hci_dev *hdev)
{
	struct btusb_data *data = hci_get_drvdata(hdev);
	struct usb_ctrlrequest *dr;
	unsigned char *buf;
	int err, size = 64;
	unsigned int pipe;
	struct urb *urb;

	urb = usb_alloc_urb(0, GFP_KERNEL);
	if (!urb)
		return -ENOMEM;

	dr = kmalloc(sizeof(*dr), GFP_KERNEL);
	if (!dr) {
		usb_free_urb(urb);
		return -ENOMEM;
	}

	dr->bRequestType = USB_TYPE_VENDOR | USB_DIR_IN;
	dr->bRequest     = 1;
	dr->wIndex       = cpu_to_le16(0);
	dr->wValue       = cpu_to_le16(48);
	dr->wLength      = cpu_to_le16(size);

	buf = kmalloc(size, GFP_KERNEL);
	if (!buf) {
		kfree(dr);
		usb_free_urb(urb);
		return -ENOMEM;
	}

	pipe = usb_rcvctrlpipe(data->udev, 0);

	usb_fill_control_urb(urb, data->udev, pipe, (void *)dr,
			     buf, size, btusb_mtk_wmt_recv, hdev);

	urb->transfer_flags |= URB_FREE_BUFFER;

	usb_anchor_urb(urb, &data->ctrl_anchor);
	err = usb_submit_urb(urb, GFP_KERNEL);
	if (err < 0) {
		if (err != -EPERM && err != -ENODEV)
			bt_dev_err(hdev, "urb %p submission failed (%d)",
				   urb, -err);
		usb_unanchor_urb(urb);
	}

	usb_free_urb(urb);

	return err;
}

static int btusb_mtk_hci_wmt_sync(struct hci_dev *hdev,
				  struct btmtk_hci_wmt_params *wmt_params)
{
	struct btusb_data *data = hci_get_drvdata(hdev);
	struct btmtk_hci_wmt_evt_funcc *wmt_evt_funcc;
	u32 hlen, status = BTMTK_WMT_INVALID;
	struct btmtk_hci_wmt_evt *wmt_evt;
	struct btmtk_hci_wmt_cmd *wc;
	struct btmtk_wmt_hdr *hdr;
	int err;

	/* Send the WMT command and wait until the WMT event returns */
	hlen = sizeof(*hdr) + wmt_params->dlen;
	if (hlen > 255)
		return -EINVAL;

	wc = kzalloc(hlen, GFP_KERNEL);
	if (!wc)
		return -ENOMEM;

	hdr = &wc->hdr;
	hdr->dir = 1;
	hdr->op = wmt_params->op;
	hdr->dlen = cpu_to_le16(wmt_params->dlen + 1);
	hdr->flag = wmt_params->flag;
	memcpy(wc->data, wmt_params->data, wmt_params->dlen);

	set_bit(BTUSB_TX_WAIT_VND_EVT, &data->flags);

	err = __hci_cmd_send(hdev, 0xfc6f, hlen, wc);

	if (err < 0) {
		clear_bit(BTUSB_TX_WAIT_VND_EVT, &data->flags);
		goto err_free_wc;
	}

	/* Submit control IN URB on demand to process the WMT event */
	err = btusb_mtk_submit_wmt_recv_urb(hdev);
	if (err < 0)
		goto err_free_wc;

	/* The vendor specific WMT commands are all answered by a vendor
	 * specific event and will have the Command Status or Command
	 * Complete as with usual HCI command flow control.
	 *
	 * After sending the command, wait for BTUSB_TX_WAIT_VND_EVT
	 * state to be cleared. The driver specific event receive routine
	 * will clear that state and with that indicate completion of the
	 * WMT command.
	 */
	err = wait_on_bit_timeout(&data->flags, BTUSB_TX_WAIT_VND_EVT,
				  TASK_INTERRUPTIBLE, HCI_INIT_TIMEOUT);
	if (err == -EINTR) {
		bt_dev_err(hdev, "Execution of wmt command interrupted");
		clear_bit(BTUSB_TX_WAIT_VND_EVT, &data->flags);
		goto err_free_wc;
	}

	if (err) {
		bt_dev_err(hdev, "Execution of wmt command timed out");
		clear_bit(BTUSB_TX_WAIT_VND_EVT, &data->flags);
		err = -ETIMEDOUT;
		goto err_free_wc;
	}

	/* Parse and handle the return WMT event */
	wmt_evt = (struct btmtk_hci_wmt_evt *)data->evt_skb->data;
	if (wmt_evt->whdr.op != hdr->op) {
		bt_dev_err(hdev, "Wrong op received %d expected %d",
			   wmt_evt->whdr.op, hdr->op);
		err = -EIO;
		goto err_free_skb;
	}

	switch (wmt_evt->whdr.op) {
	case BTMTK_WMT_SEMAPHORE:
		if (wmt_evt->whdr.flag == 2)
			status = BTMTK_WMT_PATCH_UNDONE;
		else
			status = BTMTK_WMT_PATCH_DONE;
		break;
	case BTMTK_WMT_FUNC_CTRL:
		wmt_evt_funcc = (struct btmtk_hci_wmt_evt_funcc *)wmt_evt;
		if (be16_to_cpu(wmt_evt_funcc->status) == 0x404)
			status = BTMTK_WMT_ON_DONE;
		else if (be16_to_cpu(wmt_evt_funcc->status) == 0x420)
			status = BTMTK_WMT_ON_PROGRESS;
		else
			status = BTMTK_WMT_ON_UNDONE;
		break;
	case BTMTK_WMT_PATCH_DWNLD:
		if (wmt_evt->whdr.flag == 2)
			status = BTMTK_WMT_PATCH_DONE;
		else if (wmt_evt->whdr.flag == 1)
			status = BTMTK_WMT_PATCH_PROGRESS;
		else
			status = BTMTK_WMT_PATCH_UNDONE;
		break;
	}

	if (wmt_params->status)
		*wmt_params->status = status;

err_free_skb:
	kfree_skb(data->evt_skb);
	data->evt_skb = NULL;
err_free_wc:
	kfree(wc);
	return err;
}

static int btusb_mtk_setup_firmware_79xx(struct hci_dev *hdev, const char *fwname)
{
	struct btmtk_hci_wmt_params wmt_params;
	struct btmtk_global_desc *globaldesc = NULL;
	struct btmtk_section_map *sectionmap;
	const struct firmware *fw;
	const u8 *fw_ptr;
	const u8 *fw_bin_ptr;
	int err, dlen, i, status;
	u8 flag, first_block, retry;
	u32 section_num, dl_size, section_offset;
	u8 cmd[64];

	err = request_firmware(&fw, fwname, &hdev->dev);
	if (err < 0) {
		bt_dev_err(hdev, "Failed to load firmware file (%d)", err);
		return err;
	}

	fw_ptr = fw->data;
	fw_bin_ptr = fw_ptr;
	globaldesc = (struct btmtk_global_desc *)(fw_ptr + MTK_FW_ROM_PATCH_HEADER_SIZE);
	section_num = le32_to_cpu(globaldesc->section_num);

	for (i = 0; i < section_num; i++) {
		first_block = 1;
		fw_ptr = fw_bin_ptr;
		sectionmap = (struct btmtk_section_map *)(fw_ptr + MTK_FW_ROM_PATCH_HEADER_SIZE +
			      MTK_FW_ROM_PATCH_GD_SIZE + MTK_FW_ROM_PATCH_SEC_MAP_SIZE * i);

		section_offset = le32_to_cpu(sectionmap->secoffset);
		dl_size = le32_to_cpu(sectionmap->bin_info_spec.dlsize);

		if (dl_size > 0) {
			retry = 20;
			while (retry > 0) {
				cmd[0] = 0; /* 0 means legacy dl mode. */
				memcpy(cmd + 1,
				       fw_ptr + MTK_FW_ROM_PATCH_HEADER_SIZE +
				       MTK_FW_ROM_PATCH_GD_SIZE + MTK_FW_ROM_PATCH_SEC_MAP_SIZE * i +
				       MTK_SEC_MAP_COMMON_SIZE,
				       MTK_SEC_MAP_NEED_SEND_SIZE + 1);

				wmt_params.op = BTMTK_WMT_PATCH_DWNLD;
				wmt_params.status = &status;
				wmt_params.flag = 0;
				wmt_params.dlen = MTK_SEC_MAP_NEED_SEND_SIZE + 1;
				wmt_params.data = &cmd;

				err = btusb_mtk_hci_wmt_sync(hdev, &wmt_params);
				if (err < 0) {
					bt_dev_err(hdev, "Failed to send wmt patch dwnld (%d)",
						   err);
					goto err_release_fw;
				}

				if (status == BTMTK_WMT_PATCH_UNDONE) {
					break;
				} else if (status == BTMTK_WMT_PATCH_PROGRESS) {
					msleep(100);
					retry--;
				} else if (status == BTMTK_WMT_PATCH_DONE) {
					goto next_section;
				} else {
					bt_dev_err(hdev, "Failed wmt patch dwnld status (%d)",
						   status);
					goto err_release_fw;
				}
			}

			fw_ptr += section_offset;
			wmt_params.op = BTMTK_WMT_PATCH_DWNLD;
			wmt_params.status = NULL;

			while (dl_size > 0) {
				dlen = min_t(int, 250, dl_size);
				if (first_block == 1) {
					flag = 1;
					first_block = 0;
				} else if (dl_size - dlen <= 0) {
					flag = 3;
				} else {
					flag = 2;
				}

				wmt_params.flag = flag;
				wmt_params.dlen = dlen;
				wmt_params.data = fw_ptr;

				err = btusb_mtk_hci_wmt_sync(hdev, &wmt_params);
				if (err < 0) {
					bt_dev_err(hdev, "Failed to send wmt patch dwnld (%d)",
						   err);
					goto err_release_fw;
				}

				dl_size -= dlen;
				fw_ptr += dlen;
			}
		}
next_section:
		continue;
	}
	/* Wait a few moments for firmware activation done */
	usleep_range(100000, 120000);

err_release_fw:
	release_firmware(fw);

	return err;
}

static int btusb_mtk_setup_firmware(struct hci_dev *hdev, const char *fwname)
{
	struct btmtk_hci_wmt_params wmt_params;
	const struct firmware *fw;
	const u8 *fw_ptr;
	size_t fw_size;
	int err, dlen;
	u8 flag, param;

	err = request_firmware(&fw, fwname, &hdev->dev);
	if (err < 0) {
		bt_dev_err(hdev, "Failed to load firmware file (%d)", err);
		return err;
	}

	/* Power on data RAM the firmware relies on. */
	param = 1;
	wmt_params.op = BTMTK_WMT_FUNC_CTRL;
	wmt_params.flag = 3;
	wmt_params.dlen = sizeof(param);
	wmt_params.data = &param;
	wmt_params.status = NULL;

	err = btusb_mtk_hci_wmt_sync(hdev, &wmt_params);
	if (err < 0) {
		bt_dev_err(hdev, "Failed to power on data RAM (%d)", err);
		goto err_release_fw;
	}

	fw_ptr = fw->data;
	fw_size = fw->size;

	/* The size of patch header is 30 bytes, should be skip */
	if (fw_size < 30) {
		err = -EINVAL;
		goto err_release_fw;
	}

	fw_size -= 30;
	fw_ptr += 30;
	flag = 1;

	wmt_params.op = BTMTK_WMT_PATCH_DWNLD;
	wmt_params.status = NULL;

	while (fw_size > 0) {
		dlen = min_t(int, 250, fw_size);

		/* Tell device the position in sequence */
		if (fw_size - dlen <= 0)
			flag = 3;
		else if (fw_size < fw->size - 30)
			flag = 2;

		wmt_params.flag = flag;
		wmt_params.dlen = dlen;
		wmt_params.data = fw_ptr;

		err = btusb_mtk_hci_wmt_sync(hdev, &wmt_params);
		if (err < 0) {
			bt_dev_err(hdev, "Failed to send wmt patch dwnld (%d)",
				   err);
			goto err_release_fw;
		}

		fw_size -= dlen;
		fw_ptr += dlen;
	}

	wmt_params.op = BTMTK_WMT_RST;
	wmt_params.flag = 4;
	wmt_params.dlen = 0;
	wmt_params.data = NULL;
	wmt_params.status = NULL;

	/* Activate funciton the firmware providing to */
	err = btusb_mtk_hci_wmt_sync(hdev, &wmt_params);
	if (err < 0) {
		bt_dev_err(hdev, "Failed to send wmt rst (%d)", err);
		goto err_release_fw;
	}

	/* Wait a few moments for firmware activation done */
	usleep_range(10000, 12000);

err_release_fw:
	release_firmware(fw);

	return err;
}

static int btusb_mtk_func_query(struct hci_dev *hdev)
{
	struct btmtk_hci_wmt_params wmt_params;
	int status, err;
	u8 param = 0;

	/* Query whether the function is enabled */
	wmt_params.op = BTMTK_WMT_FUNC_CTRL;
	wmt_params.flag = 4;
	wmt_params.dlen = sizeof(param);
	wmt_params.data = &param;
	wmt_params.status = &status;

	err = btusb_mtk_hci_wmt_sync(hdev, &wmt_params);
	if (err < 0) {
		bt_dev_err(hdev, "Failed to query function status (%d)", err);
		return err;
	}

	return status;
}

static int btusb_mtk_uhw_reg_write(struct btusb_data *data, u32 reg, u32 val)
{
	struct hci_dev *hdev = data->hdev;
	int pipe, err;
	void *buf;

	buf = kzalloc(4, GFP_KERNEL);
	if (!buf)
		return -ENOMEM;

	put_unaligned_le32(val, buf);

	pipe = usb_sndctrlpipe(data->udev, 0);
	err = usb_control_msg(data->udev, pipe, 0x02,
			      0x5E,
			      reg >> 16, reg & 0xffff,
			      buf, 4, USB_CTRL_SET_TIMEOUT);
	if (err < 0) {
		bt_dev_err(hdev, "Failed to write uhw reg(%d)", err);
		goto err_free_buf;
	}

err_free_buf:
	kfree(buf);

	return err;
}

static int btusb_mtk_uhw_reg_read(struct btusb_data *data, u32 reg, u32 *val)
{
	struct hci_dev *hdev = data->hdev;
	int pipe, err;
	void *buf;

	buf = kzalloc(4, GFP_KERNEL);
	if (!buf)
		return -ENOMEM;

	pipe = usb_rcvctrlpipe(data->udev, 0);
	err = usb_control_msg(data->udev, pipe, 0x01,
			      0xDE,
			      reg >> 16, reg & 0xffff,
			      buf, 4, USB_CTRL_SET_TIMEOUT);
	if (err < 0) {
		bt_dev_err(hdev, "Failed to read uhw reg(%d)", err);
		goto err_free_buf;
	}

	*val = get_unaligned_le32(buf);
	bt_dev_dbg(hdev, "reg=%x, value=0x%08x", reg, *val);

err_free_buf:
	kfree(buf);

	return err;
}

static int btusb_mtk_reg_read(struct btusb_data *data, u32 reg, u32 *val)
{
	int pipe, err, size = sizeof(u32);
	void *buf;

	buf = kzalloc(size, GFP_KERNEL);
	if (!buf)
		return -ENOMEM;

	pipe = usb_rcvctrlpipe(data->udev, 0);
	err = usb_control_msg(data->udev, pipe, 0x63,
			      USB_TYPE_VENDOR | USB_DIR_IN,
			      reg >> 16, reg & 0xffff,
			      buf, size, USB_CTRL_SET_TIMEOUT);
	if (err < 0)
		goto err_free_buf;

	*val = get_unaligned_le32(buf);

err_free_buf:
	kfree(buf);

	return err;
}

static int btusb_mtk_id_get(struct btusb_data *data, u32 reg, u32 *id)
{
	return btusb_mtk_reg_read(data, reg, id);
}

static int btusb_mtk_setup(struct hci_dev *hdev)
{
	struct btusb_data *data = hci_get_drvdata(hdev);
	struct btmtk_hci_wmt_params wmt_params;
	ktime_t calltime, delta, rettime;
	struct btmtk_tci_sleep tci_sleep;
	unsigned long long duration;
	struct sk_buff *skb;
	const char *fwname;
	int err, status;
	u32 dev_id;
	char fw_bin_name[64];
	u32 fw_version = 0;
	u8 param;

	calltime = ktime_get();

	err = btusb_mtk_id_get(data, 0x80000008, &dev_id);
	if (err < 0) {
		bt_dev_err(hdev, "Failed to get device id (%d)", err);
		return err;
	}

	if (!dev_id) {
		err = btusb_mtk_id_get(data, 0x70010200, &dev_id);
		if (err < 0) {
			bt_dev_err(hdev, "Failed to get device id (%d)", err);
			return err;
		}
		err = btusb_mtk_id_get(data, 0x80021004, &fw_version);
		if (err < 0) {
			bt_dev_err(hdev, "Failed to get fw version (%d)", err);
			return err;
		}
	}

	switch (dev_id) {
	case 0x7663:
		fwname = FIRMWARE_MT7663;
		break;
	case 0x7668:
		fwname = FIRMWARE_MT7668;
		break;
	case 0x7922:
	case 0x7961:
		snprintf(fw_bin_name, sizeof(fw_bin_name),
			"mediatek/BT_RAM_CODE_MT%04x_1_%x_hdr.bin",
			 dev_id & 0xffff, (fw_version & 0xff) + 1);
		err = btusb_mtk_setup_firmware_79xx(hdev, fw_bin_name);

		/* It's Device EndPoint Reset Option Register */
		btusb_mtk_uhw_reg_write(data, MTK_EP_RST_OPT, MTK_EP_RST_IN_OUT_OPT);

		/* Enable Bluetooth protocol */
		param = 1;
		wmt_params.op = BTMTK_WMT_FUNC_CTRL;
		wmt_params.flag = 0;
		wmt_params.dlen = sizeof(param);
		wmt_params.data = &param;
		wmt_params.status = NULL;

		err = btusb_mtk_hci_wmt_sync(hdev, &wmt_params);
		if (err < 0) {
			bt_dev_err(hdev, "Failed to send wmt func ctrl (%d)", err);
			return err;
		}

		hci_set_msft_opcode(hdev, 0xFD30);
		goto done;
	default:
		bt_dev_err(hdev, "Unsupported hardware variant (%08x)",
			   dev_id);
		return -ENODEV;
	}

	/* Query whether the firmware is already download */
	wmt_params.op = BTMTK_WMT_SEMAPHORE;
	wmt_params.flag = 1;
	wmt_params.dlen = 0;
	wmt_params.data = NULL;
	wmt_params.status = &status;

	err = btusb_mtk_hci_wmt_sync(hdev, &wmt_params);
	if (err < 0) {
		bt_dev_err(hdev, "Failed to query firmware status (%d)", err);
		return err;
	}

	if (status == BTMTK_WMT_PATCH_DONE) {
		bt_dev_info(hdev, "firmware already downloaded");
		goto ignore_setup_fw;
	}

	/* Setup a firmware which the device definitely requires */
	err = btusb_mtk_setup_firmware(hdev, fwname);
	if (err < 0)
		return err;

ignore_setup_fw:
	err = readx_poll_timeout(btusb_mtk_func_query, hdev, status,
				 status < 0 || status != BTMTK_WMT_ON_PROGRESS,
				 2000, 5000000);
	/* -ETIMEDOUT happens */
	if (err < 0)
		return err;

	/* The other errors happen in btusb_mtk_func_query */
	if (status < 0)
		return status;

	if (status == BTMTK_WMT_ON_DONE) {
		bt_dev_info(hdev, "function already on");
		goto ignore_func_on;
	}

	/* Enable Bluetooth protocol */
	param = 1;
	wmt_params.op = BTMTK_WMT_FUNC_CTRL;
	wmt_params.flag = 0;
	wmt_params.dlen = sizeof(param);
	wmt_params.data = &param;
	wmt_params.status = NULL;

	err = btusb_mtk_hci_wmt_sync(hdev, &wmt_params);
	if (err < 0) {
		bt_dev_err(hdev, "Failed to send wmt func ctrl (%d)", err);
		return err;
	}

ignore_func_on:
	/* Apply the low power environment setup */
	tci_sleep.mode = 0x5;
	tci_sleep.duration = cpu_to_le16(0x640);
	tci_sleep.host_duration = cpu_to_le16(0x640);
	tci_sleep.host_wakeup_pin = 0;
	tci_sleep.time_compensation = 0;

	skb = __hci_cmd_sync(hdev, 0xfc7a, sizeof(tci_sleep), &tci_sleep,
			     HCI_INIT_TIMEOUT);
	if (IS_ERR(skb)) {
		err = PTR_ERR(skb);
		bt_dev_err(hdev, "Failed to apply low power setting (%d)", err);
		return err;
	}
	kfree_skb(skb);

done:
	rettime = ktime_get();
	delta = ktime_sub(rettime, calltime);
	duration = (unsigned long long)ktime_to_ns(delta) >> 10;

	bt_dev_info(hdev, "Device setup in %llu usecs", duration);

	return 0;
}

static int btusb_mtk_shutdown(struct hci_dev *hdev)
{
	struct btmtk_hci_wmt_params wmt_params;
	u8 param = 0;
	int err;

	/* Disable the device */
	wmt_params.op = BTMTK_WMT_FUNC_CTRL;
	wmt_params.flag = 0;
	wmt_params.dlen = sizeof(param);
	wmt_params.data = &param;
	wmt_params.status = NULL;

	err = btusb_mtk_hci_wmt_sync(hdev, &wmt_params);
	if (err < 0) {
		bt_dev_err(hdev, "Failed to send wmt func ctrl (%d)", err);
		return err;
	}

	return 0;
}

static void btusb_mtk_cmd_timeout(struct hci_dev *hdev)
{
	struct btusb_data *data = hci_get_drvdata(hdev);
	u32 val;
	int err, retry = 0;

	/* It's MediaTek specific bluetooth reset mechanism via USB */
	if (test_and_set_bit(BTUSB_HW_RESET_ACTIVE, &data->flags)) {
		bt_dev_err(hdev, "last reset failed? Not resetting again");
		return;
	}

	err = usb_autopm_get_interface(data->intf);
	if (err < 0)
		return;

	btusb_stop_traffic(data);
	usb_kill_anchored_urbs(&data->tx_anchor);

	/* It's Device EndPoint Reset Option Register */
	bt_dev_dbg(hdev, "Initiating reset mechanism via uhw");
	btusb_mtk_uhw_reg_write(data, MTK_EP_RST_OPT, MTK_EP_RST_IN_OUT_OPT);
	btusb_mtk_uhw_reg_read(data, MTK_BT_WDT_STATUS, &val);

	/* Reset the bluetooth chip via USB interface. */
	btusb_mtk_uhw_reg_write(data, MTK_BT_SUBSYS_RST, 1);
	btusb_mtk_uhw_reg_write(data, MTK_UDMA_INT_STA_BT, 0x000000FF);
	btusb_mtk_uhw_reg_read(data, MTK_UDMA_INT_STA_BT, &val);
	btusb_mtk_uhw_reg_write(data, MTK_UDMA_INT_STA_BT1, 0x000000FF);
	btusb_mtk_uhw_reg_read(data, MTK_UDMA_INT_STA_BT1, &val);
	/* MT7921 need to delay 20ms between toggle reset bit */
	msleep(20);
	btusb_mtk_uhw_reg_write(data, MTK_BT_SUBSYS_RST, 0);
	btusb_mtk_uhw_reg_read(data, MTK_BT_SUBSYS_RST, &val);

	/* Poll the register until reset is completed */
	do {
		btusb_mtk_uhw_reg_read(data, MTK_BT_MISC, &val);
		if (val & MTK_BT_RST_DONE) {
			bt_dev_dbg(hdev, "Bluetooth Reset Successfully");
			break;
		}

		bt_dev_dbg(hdev, "Polling Bluetooth Reset CR");
		retry++;
		msleep(MTK_BT_RESET_WAIT_MS);
	} while (retry < MTK_BT_RESET_NUM_TRIES);

	btusb_mtk_id_get(data, 0x70010200, &val);
	if (!val)
		bt_dev_err(hdev, "Can't get device id, subsys reset fail.");

	usb_queue_reset_device(data->intf);

	clear_bit(BTUSB_HW_RESET_ACTIVE, &data->flags);
}

static int btusb_recv_acl_mtk(struct hci_dev *hdev, struct sk_buff *skb)
{
	struct btusb_data *data = hci_get_drvdata(hdev);
	u16 handle = le16_to_cpu(hci_acl_hdr(skb)->handle);

	switch (handle) {
	case 0xfc6f:		/* Firmware dump from device */
		/* When the firmware hangs, the device can no longer
		 * suspend and thus disable auto-suspend.
		 */
		usb_disable_autosuspend(data->udev);
		fallthrough;
	case 0x05ff:		/* Firmware debug logging 1 */
	case 0x05fe:		/* Firmware debug logging 2 */
		return hci_recv_diag(hdev, skb);
	}

	return hci_recv_frame(hdev, skb);
}

MODULE_FIRMWARE(FIRMWARE_MT7663);
MODULE_FIRMWARE(FIRMWARE_MT7668);

#ifdef CONFIG_PM
/* Configure an out-of-band gpio as wake-up pin, if specified in device tree */
static int marvell_config_oob_wake(struct hci_dev *hdev)
{
	struct sk_buff *skb;
	struct btusb_data *data = hci_get_drvdata(hdev);
	struct device *dev = &data->udev->dev;
	u16 pin, gap, opcode;
	int ret;
	u8 cmd[5];

	/* Move on if no wakeup pin specified */
	if (of_property_read_u16(dev->of_node, "marvell,wakeup-pin", &pin) ||
	    of_property_read_u16(dev->of_node, "marvell,wakeup-gap-ms", &gap))
		return 0;

	/* Vendor specific command to configure a GPIO as wake-up pin */
	opcode = hci_opcode_pack(0x3F, 0x59);
	cmd[0] = opcode & 0xFF;
	cmd[1] = opcode >> 8;
	cmd[2] = 2; /* length of parameters that follow */
	cmd[3] = pin;
	cmd[4] = gap; /* time in ms, for which wakeup pin should be asserted */

	skb = bt_skb_alloc(sizeof(cmd), GFP_KERNEL);
	if (!skb) {
		bt_dev_err(hdev, "%s: No memory", __func__);
		return -ENOMEM;
	}

	skb_put_data(skb, cmd, sizeof(cmd));
	hci_skb_pkt_type(skb) = HCI_COMMAND_PKT;

	ret = btusb_send_frame(hdev, skb);
	if (ret) {
		bt_dev_err(hdev, "%s: configuration failed", __func__);
		kfree_skb(skb);
		return ret;
	}

	return 0;
}
#endif

static int btusb_set_bdaddr_marvell(struct hci_dev *hdev,
				    const bdaddr_t *bdaddr)
{
	struct sk_buff *skb;
	u8 buf[8];
	long ret;

	buf[0] = 0xfe;
	buf[1] = sizeof(bdaddr_t);
	memcpy(buf + 2, bdaddr, sizeof(bdaddr_t));

	skb = __hci_cmd_sync(hdev, 0xfc22, sizeof(buf), buf, HCI_INIT_TIMEOUT);
	if (IS_ERR(skb)) {
		ret = PTR_ERR(skb);
		bt_dev_err(hdev, "changing Marvell device address failed (%ld)",
			   ret);
		return ret;
	}
	kfree_skb(skb);

	return 0;
}

static int btusb_set_bdaddr_ath3012(struct hci_dev *hdev,
				    const bdaddr_t *bdaddr)
{
	struct sk_buff *skb;
	u8 buf[10];
	long ret;

	buf[0] = 0x01;
	buf[1] = 0x01;
	buf[2] = 0x00;
	buf[3] = sizeof(bdaddr_t);
	memcpy(buf + 4, bdaddr, sizeof(bdaddr_t));

	skb = __hci_cmd_sync(hdev, 0xfc0b, sizeof(buf), buf, HCI_INIT_TIMEOUT);
	if (IS_ERR(skb)) {
		ret = PTR_ERR(skb);
		bt_dev_err(hdev, "Change address command failed (%ld)", ret);
		return ret;
	}
	kfree_skb(skb);

	return 0;
}

static int btusb_set_bdaddr_wcn6855(struct hci_dev *hdev,
				const bdaddr_t *bdaddr)
{
	struct sk_buff *skb;
	u8 buf[6];
	long ret;

	memcpy(buf, bdaddr, sizeof(bdaddr_t));

	skb = __hci_cmd_sync_ev(hdev, 0xfc14, sizeof(buf), buf,
				HCI_EV_CMD_COMPLETE, HCI_INIT_TIMEOUT);
	if (IS_ERR(skb)) {
		ret = PTR_ERR(skb);
		bt_dev_err(hdev, "Change address command failed (%ld)", ret);
		return ret;
	}
	kfree_skb(skb);

	return 0;
}

#define QCA_DFU_PACKET_LEN	4096

#define QCA_GET_TARGET_VERSION	0x09
#define QCA_CHECK_STATUS	0x05
#define QCA_DFU_DOWNLOAD	0x01

#define QCA_SYSCFG_UPDATED	0x40
#define QCA_PATCH_UPDATED	0x80
#define QCA_DFU_TIMEOUT		3000
#define QCA_FLAG_MULTI_NVM      0x80

struct qca_version {
	__le32	rom_version;
	__le32	patch_version;
	__le32	ram_version;
	__le16	board_id;
	__le16	flag;
	__u8	reserved[4];
} __packed;

struct qca_rampatch_version {
	__le16	rom_version_high;
	__le16  rom_version_low;
	__le16	patch_version;
} __packed;

struct qca_device_info {
	u32	rom_version;
	u8	rampatch_hdr;	/* length of header in rampatch */
	u8	nvm_hdr;	/* length of header in NVM */
	u8	ver_offset;	/* offset of version structure in rampatch */
};

static const struct qca_device_info qca_devices_table[] = {
	{ 0x00000100, 20, 4,  8 }, /* Rome 1.0 */
	{ 0x00000101, 20, 4,  8 }, /* Rome 1.1 */
	{ 0x00000200, 28, 4, 16 }, /* Rome 2.0 */
	{ 0x00000201, 28, 4, 16 }, /* Rome 2.1 */
	{ 0x00000300, 28, 4, 16 }, /* Rome 3.0 */
	{ 0x00000302, 28, 4, 16 }, /* Rome 3.2 */
	{ 0x00130100, 40, 4, 16 }, /* WCN6855 1.0 */
	{ 0x00130200, 40, 4, 16 }, /* WCN6855 2.0 */
};

static int btusb_qca_send_vendor_req(struct usb_device *udev, u8 request,
				     void *data, u16 size)
{
	int pipe, err;
	u8 *buf;

	buf = kmalloc(size, GFP_KERNEL);
	if (!buf)
		return -ENOMEM;

	/* Found some of USB hosts have IOT issues with ours so that we should
	 * not wait until HCI layer is ready.
	 */
	pipe = usb_rcvctrlpipe(udev, 0);
	err = usb_control_msg(udev, pipe, request, USB_TYPE_VENDOR | USB_DIR_IN,
			      0, 0, buf, size, USB_CTRL_SET_TIMEOUT);
	if (err < 0) {
		dev_err(&udev->dev, "Failed to access otp area (%d)", err);
		goto done;
	}

	memcpy(data, buf, size);

done:
	kfree(buf);

	return err;
}

static int btusb_setup_qca_download_fw(struct hci_dev *hdev,
				       const struct firmware *firmware,
				       size_t hdr_size)
{
	struct btusb_data *btdata = hci_get_drvdata(hdev);
	struct usb_device *udev = btdata->udev;
	size_t count, size, sent = 0;
	int pipe, len, err;
	u8 *buf;

	buf = kmalloc(QCA_DFU_PACKET_LEN, GFP_KERNEL);
	if (!buf)
		return -ENOMEM;

	count = firmware->size;

	size = min_t(size_t, count, hdr_size);
	memcpy(buf, firmware->data, size);

	/* USB patches should go down to controller through USB path
	 * because binary format fits to go down through USB channel.
	 * USB control path is for patching headers and USB bulk is for
	 * patch body.
	 */
	pipe = usb_sndctrlpipe(udev, 0);
	err = usb_control_msg(udev, pipe, QCA_DFU_DOWNLOAD, USB_TYPE_VENDOR,
			      0, 0, buf, size, USB_CTRL_SET_TIMEOUT);
	if (err < 0) {
		bt_dev_err(hdev, "Failed to send headers (%d)", err);
		goto done;
	}

	sent += size;
	count -= size;

	/* ep2 need time to switch from function acl to function dfu,
	 * so we add 20ms delay here.
	 */
	msleep(20);

	while (count) {
		size = min_t(size_t, count, QCA_DFU_PACKET_LEN);

		memcpy(buf, firmware->data + sent, size);

		pipe = usb_sndbulkpipe(udev, 0x02);
		err = usb_bulk_msg(udev, pipe, buf, size, &len,
				   QCA_DFU_TIMEOUT);
		if (err < 0) {
			bt_dev_err(hdev, "Failed to send body at %zd of %zd (%d)",
				   sent, firmware->size, err);
			break;
		}

		if (size != len) {
			bt_dev_err(hdev, "Failed to get bulk buffer");
			err = -EILSEQ;
			break;
		}

		sent  += size;
		count -= size;
	}

done:
	kfree(buf);
	return err;
}

static int btusb_setup_qca_load_rampatch(struct hci_dev *hdev,
					 struct qca_version *ver,
					 const struct qca_device_info *info)
{
	struct qca_rampatch_version *rver;
	const struct firmware *fw;
	u32 ver_rom, ver_patch, rver_rom;
	u16 rver_rom_low, rver_rom_high, rver_patch;
	char fwname[64];
	int err;

	ver_rom = le32_to_cpu(ver->rom_version);
	ver_patch = le32_to_cpu(ver->patch_version);

	snprintf(fwname, sizeof(fwname), "qca/rampatch_usb_%08x.bin", ver_rom);

	err = request_firmware(&fw, fwname, &hdev->dev);
	if (err) {
		bt_dev_err(hdev, "failed to request rampatch file: %s (%d)",
			   fwname, err);
		return err;
	}

	bt_dev_info(hdev, "using rampatch file: %s", fwname);

	rver = (struct qca_rampatch_version *)(fw->data + info->ver_offset);
	rver_rom_low = le16_to_cpu(rver->rom_version_low);
	rver_patch = le16_to_cpu(rver->patch_version);

	if (ver_rom & ~0xffffU) {
		rver_rom_high = le16_to_cpu(rver->rom_version_high);
		rver_rom = le32_to_cpu(rver_rom_high << 16 | rver_rom_low);
	} else {
		rver_rom = rver_rom_low;
	}

	bt_dev_info(hdev, "QCA: patch rome 0x%x build 0x%x, "
		    "firmware rome 0x%x build 0x%x",
		    rver_rom, rver_patch, ver_rom, ver_patch);

	if (rver_rom != ver_rom || rver_patch <= ver_patch) {
		bt_dev_err(hdev, "rampatch file version did not match with firmware");
		err = -EINVAL;
		goto done;
	}

	err = btusb_setup_qca_download_fw(hdev, fw, info->rampatch_hdr);

done:
	release_firmware(fw);

	return err;
}

static int btusb_setup_qca_load_nvm(struct hci_dev *hdev,
				    struct qca_version *ver,
				    const struct qca_device_info *info)
{
	const struct firmware *fw;
	char fwname[64];
	int err;

	if (((ver->flag >> 8) & 0xff) == QCA_FLAG_MULTI_NVM) {
		/* if boardid equal 0, use default nvm without surfix */
		if (le16_to_cpu(ver->board_id) == 0x0) {
			snprintf(fwname, sizeof(fwname), "qca/nvm_usb_%08x.bin",
				 le32_to_cpu(ver->rom_version));
		} else {
			snprintf(fwname, sizeof(fwname), "qca/nvm_usb_%08x_%04x.bin",
				le32_to_cpu(ver->rom_version),
				le16_to_cpu(ver->board_id));
		}
	} else {
		snprintf(fwname, sizeof(fwname), "qca/nvm_usb_%08x.bin",
			 le32_to_cpu(ver->rom_version));
	}

	err = request_firmware(&fw, fwname, &hdev->dev);
	if (err) {
		bt_dev_err(hdev, "failed to request NVM file: %s (%d)",
			   fwname, err);
		return err;
	}

	bt_dev_info(hdev, "using NVM file: %s", fwname);

	err = btusb_setup_qca_download_fw(hdev, fw, info->nvm_hdr);

	release_firmware(fw);

	return err;
}

/* identify the ROM version and check whether patches are needed */
static bool btusb_qca_need_patch(struct usb_device *udev)
{
	struct qca_version ver;

	if (btusb_qca_send_vendor_req(udev, QCA_GET_TARGET_VERSION, &ver,
				      sizeof(ver)) < 0)
		return false;
	/* only low ROM versions need patches */
	return !(le32_to_cpu(ver.rom_version) & ~0xffffU);
}

static int btusb_setup_qca(struct hci_dev *hdev)
{
	struct btusb_data *btdata = hci_get_drvdata(hdev);
	struct usb_device *udev = btdata->udev;
	const struct qca_device_info *info = NULL;
	struct qca_version ver;
	u32 ver_rom;
	u8 status;
	int i, err;

	err = btusb_qca_send_vendor_req(udev, QCA_GET_TARGET_VERSION, &ver,
					sizeof(ver));
	if (err < 0)
		return err;

	ver_rom = le32_to_cpu(ver.rom_version);

	for (i = 0; i < ARRAY_SIZE(qca_devices_table); i++) {
		if (ver_rom == qca_devices_table[i].rom_version)
			info = &qca_devices_table[i];
	}
	if (!info) {
		/* If the rom_version is not matched in the qca_devices_table
		 * and the high ROM version is not zero, we assume this chip no
		 * need to load the rampatch and nvm.
		 */
		if (ver_rom & ~0xffffU)
			return 0;

		bt_dev_err(hdev, "don't support firmware rome 0x%x", ver_rom);
		return -ENODEV;
	}

	err = btusb_qca_send_vendor_req(udev, QCA_CHECK_STATUS, &status,
					sizeof(status));
	if (err < 0)
		return err;

	if (!(status & QCA_PATCH_UPDATED)) {
		err = btusb_setup_qca_load_rampatch(hdev, &ver, info);
		if (err < 0)
			return err;
	}

	err = btusb_qca_send_vendor_req(udev, QCA_GET_TARGET_VERSION, &ver,
					sizeof(ver));
	if (err < 0)
		return err;

	if (!(status & QCA_SYSCFG_UPDATED)) {
		err = btusb_setup_qca_load_nvm(hdev, &ver, info);
		if (err < 0)
			return err;
	}

	return 0;
}

static inline int __set_diag_interface(struct hci_dev *hdev)
{
	struct btusb_data *data = hci_get_drvdata(hdev);
	struct usb_interface *intf = data->diag;
	int i;

	if (!data->diag)
		return -ENODEV;

	data->diag_tx_ep = NULL;
	data->diag_rx_ep = NULL;

	for (i = 0; i < intf->cur_altsetting->desc.bNumEndpoints; i++) {
		struct usb_endpoint_descriptor *ep_desc;

		ep_desc = &intf->cur_altsetting->endpoint[i].desc;

		if (!data->diag_tx_ep && usb_endpoint_is_bulk_out(ep_desc)) {
			data->diag_tx_ep = ep_desc;
			continue;
		}

		if (!data->diag_rx_ep && usb_endpoint_is_bulk_in(ep_desc)) {
			data->diag_rx_ep = ep_desc;
			continue;
		}
	}

	if (!data->diag_tx_ep || !data->diag_rx_ep) {
		bt_dev_err(hdev, "invalid diagnostic descriptors");
		return -ENODEV;
	}

	return 0;
}

static struct urb *alloc_diag_urb(struct hci_dev *hdev, bool enable)
{
	struct btusb_data *data = hci_get_drvdata(hdev);
	struct sk_buff *skb;
	struct urb *urb;
	unsigned int pipe;

	if (!data->diag_tx_ep)
		return ERR_PTR(-ENODEV);

	urb = usb_alloc_urb(0, GFP_KERNEL);
	if (!urb)
		return ERR_PTR(-ENOMEM);

	skb = bt_skb_alloc(2, GFP_KERNEL);
	if (!skb) {
		usb_free_urb(urb);
		return ERR_PTR(-ENOMEM);
	}

	skb_put_u8(skb, 0xf0);
	skb_put_u8(skb, enable);

	pipe = usb_sndbulkpipe(data->udev, data->diag_tx_ep->bEndpointAddress);

	usb_fill_bulk_urb(urb, data->udev, pipe,
			  skb->data, skb->len, btusb_tx_complete, skb);

	skb->dev = (void *)hdev;

	return urb;
}

static int btusb_bcm_set_diag(struct hci_dev *hdev, bool enable)
{
	struct btusb_data *data = hci_get_drvdata(hdev);
	struct urb *urb;

	if (!data->diag)
		return -ENODEV;

	if (!test_bit(HCI_RUNNING, &hdev->flags))
		return -ENETDOWN;

	urb = alloc_diag_urb(hdev, enable);
	if (IS_ERR(urb))
		return PTR_ERR(urb);

	return submit_or_queue_tx_urb(hdev, urb);
}

#ifdef CONFIG_PM
static irqreturn_t btusb_oob_wake_handler(int irq, void *priv)
{
	struct btusb_data *data = priv;

	pm_wakeup_event(&data->udev->dev, 0);
	pm_system_wakeup();

	/* Disable only if not already disabled (keep it balanced) */
	if (test_and_clear_bit(BTUSB_OOB_WAKE_ENABLED, &data->flags)) {
		disable_irq_nosync(irq);
		disable_irq_wake(irq);
	}
	return IRQ_HANDLED;
}

static const struct of_device_id btusb_match_table[] = {
	{ .compatible = "usb1286,204e" },
	{ .compatible = "usbcf3,e300" }, /* QCA6174A */
	{ .compatible = "usb4ca,301a" }, /* QCA6174A (Lite-On) */
	{ }
};
MODULE_DEVICE_TABLE(of, btusb_match_table);

/* Use an oob wakeup pin? */
static int btusb_config_oob_wake(struct hci_dev *hdev)
{
	struct btusb_data *data = hci_get_drvdata(hdev);
	struct device *dev = &data->udev->dev;
	int irq, ret;

	clear_bit(BTUSB_OOB_WAKE_ENABLED, &data->flags);

	if (!of_match_device(btusb_match_table, dev))
		return 0;

	/* Move on if no IRQ specified */
	irq = of_irq_get_byname(dev->of_node, "wakeup");
	if (irq <= 0) {
		bt_dev_dbg(hdev, "%s: no OOB Wakeup IRQ in DT", __func__);
		return 0;
	}

	irq_set_status_flags(irq, IRQ_NOAUTOEN);
	ret = devm_request_irq(&hdev->dev, irq, btusb_oob_wake_handler,
			       0, "OOB Wake-on-BT", data);
	if (ret) {
		bt_dev_err(hdev, "%s: IRQ request failed", __func__);
		return ret;
	}

	ret = device_init_wakeup(dev, true);
	if (ret) {
		bt_dev_err(hdev, "%s: failed to init_wakeup", __func__);
		return ret;
	}

	data->oob_wake_irq = irq;
	bt_dev_info(hdev, "OOB Wake-on-BT configured at IRQ %u", irq);
	return 0;
}
#endif

static void btusb_check_needs_reset_resume(struct usb_interface *intf)
{
	if (dmi_check_system(btusb_needs_reset_resume_table))
		interface_to_usbdev(intf)->quirks |= USB_QUIRK_RESET_RESUME;
}

static bool btusb_wakeup(struct hci_dev *hdev)
{
	struct btusb_data *data = hci_get_drvdata(hdev);

<<<<<<< HEAD
	return !device_may_wakeup(&data->udev->dev);
=======
	return device_may_wakeup(&data->udev->dev);
>>>>>>> df0cc57e
}

static int btusb_shutdown_qca(struct hci_dev *hdev)
{
	struct sk_buff *skb;

	skb = __hci_cmd_sync(hdev, HCI_OP_RESET, 0, NULL, HCI_INIT_TIMEOUT);
	if (IS_ERR(skb)) {
		bt_dev_err(hdev, "HCI reset during shutdown failed");
		return PTR_ERR(skb);
	}
	kfree_skb(skb);

	return 0;
}

static int btusb_probe(struct usb_interface *intf,
		       const struct usb_device_id *id)
{
	struct usb_endpoint_descriptor *ep_desc;
	struct gpio_desc *reset_gpio;
	struct btusb_data *data;
	struct hci_dev *hdev;
	unsigned ifnum_base;
	int i, err, priv_size;

	BT_DBG("intf %p id %p", intf, id);

	/* interface numbers are hardcoded in the spec */
	if (intf->cur_altsetting->desc.bInterfaceNumber != 0) {
		if (!(id->driver_info & BTUSB_IFNUM_2))
			return -ENODEV;
		if (intf->cur_altsetting->desc.bInterfaceNumber != 2)
			return -ENODEV;
	}

	ifnum_base = intf->cur_altsetting->desc.bInterfaceNumber;

	if (!id->driver_info) {
		const struct usb_device_id *match;

		match = usb_match_id(intf, blacklist_table);
		if (match)
			id = match;
	}

	if (id->driver_info == BTUSB_IGNORE)
		return -ENODEV;

	if (id->driver_info & BTUSB_ATH3012) {
		struct usb_device *udev = interface_to_usbdev(intf);

		/* Old firmware would otherwise let ath3k driver load
		 * patch and sysconfig files
		 */
		if (le16_to_cpu(udev->descriptor.bcdDevice) <= 0x0001 &&
		    !btusb_qca_need_patch(udev))
			return -ENODEV;
	}

	data = devm_kzalloc(&intf->dev, sizeof(*data), GFP_KERNEL);
	if (!data)
		return -ENOMEM;

	for (i = 0; i < intf->cur_altsetting->desc.bNumEndpoints; i++) {
		ep_desc = &intf->cur_altsetting->endpoint[i].desc;

		if (!data->intr_ep && usb_endpoint_is_int_in(ep_desc)) {
			data->intr_ep = ep_desc;
			continue;
		}

		if (!data->bulk_tx_ep && usb_endpoint_is_bulk_out(ep_desc)) {
			data->bulk_tx_ep = ep_desc;
			continue;
		}

		if (!data->bulk_rx_ep && usb_endpoint_is_bulk_in(ep_desc)) {
			data->bulk_rx_ep = ep_desc;
			continue;
		}
	}

	if (!data->intr_ep || !data->bulk_tx_ep || !data->bulk_rx_ep)
		return -ENODEV;

	if (id->driver_info & BTUSB_AMP) {
		data->cmdreq_type = USB_TYPE_CLASS | 0x01;
		data->cmdreq = 0x2b;
	} else {
		data->cmdreq_type = USB_TYPE_CLASS;
		data->cmdreq = 0x00;
	}

	data->udev = interface_to_usbdev(intf);
	data->intf = intf;

	INIT_WORK(&data->work, btusb_work);
	INIT_WORK(&data->waker, btusb_waker);
	init_usb_anchor(&data->deferred);
	init_usb_anchor(&data->tx_anchor);
	spin_lock_init(&data->txlock);

	init_usb_anchor(&data->intr_anchor);
	init_usb_anchor(&data->bulk_anchor);
	init_usb_anchor(&data->isoc_anchor);
	init_usb_anchor(&data->diag_anchor);
	init_usb_anchor(&data->ctrl_anchor);
	spin_lock_init(&data->rxlock);

	priv_size = 0;

	data->recv_event = hci_recv_frame;
	data->recv_bulk = btusb_recv_bulk;

	if (id->driver_info & BTUSB_INTEL_COMBINED) {
		/* Allocate extra space for Intel device */
		priv_size += sizeof(struct btintel_data);

		/* Override the rx handlers */
		data->recv_event = btusb_recv_event_intel;
		data->recv_bulk = btusb_recv_bulk_intel;
	}

	data->recv_acl = hci_recv_frame;

	hdev = hci_alloc_dev_priv(priv_size);
	if (!hdev)
		return -ENOMEM;

	hdev->bus = HCI_USB;
	hci_set_drvdata(hdev, data);

	if (id->driver_info & BTUSB_AMP)
		hdev->dev_type = HCI_AMP;
	else
		hdev->dev_type = HCI_PRIMARY;

	data->hdev = hdev;

	SET_HCIDEV_DEV(hdev, &intf->dev);

	reset_gpio = gpiod_get_optional(&data->udev->dev, "reset",
					GPIOD_OUT_LOW);
	if (IS_ERR(reset_gpio)) {
		err = PTR_ERR(reset_gpio);
		goto out_free_dev;
	} else if (reset_gpio) {
		data->reset_gpio = reset_gpio;
	}

	hdev->open   = btusb_open;
	hdev->close  = btusb_close;
	hdev->flush  = btusb_flush;
	hdev->send   = btusb_send_frame;
	hdev->notify = btusb_notify;
	hdev->wakeup = btusb_wakeup;

#ifdef CONFIG_PM
	err = btusb_config_oob_wake(hdev);
	if (err)
		goto out_free_dev;

	/* Marvell devices may need a specific chip configuration */
	if (id->driver_info & BTUSB_MARVELL && data->oob_wake_irq) {
		err = marvell_config_oob_wake(hdev);
		if (err)
			goto out_free_dev;
	}
#endif
	if (id->driver_info & BTUSB_CW6622)
		set_bit(HCI_QUIRK_BROKEN_STORED_LINK_KEY, &hdev->quirks);

	if (id->driver_info & BTUSB_BCM2045)
		set_bit(HCI_QUIRK_BROKEN_STORED_LINK_KEY, &hdev->quirks);

	if (id->driver_info & BTUSB_BCM92035)
		hdev->setup = btusb_setup_bcm92035;

	if (IS_ENABLED(CONFIG_BT_HCIBTUSB_BCM) &&
	    (id->driver_info & BTUSB_BCM_PATCHRAM)) {
		hdev->manufacturer = 15;
		hdev->setup = btbcm_setup_patchram;
		hdev->set_diag = btusb_bcm_set_diag;
		hdev->set_bdaddr = btbcm_set_bdaddr;

		/* Broadcom LM_DIAG Interface numbers are hardcoded */
		data->diag = usb_ifnum_to_if(data->udev, ifnum_base + 2);
	}

	if (IS_ENABLED(CONFIG_BT_HCIBTUSB_BCM) &&
	    (id->driver_info & BTUSB_BCM_APPLE)) {
		hdev->manufacturer = 15;
		hdev->setup = btbcm_setup_apple;
		hdev->set_diag = btusb_bcm_set_diag;

		/* Broadcom LM_DIAG Interface numbers are hardcoded */
		data->diag = usb_ifnum_to_if(data->udev, ifnum_base + 2);
	}

	/* Combined Intel Device setup to support multiple setup routine */
	if (id->driver_info & BTUSB_INTEL_COMBINED) {
		err = btintel_configure_setup(hdev);
		if (err)
			goto out_free_dev;

		/* Transport specific configuration */
		hdev->send = btusb_send_frame_intel;
		hdev->cmd_timeout = btusb_intel_cmd_timeout;

		if (id->driver_info & BTUSB_INTEL_BROKEN_INITIAL_NCMD)
			btintel_set_flag(hdev, INTEL_BROKEN_INITIAL_NCMD);
	}

	if (id->driver_info & BTUSB_MARVELL)
		hdev->set_bdaddr = btusb_set_bdaddr_marvell;

	if (IS_ENABLED(CONFIG_BT_HCIBTUSB_MTK) &&
	    (id->driver_info & BTUSB_MEDIATEK)) {
		hdev->setup = btusb_mtk_setup;
		hdev->shutdown = btusb_mtk_shutdown;
		hdev->manufacturer = 70;
		hdev->cmd_timeout = btusb_mtk_cmd_timeout;
<<<<<<< HEAD
=======
		hdev->set_bdaddr = btusb_set_bdaddr_mtk;
>>>>>>> df0cc57e
		set_bit(HCI_QUIRK_NON_PERSISTENT_SETUP, &hdev->quirks);
		data->recv_acl = btusb_recv_acl_mtk;
	}

	if (id->driver_info & BTUSB_SWAVE) {
		set_bit(HCI_QUIRK_FIXUP_INQUIRY_MODE, &hdev->quirks);
		set_bit(HCI_QUIRK_BROKEN_LOCAL_COMMANDS, &hdev->quirks);
	}

	if (id->driver_info & BTUSB_INTEL_BOOT) {
		hdev->manufacturer = 2;
		set_bit(HCI_QUIRK_RAW_DEVICE, &hdev->quirks);
	}

	if (id->driver_info & BTUSB_ATH3012) {
		data->setup_on_usb = btusb_setup_qca;
		hdev->set_bdaddr = btusb_set_bdaddr_ath3012;
		set_bit(HCI_QUIRK_SIMULTANEOUS_DISCOVERY, &hdev->quirks);
		set_bit(HCI_QUIRK_STRICT_DUPLICATE_FILTER, &hdev->quirks);
	}

	if (id->driver_info & BTUSB_QCA_ROME) {
		data->setup_on_usb = btusb_setup_qca;
		hdev->set_bdaddr = btusb_set_bdaddr_ath3012;
		hdev->cmd_timeout = btusb_qca_cmd_timeout;
		set_bit(HCI_QUIRK_SIMULTANEOUS_DISCOVERY, &hdev->quirks);
		btusb_check_needs_reset_resume(intf);
	}

	if (id->driver_info & BTUSB_QCA_WCN6855) {
		data->setup_on_usb = btusb_setup_qca;
		hdev->shutdown = btusb_shutdown_qca;
		hdev->set_bdaddr = btusb_set_bdaddr_wcn6855;
		hdev->cmd_timeout = btusb_qca_cmd_timeout;
		set_bit(HCI_QUIRK_SIMULTANEOUS_DISCOVERY, &hdev->quirks);
		hci_set_msft_opcode(hdev, 0xFD70);
	}

	if (id->driver_info & BTUSB_AMP) {
		/* AMP controllers do not support SCO packets */
		data->isoc = NULL;
	} else {
		/* Interface orders are hardcoded in the specification */
		data->isoc = usb_ifnum_to_if(data->udev, ifnum_base + 1);
		data->isoc_ifnum = ifnum_base + 1;
	}

	if (IS_ENABLED(CONFIG_BT_HCIBTUSB_RTL) &&
	    (id->driver_info & BTUSB_REALTEK)) {
		hdev->setup = btrtl_setup_realtek;
		hdev->shutdown = btrtl_shutdown_realtek;
		hdev->cmd_timeout = btusb_rtl_cmd_timeout;

		/* Realtek devices need to set remote wakeup on auto-suspend */
		set_bit(BTUSB_WAKEUP_AUTOSUSPEND, &data->flags);
		set_bit(BTUSB_USE_ALT3_FOR_WBS, &data->flags);
	}

	if (!reset)
		set_bit(HCI_QUIRK_RESET_ON_CLOSE, &hdev->quirks);

	if (force_scofix || id->driver_info & BTUSB_WRONG_SCO_MTU) {
		if (!disable_scofix)
			set_bit(HCI_QUIRK_FIXUP_BUFFER_SIZE, &hdev->quirks);
	}

	if (id->driver_info & BTUSB_BROKEN_ISOC)
		data->isoc = NULL;

	if (id->driver_info & BTUSB_WIDEBAND_SPEECH)
		set_bit(HCI_QUIRK_WIDEBAND_SPEECH_SUPPORTED, &hdev->quirks);

	if (id->driver_info & BTUSB_VALID_LE_STATES)
		set_bit(HCI_QUIRK_VALID_LE_STATES, &hdev->quirks);

	if (id->driver_info & BTUSB_DIGIANSWER) {
		data->cmdreq_type = USB_TYPE_VENDOR;
		set_bit(HCI_QUIRK_RESET_ON_CLOSE, &hdev->quirks);
	}

	if (id->driver_info & BTUSB_CSR) {
		struct usb_device *udev = data->udev;
		u16 bcdDevice = le16_to_cpu(udev->descriptor.bcdDevice);

		/* Old firmware would otherwise execute USB reset */
		if (bcdDevice < 0x117)
			set_bit(HCI_QUIRK_RESET_ON_CLOSE, &hdev->quirks);

		/* This must be set first in case we disable it for fakes */
		set_bit(HCI_QUIRK_SIMULTANEOUS_DISCOVERY, &hdev->quirks);

		/* Fake CSR devices with broken commands */
		if (le16_to_cpu(udev->descriptor.idVendor)  == 0x0a12 &&
		    le16_to_cpu(udev->descriptor.idProduct) == 0x0001)
			hdev->setup = btusb_setup_csr;
	}

	if (id->driver_info & BTUSB_SNIFFER) {
		struct usb_device *udev = data->udev;

		/* New sniffer firmware has crippled HCI interface */
		if (le16_to_cpu(udev->descriptor.bcdDevice) > 0x997)
			set_bit(HCI_QUIRK_RAW_DEVICE, &hdev->quirks);
	}

	if (id->driver_info & BTUSB_INTEL_BOOT) {
		/* A bug in the bootloader causes that interrupt interface is
		 * only enabled after receiving SetInterface(0, AltSetting=0).
		 */
		err = usb_set_interface(data->udev, 0, 0);
		if (err < 0) {
			BT_ERR("failed to set interface 0, alt 0 %d", err);
			goto out_free_dev;
		}
	}

	if (data->isoc) {
		err = usb_driver_claim_interface(&btusb_driver,
						 data->isoc, data);
		if (err < 0)
			goto out_free_dev;
	}

	if (IS_ENABLED(CONFIG_BT_HCIBTUSB_BCM) && data->diag) {
		if (!usb_driver_claim_interface(&btusb_driver,
						data->diag, data))
			__set_diag_interface(hdev);
		else
			data->diag = NULL;
	}

	if (enable_autosuspend)
		usb_enable_autosuspend(data->udev);

	err = hci_register_dev(hdev);
	if (err < 0)
		goto out_free_dev;

	usb_set_intfdata(intf, data);

	return 0;

out_free_dev:
	if (data->reset_gpio)
		gpiod_put(data->reset_gpio);
	hci_free_dev(hdev);
	return err;
}

static void btusb_disconnect(struct usb_interface *intf)
{
	struct btusb_data *data = usb_get_intfdata(intf);
	struct hci_dev *hdev;

	BT_DBG("intf %p", intf);

	if (!data)
		return;

	hdev = data->hdev;
	usb_set_intfdata(data->intf, NULL);

	if (data->isoc)
		usb_set_intfdata(data->isoc, NULL);

	if (data->diag)
		usb_set_intfdata(data->diag, NULL);

	hci_unregister_dev(hdev);

	if (intf == data->intf) {
		if (data->isoc)
			usb_driver_release_interface(&btusb_driver, data->isoc);
		if (data->diag)
			usb_driver_release_interface(&btusb_driver, data->diag);
	} else if (intf == data->isoc) {
		if (data->diag)
			usb_driver_release_interface(&btusb_driver, data->diag);
		usb_driver_release_interface(&btusb_driver, data->intf);
	} else if (intf == data->diag) {
		usb_driver_release_interface(&btusb_driver, data->intf);
		if (data->isoc)
			usb_driver_release_interface(&btusb_driver, data->isoc);
	}

	if (data->oob_wake_irq)
		device_init_wakeup(&data->udev->dev, false);

	if (data->reset_gpio)
		gpiod_put(data->reset_gpio);

	hci_free_dev(hdev);
}

#ifdef CONFIG_PM
static int btusb_suspend(struct usb_interface *intf, pm_message_t message)
{
	struct btusb_data *data = usb_get_intfdata(intf);

	BT_DBG("intf %p", intf);

	if (data->suspend_count++)
		return 0;

	spin_lock_irq(&data->txlock);
	if (!(PMSG_IS_AUTO(message) && data->tx_in_flight)) {
		set_bit(BTUSB_SUSPENDING, &data->flags);
		spin_unlock_irq(&data->txlock);
	} else {
		spin_unlock_irq(&data->txlock);
		data->suspend_count--;
		return -EBUSY;
	}

	cancel_work_sync(&data->work);

	btusb_stop_traffic(data);
	usb_kill_anchored_urbs(&data->tx_anchor);

	if (data->oob_wake_irq && device_may_wakeup(&data->udev->dev)) {
		set_bit(BTUSB_OOB_WAKE_ENABLED, &data->flags);
		enable_irq_wake(data->oob_wake_irq);
		enable_irq(data->oob_wake_irq);
	}

	/* For global suspend, Realtek devices lose the loaded fw
	 * in them. But for autosuspend, firmware should remain.
	 * Actually, it depends on whether the usb host sends
	 * set feature (enable wakeup) or not.
	 */
	if (test_bit(BTUSB_WAKEUP_AUTOSUSPEND, &data->flags)) {
		if (PMSG_IS_AUTO(message) &&
		    device_can_wakeup(&data->udev->dev))
			data->udev->do_remote_wakeup = 1;
		else if (!PMSG_IS_AUTO(message) &&
			 !device_may_wakeup(&data->udev->dev)) {
			data->udev->do_remote_wakeup = 0;
			data->udev->reset_resume = 1;
		}
	}

	return 0;
}

static void play_deferred(struct btusb_data *data)
{
	struct urb *urb;
	int err;

	while ((urb = usb_get_from_anchor(&data->deferred))) {
		usb_anchor_urb(urb, &data->tx_anchor);

		err = usb_submit_urb(urb, GFP_ATOMIC);
		if (err < 0) {
			if (err != -EPERM && err != -ENODEV)
				BT_ERR("%s urb %p submission failed (%d)",
				       data->hdev->name, urb, -err);
			kfree(urb->setup_packet);
			usb_unanchor_urb(urb);
			usb_free_urb(urb);
			break;
		}

		data->tx_in_flight++;
		usb_free_urb(urb);
	}

	/* Cleanup the rest deferred urbs. */
	while ((urb = usb_get_from_anchor(&data->deferred))) {
		kfree(urb->setup_packet);
		usb_free_urb(urb);
	}
}

static int btusb_resume(struct usb_interface *intf)
{
	struct btusb_data *data = usb_get_intfdata(intf);
	struct hci_dev *hdev = data->hdev;
	int err = 0;

	BT_DBG("intf %p", intf);

	if (--data->suspend_count)
		return 0;

	/* Disable only if not already disabled (keep it balanced) */
	if (test_and_clear_bit(BTUSB_OOB_WAKE_ENABLED, &data->flags)) {
		disable_irq(data->oob_wake_irq);
		disable_irq_wake(data->oob_wake_irq);
	}

	if (!test_bit(HCI_RUNNING, &hdev->flags))
		goto done;

	if (test_bit(BTUSB_INTR_RUNNING, &data->flags)) {
		err = btusb_submit_intr_urb(hdev, GFP_NOIO);
		if (err < 0) {
			clear_bit(BTUSB_INTR_RUNNING, &data->flags);
			goto failed;
		}
	}

	if (test_bit(BTUSB_BULK_RUNNING, &data->flags)) {
		err = btusb_submit_bulk_urb(hdev, GFP_NOIO);
		if (err < 0) {
			clear_bit(BTUSB_BULK_RUNNING, &data->flags);
			goto failed;
		}

		btusb_submit_bulk_urb(hdev, GFP_NOIO);
	}

	if (test_bit(BTUSB_ISOC_RUNNING, &data->flags)) {
		if (btusb_submit_isoc_urb(hdev, GFP_NOIO) < 0)
			clear_bit(BTUSB_ISOC_RUNNING, &data->flags);
		else
			btusb_submit_isoc_urb(hdev, GFP_NOIO);
	}

	spin_lock_irq(&data->txlock);
	play_deferred(data);
	clear_bit(BTUSB_SUSPENDING, &data->flags);
	spin_unlock_irq(&data->txlock);
	schedule_work(&data->work);

	return 0;

failed:
	usb_scuttle_anchored_urbs(&data->deferred);
done:
	spin_lock_irq(&data->txlock);
	clear_bit(BTUSB_SUSPENDING, &data->flags);
	spin_unlock_irq(&data->txlock);

	return err;
}
#endif

static struct usb_driver btusb_driver = {
	.name		= "btusb",
	.probe		= btusb_probe,
	.disconnect	= btusb_disconnect,
#ifdef CONFIG_PM
	.suspend	= btusb_suspend,
	.resume		= btusb_resume,
#endif
	.id_table	= btusb_table,
	.supports_autosuspend = 1,
	.disable_hub_initiated_lpm = 1,
};

module_usb_driver(btusb_driver);

module_param(disable_scofix, bool, 0644);
MODULE_PARM_DESC(disable_scofix, "Disable fixup of wrong SCO buffer size");

module_param(force_scofix, bool, 0644);
MODULE_PARM_DESC(force_scofix, "Force fixup of wrong SCO buffers size");

module_param(enable_autosuspend, bool, 0644);
MODULE_PARM_DESC(enable_autosuspend, "Enable USB autosuspend by default");

module_param(reset, bool, 0644);
MODULE_PARM_DESC(reset, "Send HCI reset command on initialization");

MODULE_AUTHOR("Marcel Holtmann <marcel@holtmann.org>");
MODULE_DESCRIPTION("Generic Bluetooth USB driver ver " VERSION);
MODULE_VERSION(VERSION);
MODULE_LICENSE("GPL");<|MERGE_RESOLUTION|>--- conflicted
+++ resolved
@@ -416,12 +416,9 @@
 	{ USB_DEVICE(0x13d3, 0x3563), .driver_info = BTUSB_MEDIATEK |
 						     BTUSB_WIDEBAND_SPEECH |
 						     BTUSB_VALID_LE_STATES },
-<<<<<<< HEAD
-=======
 	{ USB_DEVICE(0x13d3, 0x3564), .driver_info = BTUSB_MEDIATEK |
 						     BTUSB_WIDEBAND_SPEECH |
 						     BTUSB_VALID_LE_STATES },
->>>>>>> df0cc57e
 	{ USB_DEVICE(0x0489, 0xe0cd), .driver_info = BTUSB_MEDIATEK |
 						     BTUSB_WIDEBAND_SPEECH |
 						     BTUSB_VALID_LE_STATES },
@@ -445,13 +442,10 @@
 	{ USB_DEVICE(0x0bda, 0xb009), .driver_info = BTUSB_REALTEK },
 	{ USB_DEVICE(0x2ff8, 0xb011), .driver_info = BTUSB_REALTEK },
 
-<<<<<<< HEAD
-=======
 	/* Additional Realtek 8761B Bluetooth devices */
 	{ USB_DEVICE(0x2357, 0x0604), .driver_info = BTUSB_REALTEK |
 						     BTUSB_WIDEBAND_SPEECH },
 
->>>>>>> df0cc57e
 	/* Additional Realtek 8761BU Bluetooth devices */
 	{ USB_DEVICE(0x0b05, 0x190e), .driver_info = BTUSB_REALTEK |
 	  					     BTUSB_WIDEBAND_SPEECH },
@@ -470,10 +464,6 @@
 	/* Additional Realtek 8822CE Bluetooth devices */
 	{ USB_DEVICE(0x04ca, 0x4005), .driver_info = BTUSB_REALTEK |
 						     BTUSB_WIDEBAND_SPEECH },
-	/* Bluetooth component of Realtek 8852AE device */
-	{ USB_DEVICE(0x04ca, 0x4006), .driver_info = BTUSB_REALTEK |
-						     BTUSB_WIDEBAND_SPEECH },
-
 	{ USB_DEVICE(0x04c5, 0x161f), .driver_info = BTUSB_REALTEK |
 						     BTUSB_WIDEBAND_SPEECH },
 	{ USB_DEVICE(0x0b05, 0x18ef), .driver_info = BTUSB_REALTEK |
@@ -3654,11 +3644,7 @@
 {
 	struct btusb_data *data = hci_get_drvdata(hdev);
 
-<<<<<<< HEAD
-	return !device_may_wakeup(&data->udev->dev);
-=======
 	return device_may_wakeup(&data->udev->dev);
->>>>>>> df0cc57e
 }
 
 static int btusb_shutdown_qca(struct hci_dev *hdev)
@@ -3882,10 +3868,7 @@
 		hdev->shutdown = btusb_mtk_shutdown;
 		hdev->manufacturer = 70;
 		hdev->cmd_timeout = btusb_mtk_cmd_timeout;
-<<<<<<< HEAD
-=======
 		hdev->set_bdaddr = btusb_set_bdaddr_mtk;
->>>>>>> df0cc57e
 		set_bit(HCI_QUIRK_NON_PERSISTENT_SETUP, &hdev->quirks);
 		data->recv_acl = btusb_recv_acl_mtk;
 	}
