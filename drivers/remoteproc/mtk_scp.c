--- conflicted
+++ resolved
@@ -128,13 +128,6 @@
 	int ret;
 	size_t offset;
 
-<<<<<<< HEAD
-	/* shared buffer initialization */
-	scp->recv_buf =
-		(struct mtk_share_obj __iomem *)(scp->sram_base + recv_offset);
-	scp->send_buf =
-		(struct mtk_share_obj __iomem *)(scp->sram_base + send_offset);
-=======
 	/* read the ipi buf addr from FW itself first */
 	ret = scp_elf_read_ipi_buf_addr(scp, fw, &offset);
 	if (ret) {
@@ -149,7 +142,6 @@
 			(scp->sram_base + offset);
 	scp->send_buf = (struct mtk_share_obj __iomem *)
 			(scp->sram_base + offset + sizeof(*scp->recv_buf));
->>>>>>> 356006a6
 	memset_io(scp->recv_buf, 0, sizeof(*scp->recv_buf));
 	memset_io(scp->send_buf, 0, sizeof(*scp->send_buf));
 
@@ -292,10 +284,6 @@
 	return ret;
 }
 
-<<<<<<< HEAD
-static int mt8183_scp_before_load(struct mtk_scp *scp)
-{
-=======
 static int scp_elf_read_ipi_buf_addr(struct mtk_scp *scp,
 				     const struct firmware *fw,
 				     size_t *offset)
@@ -324,7 +312,6 @@
 
 static int mt8183_scp_before_load(struct mtk_scp *scp)
 {
->>>>>>> 356006a6
 	/* Clear SCP to host interrupt */
 	writel(MT8183_SCP_IPC_INT_BIT, scp->reg_base + MT8183_SCP_TO_HOST);
 
@@ -350,11 +337,7 @@
 	return 0;
 }
 
-<<<<<<< HEAD
-static void mt8192_power_on_sram(void *addr)
-=======
 static void mt8192_power_on_sram(void __iomem *addr)
->>>>>>> 356006a6
 {
 	int i;
 
@@ -363,11 +346,7 @@
 	writel(0, addr);
 }
 
-<<<<<<< HEAD
-static void mt8192_power_off_sram(void *addr)
-=======
 static void mt8192_power_off_sram(void __iomem *addr)
->>>>>>> 356006a6
 {
 	int i;
 
@@ -410,11 +389,7 @@
 
 	ret = scp->data->scp_before_load(scp);
 	if (ret < 0)
-<<<<<<< HEAD
-		return ret;
-=======
 		goto leave;
->>>>>>> 356006a6
 
 	ret = scp_elf_load_segments(rproc, fw);
 leave:
@@ -830,10 +805,7 @@
 	.scp_stop = mt8183_scp_stop,
 	.host_to_scp_reg = MT8183_HOST_TO_SCP,
 	.host_to_scp_int_bit = MT8183_HOST_IPC_INT_BIT,
-<<<<<<< HEAD
-=======
 	.ipi_buf_offset = 0x7bdb0,
->>>>>>> 356006a6
 };
 
 static const struct mtk_scp_of_data mt8192_of_data = {
