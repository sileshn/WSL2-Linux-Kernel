--- conflicted
+++ resolved
@@ -1795,11 +1795,7 @@
 	 * IVHD and MMIO conflict.
 	 */
 	if (features != iommu->features)
-<<<<<<< HEAD
-		pr_warn(FW_WARN "EFR mismatch. Use IVHD EFR (%#llx : %#llx\n).",
-=======
 		pr_warn(FW_WARN "EFR mismatch. Use IVHD EFR (%#llx : %#llx).\n",
->>>>>>> 1ec187ab
 			features, iommu->features);
 }
 
