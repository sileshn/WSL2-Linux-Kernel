# SPDX-License-Identifier: GPL-2.0
VERSION = 5
PATCHLEVEL = 10
<<<<<<< HEAD
SUBLEVEL = 43
EXTRAVERSION =.3
=======
SUBLEVEL = 47
EXTRAVERSION =
>>>>>>> 4357ae26
NAME = Dare mighty things

# *DOCUMENTATION*
# To see a list of typical targets execute "make help"
# More info can be located in ./README
# Comments in this file are targeted only to the developer, do not
# expect to learn how to build the kernel reading this file.

$(if $(filter __%, $(MAKECMDGOALS)), \
	$(error targets prefixed with '__' are only for internal use))

# That's our default target when none is given on the command line
PHONY := __all
__all:

# We are using a recursive build, so we need to do a little thinking
# to get the ordering right.
#
# Most importantly: sub-Makefiles should only ever modify files in
# their own directory. If in some directory we have a dependency on
# a file in another dir (which doesn't happen often, but it's often
# unavoidable when linking the built-in.a targets which finally
# turn into vmlinux), we will call a sub make in that other dir, and
# after that we are sure that everything which is in that other dir
# is now up to date.
#
# The only cases where we need to modify files which have global
# effects are thus separated out and done before the recursive
# descending is started. They are now explicitly listed as the
# prepare rule.

ifneq ($(sub_make_done),1)

# Do not use make's built-in rules and variables
# (this increases performance and avoids hard-to-debug behaviour)
MAKEFLAGS += -rR

# Avoid funny character set dependencies
unexport LC_ALL
LC_COLLATE=C
LC_NUMERIC=C
export LC_COLLATE LC_NUMERIC

# Avoid interference with shell env settings
unexport GREP_OPTIONS

# Beautify output
# ---------------------------------------------------------------------------
#
# Normally, we echo the whole command before executing it. By making
# that echo $($(quiet)$(cmd)), we now have the possibility to set
# $(quiet) to choose other forms of output instead, e.g.
#
#         quiet_cmd_cc_o_c = Compiling $(RELDIR)/$@
#         cmd_cc_o_c       = $(CC) $(c_flags) -c -o $@ $<
#
# If $(quiet) is empty, the whole command will be printed.
# If it is set to "quiet_", only the short version will be printed.
# If it is set to "silent_", nothing will be printed at all, since
# the variable $(silent_cmd_cc_o_c) doesn't exist.
#
# A simple variant is to prefix commands with $(Q) - that's useful
# for commands that shall be hidden in non-verbose mode.
#
#	$(Q)ln $@ :<
#
# If KBUILD_VERBOSE equals 0 then the above command will be hidden.
# If KBUILD_VERBOSE equals 1 then the above command is displayed.
# If KBUILD_VERBOSE equals 2 then give the reason why each target is rebuilt.
#
# To put more focus on warnings, be less verbose as default
# Use 'make V=1' to see the full commands

ifeq ("$(origin V)", "command line")
  KBUILD_VERBOSE = $(V)
endif
ifndef KBUILD_VERBOSE
  KBUILD_VERBOSE = 0
endif

ifeq ($(KBUILD_VERBOSE),1)
  quiet =
  Q =
else
  quiet=quiet_
  Q = @
endif

# If the user is running make -s (silent mode), suppress echoing of
# commands

ifneq ($(findstring s,$(filter-out --%,$(MAKEFLAGS))),)
  quiet=silent_
endif

export quiet Q KBUILD_VERBOSE

# Kbuild will save output files in the current working directory.
# This does not need to match to the root of the kernel source tree.
#
# For example, you can do this:
#
#  cd /dir/to/store/output/files; make -f /dir/to/kernel/source/Makefile
#
# If you want to save output files in a different location, there are
# two syntaxes to specify it.
#
# 1) O=
# Use "make O=dir/to/store/output/files/"
#
# 2) Set KBUILD_OUTPUT
# Set the environment variable KBUILD_OUTPUT to point to the output directory.
# export KBUILD_OUTPUT=dir/to/store/output/files/; make
#
# The O= assignment takes precedence over the KBUILD_OUTPUT environment
# variable.

# Do we want to change the working directory?
ifeq ("$(origin O)", "command line")
  KBUILD_OUTPUT := $(O)
endif

ifneq ($(KBUILD_OUTPUT),)
# Make's built-in functions such as $(abspath ...), $(realpath ...) cannot
# expand a shell special character '~'. We use a somewhat tedious way here.
abs_objtree := $(shell mkdir -p $(KBUILD_OUTPUT) && cd $(KBUILD_OUTPUT) && pwd)
$(if $(abs_objtree),, \
     $(error failed to create output directory "$(KBUILD_OUTPUT)"))

# $(realpath ...) resolves symlinks
abs_objtree := $(realpath $(abs_objtree))
else
abs_objtree := $(CURDIR)
endif # ifneq ($(KBUILD_OUTPUT),)

ifeq ($(abs_objtree),$(CURDIR))
# Suppress "Entering directory ..." unless we are changing the work directory.
MAKEFLAGS += --no-print-directory
else
need-sub-make := 1
endif

abs_srctree := $(realpath $(dir $(lastword $(MAKEFILE_LIST))))

ifneq ($(words $(subst :, ,$(abs_srctree))), 1)
$(error source directory cannot contain spaces or colons)
endif

ifneq ($(abs_srctree),$(abs_objtree))
# Look for make include files relative to root of kernel src
#
# This does not become effective immediately because MAKEFLAGS is re-parsed
# once after the Makefile is read. We need to invoke sub-make.
MAKEFLAGS += --include-dir=$(abs_srctree)
need-sub-make := 1
endif

this-makefile := $(lastword $(MAKEFILE_LIST))

ifneq ($(filter 3.%,$(MAKE_VERSION)),)
# 'MAKEFLAGS += -rR' does not immediately become effective for GNU Make 3.x
# We need to invoke sub-make to avoid implicit rules in the top Makefile.
need-sub-make := 1
# Cancel implicit rules for this Makefile.
$(this-makefile): ;
endif

export abs_srctree abs_objtree
export sub_make_done := 1

ifeq ($(need-sub-make),1)

PHONY += $(MAKECMDGOALS) __sub-make

$(filter-out $(this-makefile), $(MAKECMDGOALS)) __all: __sub-make
	@:

# Invoke a second make in the output directory, passing relevant variables
__sub-make:
	$(Q)$(MAKE) -C $(abs_objtree) -f $(abs_srctree)/Makefile $(MAKECMDGOALS)

endif # need-sub-make
endif # sub_make_done

# We process the rest of the Makefile if this is the final invocation of make
ifeq ($(need-sub-make),)

# Do not print "Entering directory ...",
# but we want to display it when entering to the output directory
# so that IDEs/editors are able to understand relative filenames.
MAKEFLAGS += --no-print-directory

# Call a source code checker (by default, "sparse") as part of the
# C compilation.
#
# Use 'make C=1' to enable checking of only re-compiled files.
# Use 'make C=2' to enable checking of *all* source files, regardless
# of whether they are re-compiled or not.
#
# See the file "Documentation/dev-tools/sparse.rst" for more details,
# including where to get the "sparse" utility.

ifeq ("$(origin C)", "command line")
  KBUILD_CHECKSRC = $(C)
endif
ifndef KBUILD_CHECKSRC
  KBUILD_CHECKSRC = 0
endif

# Use make M=dir or set the environment variable KBUILD_EXTMOD to specify the
# directory of external module to build. Setting M= takes precedence.
ifeq ("$(origin M)", "command line")
  KBUILD_EXTMOD := $(M)
endif

$(if $(word 2, $(KBUILD_EXTMOD)), \
	$(error building multiple external modules is not supported))

export KBUILD_CHECKSRC KBUILD_EXTMOD

extmod-prefix = $(if $(KBUILD_EXTMOD),$(KBUILD_EXTMOD)/)

ifeq ($(abs_srctree),$(abs_objtree))
        # building in the source tree
        srctree := .
	building_out_of_srctree :=
else
        ifeq ($(abs_srctree)/,$(dir $(abs_objtree)))
                # building in a subdirectory of the source tree
                srctree := ..
        else
                srctree := $(abs_srctree)
        endif
	building_out_of_srctree := 1
endif

ifneq ($(KBUILD_ABS_SRCTREE),)
srctree := $(abs_srctree)
endif

objtree		:= .
VPATH		:= $(srctree)

export building_out_of_srctree srctree objtree VPATH

# To make sure we do not include .config for any of the *config targets
# catch them early, and hand them over to scripts/kconfig/Makefile
# It is allowed to specify more targets when calling make, including
# mixing *config targets and build targets.
# For example 'make oldconfig all'.
# Detect when mixed targets is specified, and make a second invocation
# of make so .config is not included in this case either (for *config).

version_h := include/generated/uapi/linux/version.h
old_version_h := include/linux/version.h

clean-targets := %clean mrproper cleandocs
no-dot-config-targets := $(clean-targets) \
			 cscope gtags TAGS tags help% %docs check% coccicheck \
			 $(version_h) headers headers_% archheaders archscripts \
			 %asm-generic kernelversion %src-pkg dt_binding_check \
			 outputmakefile
no-sync-config-targets := $(no-dot-config-targets) %install kernelrelease \
			  image_name
single-targets := %.a %.i %.ko %.lds %.ll %.lst %.mod %.o %.s %.symtypes %/

config-build	:=
mixed-build	:=
need-config	:= 1
may-sync-config	:= 1
single-build	:=

ifneq ($(filter $(no-dot-config-targets), $(MAKECMDGOALS)),)
	ifeq ($(filter-out $(no-dot-config-targets), $(MAKECMDGOALS)),)
		need-config :=
	endif
endif

ifneq ($(filter $(no-sync-config-targets), $(MAKECMDGOALS)),)
	ifeq ($(filter-out $(no-sync-config-targets), $(MAKECMDGOALS)),)
		may-sync-config :=
	endif
endif

ifneq ($(KBUILD_EXTMOD),)
	may-sync-config :=
endif

ifeq ($(KBUILD_EXTMOD),)
        ifneq ($(filter %config,$(MAKECMDGOALS)),)
		config-build := 1
                ifneq ($(words $(MAKECMDGOALS)),1)
			mixed-build := 1
                endif
        endif
endif

# We cannot build single targets and the others at the same time
ifneq ($(filter $(single-targets), $(MAKECMDGOALS)),)
	single-build := 1
	ifneq ($(filter-out $(single-targets), $(MAKECMDGOALS)),)
		mixed-build := 1
	endif
endif

# For "make -j clean all", "make -j mrproper defconfig all", etc.
ifneq ($(filter $(clean-targets),$(MAKECMDGOALS)),)
        ifneq ($(filter-out $(clean-targets),$(MAKECMDGOALS)),)
		mixed-build := 1
        endif
endif

# install and modules_install need also be processed one by one
ifneq ($(filter install,$(MAKECMDGOALS)),)
        ifneq ($(filter modules_install,$(MAKECMDGOALS)),)
		mixed-build := 1
        endif
endif

ifdef mixed-build
# ===========================================================================
# We're called with mixed targets (*config and build targets).
# Handle them one by one.

PHONY += $(MAKECMDGOALS) __build_one_by_one

$(MAKECMDGOALS): __build_one_by_one
	@:

__build_one_by_one:
	$(Q)set -e; \
	for i in $(MAKECMDGOALS); do \
		$(MAKE) -f $(srctree)/Makefile $$i; \
	done

else # !mixed-build

include scripts/Kbuild.include

# Read KERNELRELEASE from include/config/kernel.release (if it exists)
KERNELRELEASE = $(shell cat include/config/kernel.release 2> /dev/null)
KERNELVERSION = $(VERSION)$(if $(PATCHLEVEL),.$(PATCHLEVEL)$(if $(SUBLEVEL),.$(SUBLEVEL)))$(EXTRAVERSION)
export VERSION PATCHLEVEL SUBLEVEL KERNELRELEASE KERNELVERSION

include scripts/subarch.include

# Cross compiling and selecting different set of gcc/bin-utils
# ---------------------------------------------------------------------------
#
# When performing cross compilation for other architectures ARCH shall be set
# to the target architecture. (See arch/* for the possibilities).
# ARCH can be set during invocation of make:
# make ARCH=ia64
# Another way is to have ARCH set in the environment.
# The default ARCH is the host where make is executed.

# CROSS_COMPILE specify the prefix used for all executables used
# during compilation. Only gcc and related bin-utils executables
# are prefixed with $(CROSS_COMPILE).
# CROSS_COMPILE can be set on the command line
# make CROSS_COMPILE=ia64-linux-
# Alternatively CROSS_COMPILE can be set in the environment.
# Default value for CROSS_COMPILE is not to prefix executables
# Note: Some architectures assign CROSS_COMPILE in their arch/*/Makefile
ARCH		?= $(SUBARCH)

# Architecture as present in compile.h
UTS_MACHINE 	:= $(ARCH)
SRCARCH 	:= $(ARCH)

# Additional ARCH settings for x86
ifeq ($(ARCH),i386)
        SRCARCH := x86
endif
ifeq ($(ARCH),x86_64)
        SRCARCH := x86
endif

# Additional ARCH settings for sparc
ifeq ($(ARCH),sparc32)
       SRCARCH := sparc
endif
ifeq ($(ARCH),sparc64)
       SRCARCH := sparc
endif

# Additional ARCH settings for sh
ifeq ($(ARCH),sh64)
       SRCARCH := sh
endif

KCONFIG_CONFIG	?= .config
export KCONFIG_CONFIG

# Default file for 'make defconfig'. This may be overridden by arch-Makefile.
export KBUILD_DEFCONFIG := defconfig

# SHELL used by kbuild
CONFIG_SHELL := sh

HOST_LFS_CFLAGS := $(shell getconf LFS_CFLAGS 2>/dev/null)
HOST_LFS_LDFLAGS := $(shell getconf LFS_LDFLAGS 2>/dev/null)
HOST_LFS_LIBS := $(shell getconf LFS_LIBS 2>/dev/null)

ifneq ($(LLVM),)
HOSTCC	= clang
HOSTCXX	= clang++
else
HOSTCC	= gcc
HOSTCXX	= g++
endif

export KBUILD_USERCFLAGS := -Wall -Wmissing-prototypes -Wstrict-prototypes \
			      -O2 -fomit-frame-pointer -std=gnu89
export KBUILD_USERLDFLAGS :=

KBUILD_HOSTCFLAGS   := $(KBUILD_USERCFLAGS) $(HOST_LFS_CFLAGS) $(HOSTCFLAGS)
KBUILD_HOSTCXXFLAGS := -Wall -O2 $(HOST_LFS_CFLAGS) $(HOSTCXXFLAGS)
KBUILD_HOSTLDFLAGS  := $(HOST_LFS_LDFLAGS) $(HOSTLDFLAGS)
KBUILD_HOSTLDLIBS   := $(HOST_LFS_LIBS) $(HOSTLDLIBS)

# Make variables (CC, etc...)
CPP		= $(CC) -E
ifneq ($(LLVM),)
CC		= clang
LD		= ld.lld
AR		= llvm-ar
NM		= llvm-nm
OBJCOPY		= llvm-objcopy
OBJDUMP		= llvm-objdump
READELF		= llvm-readelf
STRIP		= llvm-strip
else
CC		= $(CROSS_COMPILE)gcc
LD		= $(CROSS_COMPILE)ld
AR		= $(CROSS_COMPILE)ar
NM		= $(CROSS_COMPILE)nm
OBJCOPY		= $(CROSS_COMPILE)objcopy
OBJDUMP		= $(CROSS_COMPILE)objdump
READELF		= $(CROSS_COMPILE)readelf
STRIP		= $(CROSS_COMPILE)strip
endif
PAHOLE		= pahole
RESOLVE_BTFIDS	= $(objtree)/tools/bpf/resolve_btfids/resolve_btfids
LEX		= flex
YACC		= bison
AWK		= awk
INSTALLKERNEL  := installkernel
DEPMOD		= depmod
PERL		= perl
PYTHON		= python
PYTHON3		= python3
CHECK		= sparse
BASH		= bash
KGZIP		= gzip
KBZIP2		= bzip2
KLZOP		= lzop
LZMA		= lzma
LZ4		= lz4c
XZ		= xz
ZSTD		= zstd

CHECKFLAGS     := -D__linux__ -Dlinux -D__STDC__ -Dunix -D__unix__ \
		  -Wbitwise -Wno-return-void -Wno-unknown-attribute $(CF)
NOSTDINC_FLAGS :=
CFLAGS_MODULE   =
AFLAGS_MODULE   =
LDFLAGS_MODULE  =
CFLAGS_KERNEL	=
AFLAGS_KERNEL	=
LDFLAGS_vmlinux =

# Use USERINCLUDE when you must reference the UAPI directories only.
USERINCLUDE    := \
		-I$(srctree)/arch/$(SRCARCH)/include/uapi \
		-I$(objtree)/arch/$(SRCARCH)/include/generated/uapi \
		-I$(srctree)/include/uapi \
		-I$(objtree)/include/generated/uapi \
                -include $(srctree)/include/linux/kconfig.h

# Use LINUXINCLUDE when you must reference the include/ directory.
# Needed to be compatible with the O= option
LINUXINCLUDE    := \
		-I$(srctree)/arch/$(SRCARCH)/include \
		-I$(objtree)/arch/$(SRCARCH)/include/generated \
		$(if $(building_out_of_srctree),-I$(srctree)/include) \
		-I$(objtree)/include \
		$(USERINCLUDE)

KBUILD_AFLAGS   := -D__ASSEMBLY__ -fno-PIE
KBUILD_CFLAGS   := -Wall -Wundef -Werror=strict-prototypes -Wno-trigraphs \
		   -fno-strict-aliasing -fno-common -fshort-wchar -fno-PIE \
		   -Werror=implicit-function-declaration -Werror=implicit-int \
		   -Werror=return-type -Wno-format-security \
		   -std=gnu89
KBUILD_CPPFLAGS := -D__KERNEL__
KBUILD_AFLAGS_KERNEL :=
KBUILD_CFLAGS_KERNEL :=
KBUILD_AFLAGS_MODULE  := -DMODULE
KBUILD_CFLAGS_MODULE  := -DMODULE
KBUILD_LDFLAGS_MODULE :=
KBUILD_LDFLAGS :=
CLANG_FLAGS :=

export ARCH SRCARCH CONFIG_SHELL BASH HOSTCC KBUILD_HOSTCFLAGS CROSS_COMPILE LD CC
export CPP AR NM STRIP OBJCOPY OBJDUMP READELF PAHOLE RESOLVE_BTFIDS LEX YACC AWK INSTALLKERNEL
export PERL PYTHON PYTHON3 CHECK CHECKFLAGS MAKE UTS_MACHINE HOSTCXX
export KGZIP KBZIP2 KLZOP LZMA LZ4 XZ ZSTD
export KBUILD_HOSTCXXFLAGS KBUILD_HOSTLDFLAGS KBUILD_HOSTLDLIBS LDFLAGS_MODULE

export KBUILD_CPPFLAGS NOSTDINC_FLAGS LINUXINCLUDE OBJCOPYFLAGS KBUILD_LDFLAGS
export KBUILD_CFLAGS CFLAGS_KERNEL CFLAGS_MODULE
export KBUILD_AFLAGS AFLAGS_KERNEL AFLAGS_MODULE
export KBUILD_AFLAGS_MODULE KBUILD_CFLAGS_MODULE KBUILD_LDFLAGS_MODULE
export KBUILD_AFLAGS_KERNEL KBUILD_CFLAGS_KERNEL

# Files to ignore in find ... statements

export RCS_FIND_IGNORE := \( -name SCCS -o -name BitKeeper -o -name .svn -o    \
			  -name CVS -o -name .pc -o -name .hg -o -name .git \) \
			  -prune -o
export RCS_TAR_IGNORE := --exclude SCCS --exclude BitKeeper --exclude .svn \
			 --exclude CVS --exclude .pc --exclude .hg --exclude .git

# ===========================================================================
# Rules shared between *config targets and build targets

# Basic helpers built in scripts/basic/
PHONY += scripts_basic
scripts_basic:
	$(Q)$(MAKE) $(build)=scripts/basic
	$(Q)rm -f .tmp_quiet_recordmcount

PHONY += outputmakefile
# Before starting out-of-tree build, make sure the source tree is clean.
# outputmakefile generates a Makefile in the output directory, if using a
# separate output directory. This allows convenient use of make in the
# output directory.
# At the same time when output Makefile generated, generate .gitignore to
# ignore whole output directory
outputmakefile:
ifdef building_out_of_srctree
	$(Q)if [ -f $(srctree)/.config -o \
		 -d $(srctree)/include/config -o \
		 -d $(srctree)/arch/$(SRCARCH)/include/generated ]; then \
		echo >&2 "***"; \
		echo >&2 "*** The source tree is not clean, please run 'make$(if $(findstring command line, $(origin ARCH)), ARCH=$(ARCH)) mrproper'"; \
		echo >&2 "*** in $(abs_srctree)";\
		echo >&2 "***"; \
		false; \
	fi
	$(Q)ln -fsn $(srctree) source
	$(Q)$(CONFIG_SHELL) $(srctree)/scripts/mkmakefile $(srctree)
	$(Q)test -e .gitignore || \
	{ echo "# this is build directory, ignore it"; echo "*"; } > .gitignore
endif

ifneq ($(shell $(CC) --version 2>&1 | head -n 1 | grep clang),)
ifneq ($(CROSS_COMPILE),)
CLANG_FLAGS	+= --target=$(notdir $(CROSS_COMPILE:%-=%))
GCC_TOOLCHAIN_DIR := $(dir $(shell which $(CROSS_COMPILE)elfedit))
CLANG_FLAGS	+= --prefix=$(GCC_TOOLCHAIN_DIR)$(notdir $(CROSS_COMPILE))
GCC_TOOLCHAIN	:= $(realpath $(GCC_TOOLCHAIN_DIR)/..)
endif
ifneq ($(GCC_TOOLCHAIN),)
CLANG_FLAGS	+= --gcc-toolchain=$(GCC_TOOLCHAIN)
endif
ifneq ($(LLVM_IAS),1)
CLANG_FLAGS	+= -no-integrated-as
endif
CLANG_FLAGS	+= -Werror=unknown-warning-option
KBUILD_CFLAGS	+= $(CLANG_FLAGS)
KBUILD_AFLAGS	+= $(CLANG_FLAGS)
export CLANG_FLAGS
endif

# The expansion should be delayed until arch/$(SRCARCH)/Makefile is included.
# Some architectures define CROSS_COMPILE in arch/$(SRCARCH)/Makefile.
# CC_VERSION_TEXT is referenced from Kconfig (so it needs export),
# and from include/config/auto.conf.cmd to detect the compiler upgrade.
CC_VERSION_TEXT = $(shell $(CC) --version 2>/dev/null | head -n 1)

ifdef config-build
# ===========================================================================
# *config targets only - make sure prerequisites are updated, and descend
# in scripts/kconfig to make the *config target

# Read arch specific Makefile to set KBUILD_DEFCONFIG as needed.
# KBUILD_DEFCONFIG may point out an alternative default configuration
# used for 'make defconfig'
include arch/$(SRCARCH)/Makefile
export KBUILD_DEFCONFIG KBUILD_KCONFIG CC_VERSION_TEXT

config: outputmakefile scripts_basic FORCE
	$(Q)$(MAKE) $(build)=scripts/kconfig $@

%config: outputmakefile scripts_basic FORCE
	$(Q)$(MAKE) $(build)=scripts/kconfig $@

else #!config-build
# ===========================================================================
# Build targets only - this includes vmlinux, arch specific targets, clean
# targets and others. In general all targets except *config targets.

# If building an external module we do not care about the all: rule
# but instead __all depend on modules
PHONY += all
ifeq ($(KBUILD_EXTMOD),)
__all: all
else
__all: modules
endif

# Decide whether to build built-in, modular, or both.
# Normally, just do built-in.

KBUILD_MODULES :=
KBUILD_BUILTIN := 1

# If we have only "make modules", don't compile built-in objects.
ifeq ($(MAKECMDGOALS),modules)
  KBUILD_BUILTIN :=
endif

# If we have "make <whatever> modules", compile modules
# in addition to whatever we do anyway.
# Just "make" or "make all" shall build modules as well

ifneq ($(filter all modules nsdeps %compile_commands.json clang-%,$(MAKECMDGOALS)),)
  KBUILD_MODULES := 1
endif

ifeq ($(MAKECMDGOALS),)
  KBUILD_MODULES := 1
endif

export KBUILD_MODULES KBUILD_BUILTIN

ifdef need-config
include include/config/auto.conf
endif

ifeq ($(KBUILD_EXTMOD),)
# Objects we will link into vmlinux / subdirs we need to visit
core-y		:= init/ usr/
drivers-y	:= drivers/ sound/
drivers-$(CONFIG_SAMPLES) += samples/
drivers-y	+= net/ virt/
libs-y		:= lib/
endif # KBUILD_EXTMOD

# The all: target is the default when no target is given on the
# command line.
# This allow a user to issue only 'make' to build a kernel including modules
# Defaults to vmlinux, but the arch makefile usually adds further targets
all: vmlinux

CFLAGS_GCOV	:= -fprofile-arcs -ftest-coverage \
	$(call cc-option,-fno-tree-loop-im) \
	$(call cc-disable-warning,maybe-uninitialized,)
export CFLAGS_GCOV

# The arch Makefiles can override CC_FLAGS_FTRACE. We may also append it later.
ifdef CONFIG_FUNCTION_TRACER
  CC_FLAGS_FTRACE := -pg
endif

RETPOLINE_CFLAGS_GCC := -mindirect-branch=thunk-extern -mindirect-branch-register
RETPOLINE_VDSO_CFLAGS_GCC := -mindirect-branch=thunk-inline -mindirect-branch-register
RETPOLINE_CFLAGS_CLANG := -mretpoline-external-thunk
RETPOLINE_VDSO_CFLAGS_CLANG := -mretpoline
RETPOLINE_CFLAGS := $(call cc-option,$(RETPOLINE_CFLAGS_GCC),$(call cc-option,$(RETPOLINE_CFLAGS_CLANG)))
RETPOLINE_VDSO_CFLAGS := $(call cc-option,$(RETPOLINE_VDSO_CFLAGS_GCC),$(call cc-option,$(RETPOLINE_VDSO_CFLAGS_CLANG)))
export RETPOLINE_CFLAGS
export RETPOLINE_VDSO_CFLAGS

include arch/$(SRCARCH)/Makefile

ifdef need-config
ifdef may-sync-config
# Read in dependencies to all Kconfig* files, make sure to run syncconfig if
# changes are detected. This should be included after arch/$(SRCARCH)/Makefile
# because some architectures define CROSS_COMPILE there.
include include/config/auto.conf.cmd

$(KCONFIG_CONFIG):
	@echo >&2 '***'
	@echo >&2 '*** Configuration file "$@" not found!'
	@echo >&2 '***'
	@echo >&2 '*** Please run some configurator (e.g. "make oldconfig" or'
	@echo >&2 '*** "make menuconfig" or "make xconfig").'
	@echo >&2 '***'
	@/bin/false

# The actual configuration files used during the build are stored in
# include/generated/ and include/config/. Update them if .config is newer than
# include/config/auto.conf (which mirrors .config).
#
# This exploits the 'multi-target pattern rule' trick.
# The syncconfig should be executed only once to make all the targets.
# (Note: use the grouped target '&:' when we bump to GNU Make 4.3)
quiet_cmd_syncconfig = SYNC    $@
      cmd_syncconfig = $(MAKE) -f $(srctree)/Makefile syncconfig

%/config/auto.conf %/config/auto.conf.cmd %/generated/autoconf.h: $(KCONFIG_CONFIG)
	+$(call cmd,syncconfig)
else # !may-sync-config
# External modules and some install targets need include/generated/autoconf.h
# and include/config/auto.conf but do not care if they are up-to-date.
# Use auto.conf to trigger the test
PHONY += include/config/auto.conf

include/config/auto.conf:
	$(Q)test -e include/generated/autoconf.h -a -e $@ || (		\
	echo >&2;							\
	echo >&2 "  ERROR: Kernel configuration is invalid.";		\
	echo >&2 "         include/generated/autoconf.h or $@ are missing.";\
	echo >&2 "         Run 'make oldconfig && make prepare' on kernel src to fix it.";	\
	echo >&2 ;							\
	/bin/false)

endif # may-sync-config
endif # need-config

KBUILD_CFLAGS	+= $(call cc-option,-fno-delete-null-pointer-checks,)
KBUILD_CFLAGS	+= $(call cc-disable-warning,frame-address,)
KBUILD_CFLAGS	+= $(call cc-disable-warning, format-truncation)
KBUILD_CFLAGS	+= $(call cc-disable-warning, format-overflow)
KBUILD_CFLAGS	+= $(call cc-disable-warning, address-of-packed-member)

ifdef CONFIG_CC_OPTIMIZE_FOR_PERFORMANCE
KBUILD_CFLAGS += -O2
else ifdef CONFIG_CC_OPTIMIZE_FOR_PERFORMANCE_O3
KBUILD_CFLAGS += -O3
else ifdef CONFIG_CC_OPTIMIZE_FOR_SIZE
KBUILD_CFLAGS += -Os
endif

# Tell gcc to never replace conditional load with a non-conditional one
KBUILD_CFLAGS	+= $(call cc-option,--param=allow-store-data-races=0)
KBUILD_CFLAGS	+= $(call cc-option,-fno-allow-store-data-races)

ifdef CONFIG_READABLE_ASM
# Disable optimizations that make assembler listings hard to read.
# reorder blocks reorders the control in the function
# ipa clone creates specialized cloned functions
# partial inlining inlines only parts of functions
KBUILD_CFLAGS += $(call cc-option,-fno-reorder-blocks,) \
                 $(call cc-option,-fno-ipa-cp-clone,) \
                 $(call cc-option,-fno-partial-inlining)
endif

ifneq ($(CONFIG_FRAME_WARN),0)
KBUILD_CFLAGS += -Wframe-larger-than=$(CONFIG_FRAME_WARN)
endif

stackp-flags-y                                    := -fno-stack-protector
stackp-flags-$(CONFIG_STACKPROTECTOR)             := -fstack-protector
stackp-flags-$(CONFIG_STACKPROTECTOR_STRONG)      := -fstack-protector-strong

KBUILD_CFLAGS += $(stackp-flags-y)

ifdef CONFIG_CC_IS_CLANG
KBUILD_CPPFLAGS += -Qunused-arguments
KBUILD_CFLAGS += -Wno-format-invalid-specifier
KBUILD_CFLAGS += -Wno-gnu
# CLANG uses a _MergedGlobals as optimization, but this breaks modpost, as the
# source of a reference will be _MergedGlobals and not on of the whitelisted names.
# See modpost pattern 2
KBUILD_CFLAGS += -mno-global-merge
else

# Warn about unmarked fall-throughs in switch statement.
# Disabled for clang while comment to attribute conversion happens and
# https://github.com/ClangBuiltLinux/linux/issues/636 is discussed.
KBUILD_CFLAGS += $(call cc-option,-Wimplicit-fallthrough,)
endif

# These warnings generated too much noise in a regular build.
# Use make W=1 to enable them (see scripts/Makefile.extrawarn)
KBUILD_CFLAGS += $(call cc-disable-warning, unused-but-set-variable)

KBUILD_CFLAGS += $(call cc-disable-warning, unused-const-variable)
ifdef CONFIG_FRAME_POINTER
KBUILD_CFLAGS	+= -fno-omit-frame-pointer -fno-optimize-sibling-calls
else
# Some targets (ARM with Thumb2, for example), can't be built with frame
# pointers.  For those, we don't have FUNCTION_TRACER automatically
# select FRAME_POINTER.  However, FUNCTION_TRACER adds -pg, and this is
# incompatible with -fomit-frame-pointer with current GCC, so we don't use
# -fomit-frame-pointer with FUNCTION_TRACER.
ifndef CONFIG_FUNCTION_TRACER
KBUILD_CFLAGS	+= -fomit-frame-pointer
endif
endif

# Initialize all stack variables with a 0xAA pattern.
ifdef CONFIG_INIT_STACK_ALL_PATTERN
KBUILD_CFLAGS	+= -ftrivial-auto-var-init=pattern
endif

# Initialize all stack variables with a zero value.
ifdef CONFIG_INIT_STACK_ALL_ZERO
# Future support for zero initialization is still being debated, see
# https://bugs.llvm.org/show_bug.cgi?id=45497. These flags are subject to being
# renamed or dropped.
KBUILD_CFLAGS	+= -ftrivial-auto-var-init=zero
KBUILD_CFLAGS	+= -enable-trivial-auto-var-init-zero-knowing-it-will-be-removed-from-clang
endif

DEBUG_CFLAGS	:=

# Workaround for GCC versions < 5.0
# https://gcc.gnu.org/bugzilla/show_bug.cgi?id=61801
ifdef CONFIG_CC_IS_GCC
DEBUG_CFLAGS	+= $(call cc-ifversion, -lt, 0500, $(call cc-option, -fno-var-tracking-assignments))
endif

ifdef CONFIG_DEBUG_INFO

ifdef CONFIG_DEBUG_INFO_SPLIT
DEBUG_CFLAGS	+= -gsplit-dwarf
else
DEBUG_CFLAGS	+= -g
endif

ifneq ($(LLVM_IAS),1)
KBUILD_AFLAGS	+= -Wa,-gdwarf-2
endif

ifdef CONFIG_DEBUG_INFO_DWARF4
DEBUG_CFLAGS	+= -gdwarf-4
endif

ifdef CONFIG_DEBUG_INFO_REDUCED
DEBUG_CFLAGS	+= $(call cc-option, -femit-struct-debug-baseonly) \
		   $(call cc-option,-fno-var-tracking)
endif

ifdef CONFIG_DEBUG_INFO_COMPRESSED
DEBUG_CFLAGS	+= -gz=zlib
KBUILD_AFLAGS	+= -gz=zlib
KBUILD_LDFLAGS	+= --compress-debug-sections=zlib
endif

endif # CONFIG_DEBUG_INFO

KBUILD_CFLAGS += $(DEBUG_CFLAGS)
export DEBUG_CFLAGS

ifdef CONFIG_FUNCTION_TRACER
ifdef CONFIG_FTRACE_MCOUNT_RECORD
  # gcc 5 supports generating the mcount tables directly
  ifeq ($(call cc-option-yn,-mrecord-mcount),y)
    CC_FLAGS_FTRACE	+= -mrecord-mcount
    export CC_USING_RECORD_MCOUNT := 1
  endif
  ifdef CONFIG_HAVE_NOP_MCOUNT
    ifeq ($(call cc-option-yn, -mnop-mcount),y)
      CC_FLAGS_FTRACE	+= -mnop-mcount
      CC_FLAGS_USING	+= -DCC_USING_NOP_MCOUNT
    endif
  endif
endif
ifdef CONFIG_HAVE_FENTRY
  ifeq ($(call cc-option-yn, -mfentry),y)
    CC_FLAGS_FTRACE	+= -mfentry
    CC_FLAGS_USING	+= -DCC_USING_FENTRY
  endif
endif
export CC_FLAGS_FTRACE
KBUILD_CFLAGS	+= $(CC_FLAGS_FTRACE) $(CC_FLAGS_USING)
KBUILD_AFLAGS	+= $(CC_FLAGS_USING)
ifdef CONFIG_DYNAMIC_FTRACE
	ifdef CONFIG_HAVE_C_RECORDMCOUNT
		BUILD_C_RECORDMCOUNT := y
		export BUILD_C_RECORDMCOUNT
	endif
endif
endif

# We trigger additional mismatches with less inlining
ifdef CONFIG_DEBUG_SECTION_MISMATCH
KBUILD_CFLAGS += $(call cc-option, -fno-inline-functions-called-once)
endif

ifdef CONFIG_LD_DEAD_CODE_DATA_ELIMINATION
KBUILD_CFLAGS_KERNEL += -ffunction-sections -fdata-sections
LDFLAGS_vmlinux += --gc-sections
endif

ifdef CONFIG_SHADOW_CALL_STACK
CC_FLAGS_SCS	:= -fsanitize=shadow-call-stack
KBUILD_CFLAGS	+= $(CC_FLAGS_SCS)
export CC_FLAGS_SCS
endif

ifdef CONFIG_DEBUG_FORCE_FUNCTION_ALIGN_32B
KBUILD_CFLAGS += -falign-functions=32
endif

# arch Makefile may override CC so keep this after arch Makefile is included
NOSTDINC_FLAGS += -nostdinc -isystem $(shell $(CC) -print-file-name=include)

# warn about C99 declaration after statement
KBUILD_CFLAGS += -Wdeclaration-after-statement

# Variable Length Arrays (VLAs) should not be used anywhere in the kernel
KBUILD_CFLAGS += -Wvla

# disable pointer signed / unsigned warnings in gcc 4.0
KBUILD_CFLAGS += -Wno-pointer-sign

# disable stringop warnings in gcc 8+
KBUILD_CFLAGS += $(call cc-disable-warning, stringop-truncation)

# We'll want to enable this eventually, but it's not going away for 5.7 at least
KBUILD_CFLAGS += $(call cc-disable-warning, zero-length-bounds)
KBUILD_CFLAGS += $(call cc-disable-warning, array-bounds)
KBUILD_CFLAGS += $(call cc-disable-warning, stringop-overflow)

# Another good warning that we'll want to enable eventually
KBUILD_CFLAGS += $(call cc-disable-warning, restrict)

# Enabled with W=2, disabled by default as noisy
KBUILD_CFLAGS += $(call cc-disable-warning, maybe-uninitialized)

# disable invalid "can't wrap" optimizations for signed / pointers
KBUILD_CFLAGS	+= -fno-strict-overflow

# Make sure -fstack-check isn't enabled (like gentoo apparently did)
KBUILD_CFLAGS  += -fno-stack-check

# conserve stack if available
KBUILD_CFLAGS   += $(call cc-option,-fconserve-stack)

# Prohibit date/time macros, which would make the build non-deterministic
KBUILD_CFLAGS   += -Werror=date-time

# enforce correct pointer usage
KBUILD_CFLAGS   += $(call cc-option,-Werror=incompatible-pointer-types)

# Require designated initializers for all marked structures
KBUILD_CFLAGS   += $(call cc-option,-Werror=designated-init)

# change __FILE__ to the relative path from the srctree
KBUILD_CPPFLAGS += $(call cc-option,-fmacro-prefix-map=$(srctree)/=)

# include additional Makefiles when needed
include-y			:= scripts/Makefile.extrawarn
include-$(CONFIG_KASAN)		+= scripts/Makefile.kasan
include-$(CONFIG_KCSAN)		+= scripts/Makefile.kcsan
include-$(CONFIG_UBSAN)		+= scripts/Makefile.ubsan
include-$(CONFIG_KCOV)		+= scripts/Makefile.kcov
include-$(CONFIG_GCC_PLUGINS)	+= scripts/Makefile.gcc-plugins

include $(addprefix $(srctree)/, $(include-y))

# scripts/Makefile.gcc-plugins is intentionally included last.
# Do not add $(call cc-option,...) below this line. When you build the kernel
# from the clean source tree, the GCC plugins do not exist at this point.

# Add user supplied CPPFLAGS, AFLAGS and CFLAGS as the last assignments
KBUILD_CPPFLAGS += $(KCPPFLAGS)
KBUILD_AFLAGS   += $(KAFLAGS)
KBUILD_CFLAGS   += $(KCFLAGS)

KBUILD_LDFLAGS_MODULE += --build-id=sha1
LDFLAGS_vmlinux += --build-id=sha1

ifeq ($(CONFIG_STRIP_ASM_SYMS),y)
LDFLAGS_vmlinux	+= $(call ld-option, -X,)
endif

ifeq ($(CONFIG_RELR),y)
LDFLAGS_vmlinux	+= --pack-dyn-relocs=relr
endif

# We never want expected sections to be placed heuristically by the
# linker. All sections should be explicitly named in the linker script.
ifdef CONFIG_LD_ORPHAN_WARN
LDFLAGS_vmlinux += --orphan-handling=warn
endif

# Align the bit size of userspace programs with the kernel
KBUILD_USERCFLAGS  += $(filter -m32 -m64 --target=%, $(KBUILD_CFLAGS))
KBUILD_USERLDFLAGS += $(filter -m32 -m64 --target=%, $(KBUILD_CFLAGS))

# make the checker run with the right architecture
CHECKFLAGS += --arch=$(ARCH)

# insure the checker run with the right endianness
CHECKFLAGS += $(if $(CONFIG_CPU_BIG_ENDIAN),-mbig-endian,-mlittle-endian)

# the checker needs the correct machine size
CHECKFLAGS += $(if $(CONFIG_64BIT),-m64,-m32)

# Default kernel image to build when no specific target is given.
# KBUILD_IMAGE may be overruled on the command line or
# set in the environment
# Also any assignments in arch/$(ARCH)/Makefile take precedence over
# this default value
export KBUILD_IMAGE ?= vmlinux

#
# INSTALL_PATH specifies where to place the updated kernel and system map
# images. Default is /boot, but you can set it to other values
export	INSTALL_PATH ?= /boot

#
# INSTALL_DTBS_PATH specifies a prefix for relocations required by build roots.
# Like INSTALL_MOD_PATH, it isn't defined in the Makefile, but can be passed as
# an argument if needed. Otherwise it defaults to the kernel install path
#
export INSTALL_DTBS_PATH ?= $(INSTALL_PATH)/dtbs/$(KERNELRELEASE)

#
# INSTALL_MOD_PATH specifies a prefix to MODLIB for module directory
# relocations required by build roots.  This is not defined in the
# makefile but the argument can be passed to make if needed.
#

MODLIB	= $(INSTALL_MOD_PATH)/lib/modules/$(KERNELRELEASE)
export MODLIB

#
# INSTALL_MOD_STRIP, if defined, will cause modules to be
# stripped after they are installed.  If INSTALL_MOD_STRIP is '1', then
# the default option --strip-debug will be used.  Otherwise,
# INSTALL_MOD_STRIP value will be used as the options to the strip command.

ifdef INSTALL_MOD_STRIP
ifeq ($(INSTALL_MOD_STRIP),1)
mod_strip_cmd = $(STRIP) --strip-debug
else
mod_strip_cmd = $(STRIP) $(INSTALL_MOD_STRIP)
endif # INSTALL_MOD_STRIP=1
else
mod_strip_cmd = true
endif # INSTALL_MOD_STRIP
export mod_strip_cmd

# CONFIG_MODULE_COMPRESS, if defined, will cause module to be compressed
# after they are installed in agreement with CONFIG_MODULE_COMPRESS_GZIP
# or CONFIG_MODULE_COMPRESS_XZ.

mod_compress_cmd = true
ifdef CONFIG_MODULE_COMPRESS
  ifdef CONFIG_MODULE_COMPRESS_GZIP
    mod_compress_cmd = $(KGZIP) -n -f
  endif # CONFIG_MODULE_COMPRESS_GZIP
  ifdef CONFIG_MODULE_COMPRESS_XZ
    mod_compress_cmd = $(XZ) -f
  endif # CONFIG_MODULE_COMPRESS_XZ
endif # CONFIG_MODULE_COMPRESS
export mod_compress_cmd

ifdef CONFIG_MODULE_SIG_ALL
$(eval $(call config_filename,MODULE_SIG_KEY))

mod_sign_cmd = scripts/sign-file $(CONFIG_MODULE_SIG_HASH) $(MODULE_SIG_KEY_SRCPREFIX)$(CONFIG_MODULE_SIG_KEY) certs/signing_key.x509
else
mod_sign_cmd = true
endif
export mod_sign_cmd

HOST_LIBELF_LIBS = $(shell pkg-config libelf --libs 2>/dev/null || echo -lelf)

has_libelf = $(call try-run,\
               echo "int main() {}" | $(HOSTCC) -xc -o /dev/null $(HOST_LIBELF_LIBS) -,1,0)

ifdef CONFIG_STACK_VALIDATION
  ifeq ($(has_libelf),1)
    objtool_target := tools/objtool FORCE
  else
    SKIP_STACK_VALIDATION := 1
    export SKIP_STACK_VALIDATION
  endif
endif

PHONY += resolve_btfids_clean

resolve_btfids_O = $(abspath $(objtree))/tools/bpf/resolve_btfids

# tools/bpf/resolve_btfids directory might not exist
# in output directory, skip its clean in that case
resolve_btfids_clean:
ifneq ($(wildcard $(resolve_btfids_O)),)
	$(Q)$(MAKE) -sC $(srctree)/tools/bpf/resolve_btfids O=$(resolve_btfids_O) clean
endif

ifdef CONFIG_BPF
ifdef CONFIG_DEBUG_INFO_BTF
  ifeq ($(has_libelf),1)
    resolve_btfids_target := tools/bpf/resolve_btfids FORCE
  else
    ERROR_RESOLVE_BTFIDS := 1
  endif
endif # CONFIG_DEBUG_INFO_BTF
endif # CONFIG_BPF

PHONY += prepare0

export MODORDER := $(extmod-prefix)modules.order
export MODULES_NSDEPS := $(extmod-prefix)modules.nsdeps

ifeq ($(KBUILD_EXTMOD),)
core-y		+= kernel/ certs/ mm/ fs/ ipc/ security/ crypto/ block/

vmlinux-dirs	:= $(patsubst %/,%,$(filter %/, \
		     $(core-y) $(core-m) $(drivers-y) $(drivers-m) \
		     $(libs-y) $(libs-m)))

vmlinux-alldirs	:= $(sort $(vmlinux-dirs) Documentation \
		     $(patsubst %/,%,$(filter %/, $(core-) \
			$(drivers-) $(libs-))))

subdir-modorder := $(addsuffix modules.order,$(filter %/, \
			$(core-y) $(core-m) $(libs-y) $(libs-m) \
			$(drivers-y) $(drivers-m)))

build-dirs	:= $(vmlinux-dirs)
clean-dirs	:= $(vmlinux-alldirs)

# Externally visible symbols (used by link-vmlinux.sh)
KBUILD_VMLINUX_OBJS := $(head-y) $(patsubst %/,%/built-in.a, $(core-y))
KBUILD_VMLINUX_OBJS += $(addsuffix built-in.a, $(filter %/, $(libs-y)))
ifdef CONFIG_MODULES
KBUILD_VMLINUX_OBJS += $(patsubst %/, %/lib.a, $(filter %/, $(libs-y)))
KBUILD_VMLINUX_LIBS := $(filter-out %/, $(libs-y))
else
KBUILD_VMLINUX_LIBS := $(patsubst %/,%/lib.a, $(libs-y))
endif
KBUILD_VMLINUX_OBJS += $(patsubst %/,%/built-in.a, $(drivers-y))

export KBUILD_VMLINUX_OBJS KBUILD_VMLINUX_LIBS
export KBUILD_LDS          := arch/$(SRCARCH)/kernel/vmlinux.lds
# used by scripts/Makefile.package
export KBUILD_ALLDIRS := $(sort $(filter-out arch/%,$(vmlinux-alldirs)) LICENSES arch include scripts tools)

vmlinux-deps := $(KBUILD_LDS) $(KBUILD_VMLINUX_OBJS) $(KBUILD_VMLINUX_LIBS)

# Recurse until adjust_autoksyms.sh is satisfied
PHONY += autoksyms_recursive
ifdef CONFIG_TRIM_UNUSED_KSYMS
# For the kernel to actually contain only the needed exported symbols,
# we have to build modules as well to determine what those symbols are.
# (this can be evaluated only once include/config/auto.conf has been included)
KBUILD_MODULES := 1

autoksyms_recursive: descend modules.order
	$(Q)$(CONFIG_SHELL) $(srctree)/scripts/adjust_autoksyms.sh \
	  "$(MAKE) -f $(srctree)/Makefile vmlinux"
endif

autoksyms_h := $(if $(CONFIG_TRIM_UNUSED_KSYMS), include/generated/autoksyms.h)

quiet_cmd_autoksyms_h = GEN     $@
      cmd_autoksyms_h = mkdir -p $(dir $@); \
			$(CONFIG_SHELL) $(srctree)/scripts/gen_autoksyms.sh $@

$(autoksyms_h):
	$(call cmd,autoksyms_h)

ARCH_POSTLINK := $(wildcard $(srctree)/arch/$(SRCARCH)/Makefile.postlink)

# Final link of vmlinux with optional arch pass after final link
cmd_link-vmlinux =                                                 \
	$(CONFIG_SHELL) $< "$(LD)" "$(KBUILD_LDFLAGS)" "$(LDFLAGS_vmlinux)";    \
	$(if $(ARCH_POSTLINK), $(MAKE) -f $(ARCH_POSTLINK) $@, true)

vmlinux: scripts/link-vmlinux.sh autoksyms_recursive $(vmlinux-deps) FORCE
	+$(call if_changed,link-vmlinux)

targets := vmlinux

# The actual objects are generated when descending,
# make sure no implicit rule kicks in
$(sort $(vmlinux-deps) $(subdir-modorder)): descend ;

filechk_kernel.release = \
	echo "$(KERNELVERSION)$$($(CONFIG_SHELL) $(srctree)/scripts/setlocalversion $(srctree))"

# Store (new) KERNELRELEASE string in include/config/kernel.release
include/config/kernel.release: FORCE
	$(call filechk,kernel.release)

# Additional helpers built in scripts/
# Carefully list dependencies so we do not try to build scripts twice
# in parallel
PHONY += scripts
scripts: scripts_basic scripts_dtc
	$(Q)$(MAKE) $(build)=$(@)

# Things we need to do before we recursively start building the kernel
# or the modules are listed in "prepare".
# A multi level approach is used. prepareN is processed before prepareN-1.
# archprepare is used in arch Makefiles and when processed asm symlink,
# version.h and scripts_basic is processed / created.

PHONY += prepare archprepare

archprepare: outputmakefile archheaders archscripts scripts include/config/kernel.release \
	asm-generic $(version_h) $(autoksyms_h) include/generated/utsrelease.h \
	include/generated/autoconf.h

prepare0: archprepare
	$(Q)$(MAKE) $(build)=scripts/mod
	$(Q)$(MAKE) $(build)=.

# All the preparing..
prepare: prepare0 prepare-objtool prepare-resolve_btfids

# Support for using generic headers in asm-generic
asm-generic := -f $(srctree)/scripts/Makefile.asm-generic obj

PHONY += asm-generic uapi-asm-generic
asm-generic: uapi-asm-generic
	$(Q)$(MAKE) $(asm-generic)=arch/$(SRCARCH)/include/generated/asm \
	generic=include/asm-generic
uapi-asm-generic:
	$(Q)$(MAKE) $(asm-generic)=arch/$(SRCARCH)/include/generated/uapi/asm \
	generic=include/uapi/asm-generic

PHONY += prepare-objtool prepare-resolve_btfids
prepare-objtool: $(objtool_target)
ifeq ($(SKIP_STACK_VALIDATION),1)
ifdef CONFIG_UNWINDER_ORC
	@echo "error: Cannot generate ORC metadata for CONFIG_UNWINDER_ORC=y, please install libelf-dev, libelf-devel or elfutils-libelf-devel" >&2
	@false
else
	@echo "warning: Cannot use CONFIG_STACK_VALIDATION=y, please install libelf-dev, libelf-devel or elfutils-libelf-devel" >&2
endif
endif

prepare-resolve_btfids: $(resolve_btfids_target)
ifeq ($(ERROR_RESOLVE_BTFIDS),1)
	@echo "error: Cannot resolve BTF IDs for CONFIG_DEBUG_INFO_BTF, please install libelf-dev, libelf-devel or elfutils-libelf-devel" >&2
	@false
endif
# Generate some files
# ---------------------------------------------------------------------------

# KERNELRELEASE can change from a few different places, meaning version.h
# needs to be updated, so this check is forced on all builds

uts_len := 64
define filechk_utsrelease.h
	if [ `echo -n "$(KERNELRELEASE)" | wc -c ` -gt $(uts_len) ]; then \
	  echo '"$(KERNELRELEASE)" exceeds $(uts_len) characters' >&2;    \
	  exit 1;                                                         \
	fi;                                                               \
	echo \#define UTS_RELEASE \"$(KERNELRELEASE)\"
endef

define filechk_version.h
	if [ $(SUBLEVEL) -gt 255 ]; then                                 \
		echo \#define LINUX_VERSION_CODE $(shell                 \
		expr $(VERSION) \* 65536 + $(PATCHLEVEL) \* 256 + 255); \
	else                                                             \
		echo \#define LINUX_VERSION_CODE $(shell                 \
		expr $(VERSION) \* 65536 + $(PATCHLEVEL) \* 256 + $(SUBLEVEL)); \
	fi;                                                              \
	echo '#define KERNEL_VERSION(a,b,c) (((a) << 16) + ((b) << 8) +  \
	((c) > 255 ? 255 : (c)))'
endef

$(version_h): PATCHLEVEL := $(if $(PATCHLEVEL), $(PATCHLEVEL), 0)
$(version_h): SUBLEVEL := $(if $(SUBLEVEL), $(SUBLEVEL), 0)
$(version_h): FORCE
	$(call filechk,version.h)
	$(Q)rm -f $(old_version_h)

include/generated/utsrelease.h: include/config/kernel.release FORCE
	$(call filechk,utsrelease.h)

PHONY += headerdep
headerdep:
	$(Q)find $(srctree)/include/ -name '*.h' | xargs --max-args 1 \
	$(srctree)/scripts/headerdep.pl -I$(srctree)/include

# ---------------------------------------------------------------------------
# Kernel headers

#Default location for installed headers
export INSTALL_HDR_PATH = $(objtree)/usr

quiet_cmd_headers_install = INSTALL $(INSTALL_HDR_PATH)/include
      cmd_headers_install = \
	mkdir -p $(INSTALL_HDR_PATH); \
	rsync -mrl --include='*/' --include='*\.h' --exclude='*' \
	usr/include $(INSTALL_HDR_PATH)

PHONY += headers_install
headers_install: headers
	$(call cmd,headers_install)

PHONY += archheaders archscripts

hdr-inst := -f $(srctree)/scripts/Makefile.headersinst obj

PHONY += headers
headers: $(version_h) scripts_unifdef uapi-asm-generic archheaders archscripts
	$(if $(wildcard $(srctree)/arch/$(SRCARCH)/include/uapi/asm/Kbuild),, \
	  $(error Headers not exportable for the $(SRCARCH) architecture))
	$(Q)$(MAKE) $(hdr-inst)=include/uapi
	$(Q)$(MAKE) $(hdr-inst)=arch/$(SRCARCH)/include/uapi

# Deprecated. It is no-op now.
PHONY += headers_check
headers_check:
	@:

ifdef CONFIG_HEADERS_INSTALL
prepare: headers
endif

PHONY += scripts_unifdef
scripts_unifdef: scripts_basic
	$(Q)$(MAKE) $(build)=scripts scripts/unifdef

# ---------------------------------------------------------------------------
# Kernel selftest

PHONY += kselftest
kselftest:
	$(Q)$(MAKE) -C $(srctree)/tools/testing/selftests run_tests

kselftest-%: FORCE
	$(Q)$(MAKE) -C $(srctree)/tools/testing/selftests $*

PHONY += kselftest-merge
kselftest-merge:
	$(if $(wildcard $(objtree)/.config),, $(error No .config exists, config your kernel first!))
	$(Q)find $(srctree)/tools/testing/selftests -name config | \
		xargs $(srctree)/scripts/kconfig/merge_config.sh -m $(objtree)/.config
	$(Q)$(MAKE) -f $(srctree)/Makefile olddefconfig

# ---------------------------------------------------------------------------
# Devicetree files

ifneq ($(wildcard $(srctree)/arch/$(SRCARCH)/boot/dts/),)
dtstree := arch/$(SRCARCH)/boot/dts
endif

ifneq ($(dtstree),)

%.dtb: include/config/kernel.release scripts_dtc
	$(Q)$(MAKE) $(build)=$(dtstree) $(dtstree)/$@

PHONY += dtbs dtbs_install dtbs_check
dtbs: include/config/kernel.release scripts_dtc
	$(Q)$(MAKE) $(build)=$(dtstree)

ifneq ($(filter dtbs_check, $(MAKECMDGOALS)),)
export CHECK_DTBS=y
dtbs: dt_binding_check
endif

dtbs_check: dtbs

dtbs_install:
	$(Q)$(MAKE) $(dtbinst)=$(dtstree) dst=$(INSTALL_DTBS_PATH)

ifdef CONFIG_OF_EARLY_FLATTREE
all: dtbs
endif

endif

PHONY += scripts_dtc
scripts_dtc: scripts_basic
	$(Q)$(MAKE) $(build)=scripts/dtc

ifneq ($(filter dt_binding_check, $(MAKECMDGOALS)),)
export CHECK_DT_BINDING=y
endif

PHONY += dt_binding_check
dt_binding_check: scripts_dtc
	$(Q)$(MAKE) $(build)=Documentation/devicetree/bindings

# ---------------------------------------------------------------------------
# Modules

ifdef CONFIG_MODULES

# By default, build modules as well

all: modules

# When we're building modules with modversions, we need to consider
# the built-in objects during the descend as well, in order to
# make sure the checksums are up to date before we record them.
ifdef CONFIG_MODVERSIONS
  KBUILD_BUILTIN := 1
endif

# Build modules
#
# A module can be listed more than once in obj-m resulting in
# duplicate lines in modules.order files.  Those are removed
# using awk while concatenating to the final file.

PHONY += modules
modules: $(if $(KBUILD_BUILTIN),vmlinux) modules_check modules_prepare
	$(Q)$(MAKE) -f $(srctree)/scripts/Makefile.modpost

PHONY += modules_check
modules_check: modules.order
	$(Q)$(CONFIG_SHELL) $(srctree)/scripts/modules-check.sh $<

cmd_modules_order = $(AWK) '!x[$$0]++' $(real-prereqs) > $@

modules.order: $(subdir-modorder) FORCE
	$(call if_changed,modules_order)

targets += modules.order

# Target to prepare building external modules
PHONY += modules_prepare
modules_prepare: prepare
	$(Q)$(MAKE) $(build)=scripts scripts/module.lds

# Target to install modules
PHONY += modules_install
modules_install: _modinst_ _modinst_post

PHONY += _modinst_
_modinst_:
	@rm -rf $(MODLIB)/kernel
	@rm -f $(MODLIB)/source
	@mkdir -p $(MODLIB)/kernel
	@ln -s $(abspath $(srctree)) $(MODLIB)/source
	@if [ ! $(objtree) -ef  $(MODLIB)/build ]; then \
		rm -f $(MODLIB)/build ; \
		ln -s $(CURDIR) $(MODLIB)/build ; \
	fi
	@sed 's:^:kernel/:' modules.order > $(MODLIB)/modules.order
	@cp -f modules.builtin $(MODLIB)/
	@cp -f $(objtree)/modules.builtin.modinfo $(MODLIB)/
	$(Q)$(MAKE) -f $(srctree)/scripts/Makefile.modinst

# This depmod is only for convenience to give the initial
# boot a modules.dep even before / is mounted read-write.  However the
# boot script depmod is the master version.
PHONY += _modinst_post
_modinst_post: _modinst_
	$(call cmd,depmod)

ifeq ($(CONFIG_MODULE_SIG), y)
PHONY += modules_sign
modules_sign:
	$(Q)$(MAKE) -f $(srctree)/scripts/Makefile.modsign
endif

else # CONFIG_MODULES

# Modules not configured
# ---------------------------------------------------------------------------

PHONY += modules modules_install
modules modules_install:
	@echo >&2
	@echo >&2 "The present kernel configuration has modules disabled."
	@echo >&2 "Type 'make config' and enable loadable module support."
	@echo >&2 "Then build a kernel with module support enabled."
	@echo >&2
	@exit 1

endif # CONFIG_MODULES

###
# Cleaning is done on three levels.
# make clean     Delete most generated files
#                Leave enough to build external modules
# make mrproper  Delete the current configuration, and all generated files
# make distclean Remove editor backup files, patch leftover files and the like

# Directories & files removed with 'make clean'
CLEAN_FILES += include/ksym vmlinux.symvers modules-only.symvers \
	       modules.builtin modules.builtin.modinfo modules.nsdeps \
	       compile_commands.json

# Directories & files removed with 'make mrproper'
MRPROPER_FILES += include/config include/generated          \
		  arch/$(SRCARCH)/include/generated .tmp_objdiff \
		  debian snap tar-install \
		  .config .config.old .version \
		  Module.symvers \
		  signing_key.pem signing_key.priv signing_key.x509	\
		  x509.genkey extra_certificates signing_key.x509.keyid	\
		  signing_key.x509.signer vmlinux-gdb.py \
		  *.spec

# Directories & files removed with 'make distclean'
DISTCLEAN_FILES += tags TAGS cscope* GPATH GTAGS GRTAGS GSYMS

# clean - Delete most, but leave enough to build external modules
#
clean: rm-files := $(CLEAN_FILES)

PHONY += archclean vmlinuxclean

vmlinuxclean:
	$(Q)$(CONFIG_SHELL) $(srctree)/scripts/link-vmlinux.sh clean
	$(Q)$(if $(ARCH_POSTLINK), $(MAKE) -f $(ARCH_POSTLINK) clean)

clean: archclean vmlinuxclean resolve_btfids_clean

# mrproper - Delete all generated files, including .config
#
mrproper: rm-files := $(wildcard $(MRPROPER_FILES))
mrproper-dirs      := $(addprefix _mrproper_,scripts)

PHONY += $(mrproper-dirs) mrproper
$(mrproper-dirs):
	$(Q)$(MAKE) $(clean)=$(patsubst _mrproper_%,%,$@)

mrproper: clean $(mrproper-dirs)
	$(call cmd,rmfiles)

# distclean
#
distclean: rm-files := $(wildcard $(DISTCLEAN_FILES))

PHONY += distclean

distclean: mrproper
	$(call cmd,rmfiles)
	@find $(srctree) $(RCS_FIND_IGNORE) \
		\( -name '*.orig' -o -name '*.rej' -o -name '*~' \
		-o -name '*.bak' -o -name '#*#' -o -name '*%' \
		-o -name 'core' \) \
		-type f -print | xargs rm -f


# Packaging of the kernel to various formats
# ---------------------------------------------------------------------------

%src-pkg: FORCE
	$(Q)$(MAKE) -f $(srctree)/scripts/Makefile.package $@
%pkg: include/config/kernel.release FORCE
	$(Q)$(MAKE) -f $(srctree)/scripts/Makefile.package $@

# Brief documentation of the typical targets used
# ---------------------------------------------------------------------------

boards := $(wildcard $(srctree)/arch/$(SRCARCH)/configs/*_defconfig)
boards := $(sort $(notdir $(boards)))
board-dirs := $(dir $(wildcard $(srctree)/arch/$(SRCARCH)/configs/*/*_defconfig))
board-dirs := $(sort $(notdir $(board-dirs:/=)))

PHONY += help
help:
	@echo  'Cleaning targets:'
	@echo  '  clean		  - Remove most generated files but keep the config and'
	@echo  '                    enough build support to build external modules'
	@echo  '  mrproper	  - Remove all generated files + config + various backup files'
	@echo  '  distclean	  - mrproper + remove editor backup and patch files'
	@echo  ''
	@echo  'Configuration targets:'
	@$(MAKE) -f $(srctree)/scripts/kconfig/Makefile help
	@echo  ''
	@echo  'Other generic targets:'
	@echo  '  all		  - Build all targets marked with [*]'
	@echo  '* vmlinux	  - Build the bare kernel'
	@echo  '* modules	  - Build all modules'
	@echo  '  modules_install - Install all modules to INSTALL_MOD_PATH (default: /)'
	@echo  '  dir/            - Build all files in dir and below'
	@echo  '  dir/file.[ois]  - Build specified target only'
	@echo  '  dir/file.ll     - Build the LLVM assembly file'
	@echo  '                    (requires compiler support for LLVM assembly generation)'
	@echo  '  dir/file.lst    - Build specified mixed source/assembly target only'
	@echo  '                    (requires a recent binutils and recent build (System.map))'
	@echo  '  dir/file.ko     - Build module including final link'
	@echo  '  modules_prepare - Set up for building external modules'
	@echo  '  tags/TAGS	  - Generate tags file for editors'
	@echo  '  cscope	  - Generate cscope index'
	@echo  '  gtags           - Generate GNU GLOBAL index'
	@echo  '  kernelrelease	  - Output the release version string (use with make -s)'
	@echo  '  kernelversion	  - Output the version stored in Makefile (use with make -s)'
	@echo  '  image_name	  - Output the image name (use with make -s)'
	@echo  '  headers_install - Install sanitised kernel headers to INSTALL_HDR_PATH'; \
	 echo  '                    (default: $(INSTALL_HDR_PATH))'; \
	 echo  ''
	@echo  'Static analysers:'
	@echo  '  checkstack      - Generate a list of stack hogs'
	@echo  '  versioncheck    - Sanity check on version.h usage'
	@echo  '  includecheck    - Check for duplicate included header files'
	@echo  '  export_report   - List the usages of all exported symbols'
	@echo  '  headerdep       - Detect inclusion cycles in headers'
	@echo  '  coccicheck      - Check with Coccinelle'
	@echo  '  clang-analyzer  - Check with clang static analyzer'
	@echo  '  clang-tidy      - Check with clang-tidy'
	@echo  ''
	@echo  'Tools:'
	@echo  '  nsdeps          - Generate missing symbol namespace dependencies'
	@echo  ''
	@echo  'Kernel selftest:'
	@echo  '  kselftest         - Build and run kernel selftest'
	@echo  '                      Build, install, and boot kernel before'
	@echo  '                      running kselftest on it'
	@echo  '                      Run as root for full coverage'
	@echo  '  kselftest-all     - Build kernel selftest'
	@echo  '  kselftest-install - Build and install kernel selftest'
	@echo  '  kselftest-clean   - Remove all generated kselftest files'
	@echo  '  kselftest-merge   - Merge all the config dependencies of'
	@echo  '		      kselftest to existing .config.'
	@echo  ''
	@$(if $(dtstree), \
		echo 'Devicetree:'; \
		echo '* dtbs             - Build device tree blobs for enabled boards'; \
		echo '  dtbs_install     - Install dtbs to $(INSTALL_DTBS_PATH)'; \
		echo '  dt_binding_check - Validate device tree binding documents'; \
		echo '  dtbs_check       - Validate device tree source files';\
		echo '')

	@echo 'Userspace tools targets:'
	@echo '  use "make tools/help"'
	@echo '  or  "cd tools; make help"'
	@echo  ''
	@echo  'Kernel packaging:'
	@$(MAKE) -f $(srctree)/scripts/Makefile.package help
	@echo  ''
	@echo  'Documentation targets:'
	@$(MAKE) -f $(srctree)/Documentation/Makefile dochelp
	@echo  ''
	@echo  'Architecture specific targets ($(SRCARCH)):'
	@$(if $(archhelp),$(archhelp),\
		echo '  No architecture specific help defined for $(SRCARCH)')
	@echo  ''
	@$(if $(boards), \
		$(foreach b, $(boards), \
		printf "  %-27s - Build for %s\\n" $(b) $(subst _defconfig,,$(b));) \
		echo '')
	@$(if $(board-dirs), \
		$(foreach b, $(board-dirs), \
		printf "  %-16s - Show %s-specific targets\\n" help-$(b) $(b);) \
		printf "  %-16s - Show all of the above\\n" help-boards; \
		echo '')

	@echo  '  make V=0|1 [targets] 0 => quiet build (default), 1 => verbose build'
	@echo  '  make V=2   [targets] 2 => give reason for rebuild of target'
	@echo  '  make O=dir [targets] Locate all output files in "dir", including .config'
	@echo  '  make C=1   [targets] Check re-compiled c source with $$CHECK'
	@echo  '                       (sparse by default)'
	@echo  '  make C=2   [targets] Force check of all c source with $$CHECK'
	@echo  '  make RECORDMCOUNT_WARN=1 [targets] Warn about ignored mcount sections'
	@echo  '  make W=n   [targets] Enable extra build checks, n=1,2,3 where'
	@echo  '		1: warnings which may be relevant and do not occur too often'
	@echo  '		2: warnings which occur quite often but may still be relevant'
	@echo  '		3: more obscure warnings, can most likely be ignored'
	@echo  '		Multiple levels can be combined with W=12 or W=123'
	@echo  ''
	@echo  'Execute "make" or "make all" to build all targets marked with [*] '
	@echo  'For further info see the ./README file'


help-board-dirs := $(addprefix help-,$(board-dirs))

help-boards: $(help-board-dirs)

boards-per-dir = $(sort $(notdir $(wildcard $(srctree)/arch/$(SRCARCH)/configs/$*/*_defconfig)))

$(help-board-dirs): help-%:
	@echo  'Architecture specific targets ($(SRCARCH) $*):'
	@$(if $(boards-per-dir), \
		$(foreach b, $(boards-per-dir), \
		printf "  %-24s - Build for %s\\n" $*/$(b) $(subst _defconfig,,$(b));) \
		echo '')


# Documentation targets
# ---------------------------------------------------------------------------
DOC_TARGETS := xmldocs latexdocs pdfdocs htmldocs epubdocs cleandocs \
	       linkcheckdocs dochelp refcheckdocs
PHONY += $(DOC_TARGETS)
$(DOC_TARGETS):
	$(Q)$(MAKE) $(build)=Documentation $@

# Misc
# ---------------------------------------------------------------------------

PHONY += scripts_gdb
scripts_gdb: prepare0
	$(Q)$(MAKE) $(build)=scripts/gdb
	$(Q)ln -fsn $(abspath $(srctree)/scripts/gdb/vmlinux-gdb.py)

ifdef CONFIG_GDB_SCRIPTS
all: scripts_gdb
endif

else # KBUILD_EXTMOD

###
# External module support.
# When building external modules the kernel used as basis is considered
# read-only, and no consistency checks are made and the make
# system is not used on the basis kernel. If updates are required
# in the basis kernel ordinary make commands (without M=...) must
# be used.
#
# The following are the only valid targets when building external
# modules.
# make M=dir clean     Delete all automatically generated files
# make M=dir modules   Make all modules in specified dir
# make M=dir	       Same as 'make M=dir modules'
# make M=dir modules_install
#                      Install the modules built in the module directory
#                      Assumes install directory is already created

# We are always building only modules.
KBUILD_BUILTIN :=
KBUILD_MODULES := 1

build-dirs := $(KBUILD_EXTMOD)
PHONY += modules
modules: $(MODORDER)
	$(Q)$(MAKE) -f $(srctree)/scripts/Makefile.modpost

$(MODORDER): descend
	@:

PHONY += modules_install
modules_install: _emodinst_ _emodinst_post

install-dir := $(if $(INSTALL_MOD_DIR),$(INSTALL_MOD_DIR),extra)
PHONY += _emodinst_
_emodinst_:
	$(Q)mkdir -p $(MODLIB)/$(install-dir)
	$(Q)$(MAKE) -f $(srctree)/scripts/Makefile.modinst

PHONY += _emodinst_post
_emodinst_post: _emodinst_
	$(call cmd,depmod)

compile_commands.json: $(extmod-prefix)compile_commands.json
PHONY += compile_commands.json

clean-dirs := $(KBUILD_EXTMOD)
clean: rm-files := $(KBUILD_EXTMOD)/Module.symvers $(KBUILD_EXTMOD)/modules.nsdeps \
	$(KBUILD_EXTMOD)/compile_commands.json

PHONY += help
help:
	@echo  '  Building external modules.'
	@echo  '  Syntax: make -C path/to/kernel/src M=$$PWD target'
	@echo  ''
	@echo  '  modules         - default target, build the module(s)'
	@echo  '  modules_install - install the module'
	@echo  '  clean           - remove generated files in module directory only'
	@echo  ''

# no-op for external module builds
PHONY += prepare modules_prepare

endif # KBUILD_EXTMOD

# Single targets
# ---------------------------------------------------------------------------
# To build individual files in subdirectories, you can do like this:
#
#   make foo/bar/baz.s
#
# The supported suffixes for single-target are listed in 'single-targets'
#
# To build only under specific subdirectories, you can do like this:
#
#   make foo/bar/baz/

ifdef single-build

# .ko is special because modpost is needed
single-ko := $(sort $(filter %.ko, $(MAKECMDGOALS)))
single-no-ko := $(sort $(patsubst %.ko,%.mod, $(MAKECMDGOALS)))

$(single-ko): single_modpost
	@:
$(single-no-ko): descend
	@:

ifeq ($(KBUILD_EXTMOD),)
# For the single build of in-tree modules, use a temporary file to avoid
# the situation of modules_install installing an invalid modules.order.
MODORDER := .modules.tmp
endif

PHONY += single_modpost
single_modpost: $(single-no-ko) modules_prepare
	$(Q){ $(foreach m, $(single-ko), echo $(extmod-prefix)$m;) } > $(MODORDER)
	$(Q)$(MAKE) -f $(srctree)/scripts/Makefile.modpost

KBUILD_MODULES := 1

export KBUILD_SINGLE_TARGETS := $(addprefix $(extmod-prefix), $(single-no-ko))

# trim unrelated directories
build-dirs := $(foreach d, $(build-dirs), \
			$(if $(filter $(d)/%, $(KBUILD_SINGLE_TARGETS)), $(d)))

endif

ifndef CONFIG_MODULES
KBUILD_MODULES :=
endif

# Handle descending into subdirectories listed in $(build-dirs)
# Preset locale variables to speed up the build process. Limit locale
# tweaks to this spot to avoid wrong language settings when running
# make menuconfig etc.
# Error messages still appears in the original language
PHONY += descend $(build-dirs)
descend: $(build-dirs)
$(build-dirs): prepare
	$(Q)$(MAKE) $(build)=$@ \
	single-build=$(if $(filter-out $@/, $(filter $@/%, $(KBUILD_SINGLE_TARGETS))),1) \
	need-builtin=1 need-modorder=1

clean-dirs := $(addprefix _clean_, $(clean-dirs))
PHONY += $(clean-dirs) clean
$(clean-dirs):
	$(Q)$(MAKE) $(clean)=$(patsubst _clean_%,%,$@)

clean: $(clean-dirs)
	$(call cmd,rmfiles)
	@find $(if $(KBUILD_EXTMOD), $(KBUILD_EXTMOD), .) $(RCS_FIND_IGNORE) \
		\( -name '*.[aios]' -o -name '*.ko' -o -name '.*.cmd' \
		-o -name '*.ko.*' \
		-o -name '*.dtb' -o -name '*.dtb.S' -o -name '*.dt.yaml' \
		-o -name '*.dwo' -o -name '*.lst' \
		-o -name '*.su' -o -name '*.mod' \
		-o -name '.*.d' -o -name '.*.tmp' -o -name '*.mod.c' \
		-o -name '*.lex.c' -o -name '*.tab.[ch]' \
		-o -name '*.asn1.[ch]' \
		-o -name '*.symtypes' -o -name 'modules.order' \
		-o -name '.tmp_*.o.*' \
		-o -name '*.c.[012]*.*' \
		-o -name '*.ll' \
		-o -name '*.gcno' \) -type f -print | xargs rm -f

# Generate tags for editors
# ---------------------------------------------------------------------------
quiet_cmd_tags = GEN     $@
      cmd_tags = $(BASH) $(srctree)/scripts/tags.sh $@

tags TAGS cscope gtags: FORCE
	$(call cmd,tags)

# Script to generate missing namespace dependencies
# ---------------------------------------------------------------------------

PHONY += nsdeps
nsdeps: export KBUILD_NSDEPS=1
nsdeps: modules
	$(Q)$(CONFIG_SHELL) $(srctree)/scripts/nsdeps

# Clang Tooling
# ---------------------------------------------------------------------------

quiet_cmd_gen_compile_commands = GEN     $@
      cmd_gen_compile_commands = $(PYTHON3) $< -a $(AR) -o $@ $(filter-out $<, $(real-prereqs))

$(extmod-prefix)compile_commands.json: scripts/clang-tools/gen_compile_commands.py \
	$(if $(KBUILD_EXTMOD),,$(KBUILD_VMLINUX_OBJS) $(KBUILD_VMLINUX_LIBS)) \
	$(if $(CONFIG_MODULES), $(MODORDER)) FORCE
	$(call if_changed,gen_compile_commands)

targets += $(extmod-prefix)compile_commands.json

PHONY += clang-tidy clang-analyzer

ifdef CONFIG_CC_IS_CLANG
quiet_cmd_clang_tools = CHECK   $<
      cmd_clang_tools = $(PYTHON3) $(srctree)/scripts/clang-tools/run-clang-tools.py $@ $<

clang-tidy clang-analyzer: $(extmod-prefix)compile_commands.json
	$(call cmd,clang_tools)
else
clang-tidy clang-analyzer:
	@echo "$@ requires CC=clang" >&2
	@false
endif

# Scripts to check various things for consistency
# ---------------------------------------------------------------------------

PHONY += includecheck versioncheck coccicheck export_report

includecheck:
	find $(srctree)/* $(RCS_FIND_IGNORE) \
		-name '*.[hcS]' -type f -print | sort \
		| xargs $(PERL) -w $(srctree)/scripts/checkincludes.pl

versioncheck:
	find $(srctree)/* $(RCS_FIND_IGNORE) \
		-name '*.[hcS]' -type f -print | sort \
		| xargs $(PERL) -w $(srctree)/scripts/checkversion.pl

coccicheck:
	$(Q)$(BASH) $(srctree)/scripts/$@

export_report:
	$(PERL) $(srctree)/scripts/export_report.pl

PHONY += checkstack kernelrelease kernelversion image_name

# UML needs a little special treatment here.  It wants to use the host
# toolchain, so needs $(SUBARCH) passed to checkstack.pl.  Everyone
# else wants $(ARCH), including people doing cross-builds, which means
# that $(SUBARCH) doesn't work here.
ifeq ($(ARCH), um)
CHECKSTACK_ARCH := $(SUBARCH)
else
CHECKSTACK_ARCH := $(ARCH)
endif
checkstack:
	$(OBJDUMP) -d vmlinux $$(find . -name '*.ko') | \
	$(PERL) $(srctree)/scripts/checkstack.pl $(CHECKSTACK_ARCH)

kernelrelease:
	@echo "$(KERNELVERSION)$$($(CONFIG_SHELL) $(srctree)/scripts/setlocalversion $(srctree))"

kernelversion:
	@echo $(KERNELVERSION)

image_name:
	@echo $(KBUILD_IMAGE)

# Clear a bunch of variables before executing the submake

ifeq ($(quiet),silent_)
tools_silent=s
endif

tools/: FORCE
	$(Q)mkdir -p $(objtree)/tools
	$(Q)$(MAKE) LDFLAGS= MAKEFLAGS="$(tools_silent) $(filter --j% -j,$(MAKEFLAGS))" O=$(abspath $(objtree)) subdir=tools -C $(srctree)/tools/

tools/%: FORCE
	$(Q)mkdir -p $(objtree)/tools
	$(Q)$(MAKE) LDFLAGS= MAKEFLAGS="$(tools_silent) $(filter --j% -j,$(MAKEFLAGS))" O=$(abspath $(objtree)) subdir=tools -C $(srctree)/tools/ $*

quiet_cmd_rmfiles = $(if $(wildcard $(rm-files)),CLEAN   $(wildcard $(rm-files)))
      cmd_rmfiles = rm -rf $(rm-files)

# Run depmod only if we have System.map and depmod is executable
quiet_cmd_depmod = DEPMOD  $(KERNELRELEASE)
      cmd_depmod = $(CONFIG_SHELL) $(srctree)/scripts/depmod.sh $(DEPMOD) \
                   $(KERNELRELEASE)

# read saved command lines for existing targets
existing-targets := $(wildcard $(sort $(targets)))

-include $(foreach f,$(existing-targets),$(dir $(f)).$(notdir $(f)).cmd)

endif # config-build
endif # mixed-build
endif # need-sub-make

PHONY += FORCE
FORCE:

# Declare the contents of the PHONY variable as phony.  We keep that
# information in a variable so we can use it in if_changed and friends.
.PHONY: $(PHONY)<|MERGE_RESOLUTION|>--- conflicted
+++ resolved
@@ -1,13 +1,8 @@
 # SPDX-License-Identifier: GPL-2.0
 VERSION = 5
 PATCHLEVEL = 10
-<<<<<<< HEAD
-SUBLEVEL = 43
+SUBLEVEL = 47
 EXTRAVERSION =.3
-=======
-SUBLEVEL = 47
-EXTRAVERSION =
->>>>>>> 4357ae26
 NAME = Dare mighty things
 
 # *DOCUMENTATION*
