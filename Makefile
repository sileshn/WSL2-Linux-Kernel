# SPDX-License-Identifier: GPL-2.0
VERSION = 5
PATCHLEVEL = 10
<<<<<<< HEAD
SUBLEVEL = 53
EXTRAVERSION =.3
=======
SUBLEVEL = 54
EXTRAVERSION =
>>>>>>> 08277b9d
NAME = Dare mighty things

# *DOCUMENTATION*
# To see a list of typical targets execute "make help"
# More info can be located in ./README
# Comments in this file are targeted only to the developer, do not
# expect to learn how to build the kernel reading this file.

$(if $(filter __%, $(MAKECMDGOALS)), \
	$(error targets prefixed with '__' are only for internal use))

# That's our default target when none is given on the command line
PHONY := __all
__all:

# We are using a recursive build, so we need to do a little thinking
# to get the ordering right.
#
# Most importantly: sub-Makefiles should only ever modify files in
# their own directory. If in some directory we have a dependency on
# a file in another dir (which doesn't happen often, but it's often
# unavoidable when linking the built-in.a targets which finally
# turn into vmlinux), we will call a sub make in that other dir, and
# after that we are sure that everything which is in that other dir
# is now up to date.
#
# The only cases where we need to modify files which have global
# effects are thus separated out and done before the recursive
# descending is started. They are now explicitly listed as the
# prepare rule.

ifneq ($(sub_make_done),1)

# Do not use make's built-in rules and variables
# (this increases performance and avoids hard-to-debug behaviour)
MAKEFLAGS += -rR

# Avoid funny character set dependencies
unexport LC_ALL
LC_COLLATE=C
LC_NUMERIC=C
export LC_COLLATE LC_NUMERIC

# Avoid interference with shell env settings
unexport GREP_OPTIONS

# Beautify output
# ---------------------------------------------------------------------------
#
# Normally, we echo the whole command before executing it. By making
# that echo $($(quiet)$(cmd)), we now have the possibility to set
# $(quiet) to choose other forms of output instead, e.g.
#
#         quiet_cmd_cc_o_c = Compiling $(RELDIR)/$@
#         cmd_cc_o_c       = $(CC) $(c_flags) -c -o $@ $<
#
# If $(quiet) is empty, the whole command will be printed.
# If it is set to "quiet_", only the short version will be printed.
# If it is set to "silent_", nothing will be printed at all, since
# the variable $(silent_cmd_cc_o_c) doesn't exist.
#
# A simple variant is to prefix commands with $(Q) - that's useful
# for commands that shall be hidden in non-verbose mode.
#
#	$(Q)ln $@ :<
#
# If KBUILD_VERBOSE equals 0 then the above command will be hidden.
# If KBUILD_VERBOSE equals 1 then the above command is displayed.
# If KBUILD_VERBOSE equals 2 then give the reason why each target is rebuilt.
#
# To put more focus on warnings, be less verbose as default
# Use 'make V=1' to see the full commands

ifeq ("$(origin V)", "command line")
  KBUILD_VERBOSE = $(V)
endif
ifndef KBUILD_VERBOSE
  KBUILD_VERBOSE = 0
endif

ifeq ($(KBUILD_VERBOSE),1)
  quiet =
  Q =
else
  quiet=quiet_
  Q = @
endif

# If the user is running make -s (silent mode), suppress echoing of
# commands

ifneq ($(findstring s,$(filter-out --%,$(MAKEFLAGS))),)
  quiet=silent_
endif

export quiet Q KBUILD_VERBOSE

# Kbuild will save output files in the current working directory.
# This does not need to match to the root of the kernel source tree.
#
# For example, you can do this:
#
#  cd /dir/to/store/output/files; make -f /dir/to/kernel/source/Makefile
#
# If you want to save output files in a different location, there are
# two syntaxes to specify it.
#
# 1) O=
# Use "make O=dir/to/store/output/files/"
#
# 2) Set KBUILD_OUTPUT
# Set the environment variable KBUILD_OUTPUT to point to the output directory.
# export KBUILD_OUTPUT=dir/to/store/output/files/; make
#
# The O= assignment takes precedence over the KBUILD_OUTPUT environment
# variable.

# Do we want to change the working directory?
ifeq ("$(origin O)", "command line")
  KBUILD_OUTPUT := $(O)
endif

ifneq ($(KBUILD_OUTPUT),)
# Make's built-in functions such as $(abspath ...), $(realpath ...) cannot
# expand a shell special character '~'. We use a somewhat tedious way here.
abs_objtree := $(shell mkdir -p $(KBUILD_OUTPUT) && cd $(KBUILD_OUTPUT) && pwd)
$(if $(abs_objtree),, \
     $(error failed to create output directory "$(KBUILD_OUTPUT)"))

# $(realpath ...) resolves symlinks
abs_objtree := $(realpath $(abs_objtree))
else
abs_objtree := $(CURDIR)
endif # ifneq ($(KBUILD_OUTPUT),)

ifeq ($(abs_objtree),$(CURDIR))
# Suppress "Entering directory ..." unless we are changing the work directory.
MAKEFLAGS += --no-print-directory
else
need-sub-make := 1
endif

abs_srctree := $(realpath $(dir $(lastword $(MAKEFILE_LIST))))

ifneq ($(words $(subst :, ,$(abs_srctree))), 1)
$(error source directory cannot contain spaces or colons)
endif

ifneq ($(abs_srctree),$(abs_objtree))
# Look for make include files relative to root of kernel src
#
# This does not become effective immediately because MAKEFLAGS is re-parsed
# once after the Makefile is read. We need to invoke sub-make.
MAKEFLAGS += --include-dir=$(abs_srctree)
need-sub-make := 1
endif

this-makefile := $(lastword $(MAKEFILE_LIST))

ifneq ($(filter 3.%,$(MAKE_VERSION)),)
# 'MAKEFLAGS += -rR' does not immediately become effective for GNU Make 3.x
# We need to invoke sub-make to avoid implicit rules in the top Makefile.
need-sub-make := 1
# Cancel implicit rules for this Makefile.
$(this-makefile): ;
endif

export abs_srctree abs_objtree
export sub_make_done := 1

ifeq ($(need-sub-make),1)

PHONY += $(MAKECMDGOALS) __sub-make

$(filter-out $(this-makefile), $(MAKECMDGOALS)) __all: __sub-make
	@:

# Invoke a second make in the output directory, passing relevant variables
__sub-make:
	$(Q)$(MAKE) -C $(abs_objtree) -f $(abs_srctree)/Makefile $(MAKECMDGOALS)

endif # need-sub-make
endif # sub_make_done

# We process the rest of the Makefile if this is the final invocation of make
ifeq ($(need-sub-make),)

# Do not print "Entering directory ...",
# but we want to display it when entering to the output directory
# so that IDEs/editors are able to understand relative filenames.
MAKEFLAGS += --no-print-directory

# Call a source code checker (by default, "sparse") as part of the
# C compilation.
#
# Use 'make C=1' to enable checking of only re-compiled files.
# Use 'make C=2' to enable checking of *all* source files, regardless
# of whether they are re-compiled or not.
#
# See the file "Documentation/dev-tools/sparse.rst" for more details,
# including where to get the "sparse" utility.

ifeq ("$(origin C)", "command line")
  KBUILD_CHECKSRC = $(C)
endif
ifndef KBUILD_CHECKSRC
  KBUILD_CHECKSRC = 0
endif

# Use make M=dir or set the environment variable KBUILD_EXTMOD to specify the
# directory of external module to build. Setting M= takes precedence.
ifeq ("$(origin M)", "command line")
  KBUILD_EXTMOD := $(M)
endif

$(if $(word 2, $(KBUILD_EXTMOD)), \
	$(error building multiple external modules is not supported))

export KBUILD_CHECKSRC KBUILD_EXTMOD

extmod-prefix = $(if $(KBUILD_EXTMOD),$(KBUILD_EXTMOD)/)

ifeq ($(abs_srctree),$(abs_objtree))
        # building in the source tree
        srctree := .
	building_out_of_srctree :=
else
        ifeq ($(abs_srctree)/,$(dir $(abs_objtree)))
                # building in a subdirectory of the source tree
                srctree := ..
        else
                srctree := $(abs_srctree)
        endif
	building_out_of_srctree := 1
endif

ifneq ($(KBUILD_ABS_SRCTREE),)
srctree := $(abs_srctree)
endif

objtree		:= .
VPATH		:= $(srctree)

export building_out_of_srctree srctree objtree VPATH

# To make sure we do not include .config for any of the *config targets
# catch them early, and hand them over to scripts/kconfig/Makefile
# It is allowed to specify more targets when calling make, including
# mixing *config targets and build targets.
# For example 'make oldconfig all'.
# Detect when mixed targets is specified, and make a second invocation
# of make so .config is not included in this case either (for *config).

version_h := include/generated/uapi/linux/version.h
old_version_h := include/linux/version.h

clean-targets := %clean mrproper cleandocs
no-dot-config-targets := $(clean-targets) \
			 cscope gtags TAGS tags help% %docs check% coccicheck \
			 $(version_h) headers headers_% archheaders archscripts \
			 %asm-generic kernelversion %src-pkg dt_binding_check \
			 outputmakefile
no-sync-config-targets := $(no-dot-config-targets) %install kernelrelease \
			  image_name
single-targets := %.a %.i %.ko %.lds %.ll %.lst %.mod %.o %.s %.symtypes %/

config-build	:=
mixed-build	:=
need-config	:= 1
may-sync-config	:= 1
single-build	:=

ifneq ($(filter $(no-dot-config-targets), $(MAKECMDGOALS)),)
	ifeq ($(filter-out $(no-dot-config-targets), $(MAKECMDGOALS)),)
		need-config :=
	endif
endif

ifneq ($(filter $(no-sync-config-targets), $(MAKECMDGOALS)),)
	ifeq ($(filter-out $(no-sync-config-targets), $(MAKECMDGOALS)),)
		may-sync-config :=
	endif
endif

ifneq ($(KBUILD_EXTMOD),)
	may-sync-config :=
endif

ifeq ($(KBUILD_EXTMOD),)
        ifneq ($(filter %config,$(MAKECMDGOALS)),)
		config-build := 1
                ifneq ($(words $(MAKECMDGOALS)),1)
			mixed-build := 1
                endif
        endif
endif

# We cannot build single targets and the others at the same time
ifneq ($(filter $(single-targets), $(MAKECMDGOALS)),)
	single-build := 1
	ifneq ($(filter-out $(single-targets), $(MAKECMDGOALS)),)
		mixed-build := 1
	endif
endif

# For "make -j clean all", "make -j mrproper defconfig all", etc.
ifneq ($(filter $(clean-targets),$(MAKECMDGOALS)),)
        ifneq ($(filter-out $(clean-targets),$(MAKECMDGOALS)),)
		mixed-build := 1
        endif
endif

# install and modules_install need also be processed one by one
ifneq ($(filter install,$(MAKECMDGOALS)),)
        ifneq ($(filter modules_install,$(MAKECMDGOALS)),)
		mixed-build := 1
        endif
endif

ifdef mixed-build
# ===========================================================================
# We're called with mixed targets (*config and build targets).
# Handle them one by one.

PHONY += $(MAKECMDGOALS) __build_one_by_one

$(MAKECMDGOALS): __build_one_by_one
	@:

__build_one_by_one:
	$(Q)set -e; \
	for i in $(MAKECMDGOALS); do \
		$(MAKE) -f $(srctree)/Makefile $$i; \
	done

else # !mixed-build

include scripts/Kbuild.include

# Read KERNELRELEASE from include/config/kernel.release (if it exists)
KERNELRELEASE = $(shell cat include/config/kernel.release 2> /dev/null)
KERNELVERSION = $(VERSION)$(if $(PATCHLEVEL),.$(PATCHLEVEL)$(if $(SUBLEVEL),.$(SUBLEVEL)))$(EXTRAVERSION)
export VERSION PATCHLEVEL SUBLEVEL KERNELRELEASE KERNELVERSION

include scripts/subarch.include

# Cross compiling and selecting different set of gcc/bin-utils
# ---------------------------------------------------------------------------
#
# When performing cross compilation for other architectures ARCH shall be set
# to the target architecture. (See arch/* for the possibilities).
# ARCH can be set during invocation of make:
# make ARCH=ia64
# Another way is to have ARCH set in the environment.
# The default ARCH is the host where make is executed.

# CROSS_COMPILE specify the prefix used for all executables used
# during compilation. Only gcc and related bin-utils executables
# are prefixed with $(CROSS_COMPILE).
# CROSS_COMPILE can be set on the command line
# make CROSS_COMPILE=ia64-linux-
# Alternatively CROSS_COMPILE can be set in the environment.
# Default value for CROSS_COMPILE is not to prefix executables
# Note: Some architectures assign CROSS_COMPILE in their arch/*/Makefile
ARCH		?= $(SUBARCH)

# Architecture as present in compile.h
UTS_MACHINE 	:= $(ARCH)
SRCARCH 	:= $(ARCH)

# Additional ARCH settings for x86
ifeq ($(ARCH),i386)
        SRCARCH := x86
endif
ifeq ($(ARCH),x86_64)
        SRCARCH := x86
endif

# Additional ARCH settings for sparc
ifeq ($(ARCH),sparc32)
       SRCARCH := sparc
endif
ifeq ($(ARCH),sparc64)
       SRCARCH := sparc
endif

# Additional ARCH settings for sh
ifeq ($(ARCH),sh64)
       SRCARCH := sh
endif

KCONFIG_CONFIG	?= .config
export KCONFIG_CONFIG

# Default file for 'make defconfig'. This may be overridden by arch-Makefile.
export KBUILD_DEFCONFIG := defconfig

# SHELL used by kbuild
CONFIG_SHELL := sh

HOST_LFS_CFLAGS := $(shell getconf LFS_CFLAGS 2>/dev/null)
HOST_LFS_LDFLAGS := $(shell getconf LFS_LDFLAGS 2>/dev/null)
HOST_LFS_LIBS := $(shell getconf LFS_LIBS 2>/dev/null)

ifneq ($(LLVM),)
HOSTCC	= clang
HOSTCXX	= clang++
else
HOSTCC	= gcc
HOSTCXX	= g++
endif

export KBUILD_USERCFLAGS := -Wall -Wmissing-prototypes -Wstrict-prototypes \
			      -O2 -fomit-frame-pointer -std=gnu89
export KBUILD_USERLDFLAGS :=

KBUILD_HOSTCFLAGS   := $(KBUILD_USERCFLAGS) $(HOST_LFS_CFLAGS) $(HOSTCFLAGS)
KBUILD_HOSTCXXFLAGS := -Wall -O2 $(HOST_LFS_CFLAGS) $(HOSTCXXFLAGS)
KBUILD_HOSTLDFLAGS  := $(HOST_LFS_LDFLAGS) $(HOSTLDFLAGS)
KBUILD_HOSTLDLIBS   := $(HOST_LFS_LIBS) $(HOSTLDLIBS)

# Make variables (CC, etc...)
CPP		= $(CC) -E
ifneq ($(LLVM),)
CC		= clang
LD		= ld.lld
AR		= llvm-ar
NM		= llvm-nm
OBJCOPY		= llvm-objcopy
OBJDUMP		= llvm-objdump
READELF		= llvm-readelf
STRIP		= llvm-strip
else
CC		= $(CROSS_COMPILE)gcc
LD		= $(CROSS_COMPILE)ld
AR		= $(CROSS_COMPILE)ar
NM		= $(CROSS_COMPILE)nm
OBJCOPY		= $(CROSS_COMPILE)objcopy
OBJDUMP		= $(CROSS_COMPILE)objdump
READELF		= $(CROSS_COMPILE)readelf
STRIP		= $(CROSS_COMPILE)strip
endif
PAHOLE		= pahole
RESOLVE_BTFIDS	= $(objtree)/tools/bpf/resolve_btfids/resolve_btfids
LEX		= flex
YACC		= bison
AWK		= awk
INSTALLKERNEL  := installkernel
DEPMOD		= depmod
PERL		= perl
PYTHON		= python
PYTHON3		= python3
CHECK		= sparse
BASH		= bash
KGZIP		= gzip
KBZIP2		= bzip2
KLZOP		= lzop
LZMA		= lzma
LZ4		= lz4c
XZ		= xz
ZSTD		= zstd

CHECKFLAGS     := -D__linux__ -Dlinux -D__STDC__ -Dunix -D__unix__ \
		  -Wbitwise -Wno-return-void -Wno-unknown-attribute $(CF)
NOSTDINC_FLAGS :=
CFLAGS_MODULE   =
AFLAGS_MODULE   =
LDFLAGS_MODULE  =
CFLAGS_KERNEL	=
AFLAGS_KERNEL	=
LDFLAGS_vmlinux =

# Use USERINCLUDE when you must reference the UAPI directories only.
USERINCLUDE    := \
		-I$(srctree)/arch/$(SRCARCH)/include/uapi \
		-I$(objtree)/arch/$(SRCARCH)/include/generated/uapi \
		-I$(srctree)/include/uapi \
		-I$(objtree)/include/generated/uapi \
                -include $(srctree)/include/linux/kconfig.h

# Use LINUXINCLUDE when you must reference the include/ directory.
# Needed to be compatible with the O= option
LINUXINCLUDE    := \
		-I$(srctree)/arch/$(SRCARCH)/include \
		-I$(objtree)/arch/$(SRCARCH)/include/generated \
		$(if $(building_out_of_srctree),-I$(srctree)/include) \
		-I$(objtree)/include \
		$(USERINCLUDE)

KBUILD_AFLAGS   := -D__ASSEMBLY__ -fno-PIE
KBUILD_CFLAGS   := -Wall -Wundef -Werror=strict-prototypes -Wno-trigraphs \
		   -fno-strict-aliasing -fno-common -fshort-wchar -fno-PIE \
		   -Werror=implicit-function-declaration -Werror=implicit-int \
		   -Werror=return-type -Wno-format-security \
		   -std=gnu89
KBUILD_CPPFLAGS := -D__KERNEL__
KBUILD_AFLAGS_KERNEL :=
KBUILD_CFLAGS_KERNEL :=
KBUILD_AFLAGS_MODULE  := -DMODULE
KBUILD_CFLAGS_MODULE  := -DMODULE
KBUILD_LDFLAGS_MODULE :=
KBUILD_LDFLAGS :=
CLANG_FLAGS :=

export ARCH SRCARCH CONFIG_SHELL BASH HOSTCC KBUILD_HOSTCFLAGS CROSS_COMPILE LD CC
export CPP AR NM STRIP OBJCOPY OBJDUMP READELF PAHOLE RESOLVE_BTFIDS LEX YACC AWK INSTALLKERNEL
export PERL PYTHON PYTHON3 CHECK CHECKFLAGS MAKE UTS_MACHINE HOSTCXX
export KGZIP KBZIP2 KLZOP LZMA LZ4 XZ ZSTD
export KBUILD_HOSTCXXFLAGS KBUILD_HOSTLDFLAGS KBUILD_HOSTLDLIBS LDFLAGS_MODULE

export KBUILD_CPPFLAGS NOSTDINC_FLAGS LINUXINCLUDE OBJCOPYFLAGS KBUILD_LDFLAGS
export KBUILD_CFLAGS CFLAGS_KERNEL CFLAGS_MODULE
export KBUILD_AFLAGS AFLAGS_KERNEL AFLAGS_MODULE
export KBUILD_AFLAGS_MODULE KBUILD_CFLAGS_MODULE KBUILD_LDFLAGS_MODULE
export KBUILD_AFLAGS_KERNEL KBUILD_CFLAGS_KERNEL

# Files to ignore in find ... statements

export RCS_FIND_IGNORE := \( -name SCCS -o -name BitKeeper -o -name .svn -o    \
			  -name CVS -o -name .pc -o -name .hg -o -name .git \) \
			  -prune -o
export RCS_TAR_IGNORE := --exclude SCCS --exclude BitKeeper --exclude .svn \
			 --exclude CVS --exclude .pc --exclude .hg --exclude .git

# ===========================================================================
# Rules shared between *config targets and build targets

# Basic helpers built in scripts/basic/
PHONY += scripts_basic
scripts_basic:
	$(Q)$(MAKE) $(build)=scripts/basic
	$(Q)rm -f .tmp_quiet_recordmcount

PHONY += outputmakefile
# Before starting out-of-tree build, make sure the source tree is clean.
# outputmakefile generates a Makefile in the output directory, if using a
# separate output directory. This allows convenient use of make in the
# output directory.
# At the same time when output Makefile generated, generate .gitignore to
# ignore whole output directory
outputmakefile:
ifdef building_out_of_srctree
	$(Q)if [ -f $(srctree)/.config -o \
		 -d $(srctree)/include/config -o \
		 -d $(srctree)/arch/$(SRCARCH)/include/generated ]; then \
		echo >&2 "***"; \
		echo >&2 "*** The source tree is not clean, please run 'make$(if $(findstring command line, $(origin ARCH)), ARCH=$(ARCH)) mrproper'"; \
		echo >&2 "*** in $(abs_srctree)";\
		echo >&2 "***"; \
		false; \
	fi
	$(Q)ln -fsn $(srctree) source
	$(Q)$(CONFIG_SHELL) $(srctree)/scripts/mkmakefile $(srctree)
	$(Q)test -e .gitignore || \
	{ echo "# this is build directory, ignore it"; echo "*"; } > .gitignore
endif

ifneq ($(shell $(CC) --version 2>&1 | head -n 1 | grep clang),)
ifneq ($(CROSS_COMPILE),)
CLANG_FLAGS	+= --target=$(notdir $(CROSS_COMPILE:%-=%))
GCC_TOOLCHAIN_DIR := $(dir $(shell which $(CROSS_COMPILE)elfedit))
CLANG_FLAGS	+= --prefix=$(GCC_TOOLCHAIN_DIR)$(notdir $(CROSS_COMPILE))
GCC_TOOLCHAIN	:= $(realpath $(GCC_TOOLCHAIN_DIR)/..)
endif
ifneq ($(GCC_TOOLCHAIN),)
CLANG_FLAGS	+= --gcc-toolchain=$(GCC_TOOLCHAIN)
endif
ifneq ($(LLVM_IAS),1)
CLANG_FLAGS	+= -no-integrated-as
endif
CLANG_FLAGS	+= -Werror=unknown-warning-option
KBUILD_CFLAGS	+= $(CLANG_FLAGS)
KBUILD_AFLAGS	+= $(CLANG_FLAGS)
export CLANG_FLAGS
endif

# The expansion should be delayed until arch/$(SRCARCH)/Makefile is included.
# Some architectures define CROSS_COMPILE in arch/$(SRCARCH)/Makefile.
# CC_VERSION_TEXT is referenced from Kconfig (so it needs export),
# and from include/config/auto.conf.cmd to detect the compiler upgrade.
CC_VERSION_TEXT = $(shell $(CC) --version 2>/dev/null | head -n 1)

ifdef config-build
# ===========================================================================
# *config targets only - make sure prerequisites are updated, and descend
# in scripts/kconfig to make the *config target

# Read arch specific Makefile to set KBUILD_DEFCONFIG as needed.
# KBUILD_DEFCONFIG may point out an alternative default configuration
# used for 'make defconfig'
include arch/$(SRCARCH)/Makefile
export KBUILD_DEFCONFIG KBUILD_KCONFIG CC_VERSION_TEXT

config: outputmakefile scripts_basic FORCE
	$(Q)$(MAKE) $(build)=scripts/kconfig $@

%config: outputmakefile scripts_basic FORCE
	$(Q)$(MAKE) $(build)=scripts/kconfig $@

else #!config-build
# ===========================================================================
# Build targets only - this includes vmlinux, arch specific targets, clean
# targets and others. In general all targets except *config targets.

# If building an external module we do not care about the all: rule
# but instead __all depend on modules
PHONY += all
ifeq ($(KBUILD_EXTMOD),)
__all: all
else
__all: modules
endif

# Decide whether to build built-in, modular, or both.
# Normally, just do built-in.

KBUILD_MODULES :=
KBUILD_BUILTIN := 1

# If we have only "make modules", don't compile built-in objects.
ifeq ($(MAKECMDGOALS),modules)
  KBUILD_BUILTIN :=
endif

# If we have "make <whatever> modules", compile modules
# in addition to whatever we do anyway.
# Just "make" or "make all" shall build modules as well

ifneq ($(filter all modules nsdeps %compile_commands.json clang-%,$(MAKECMDGOALS)),)
  KBUILD_MODULES := 1
endif

ifeq ($(MAKECMDGOALS),)
  KBUILD_MODULES := 1
endif

export KBUILD_MODULES KBUILD_BUILTIN

ifdef need-config
include include/config/auto.conf
endif

ifeq ($(KBUILD_EXTMOD),)
# Objects we will link into vmlinux / subdirs we need to visit
core-y		:= init/ usr/
drivers-y	:= drivers/ sound/
drivers-$(CONFIG_SAMPLES) += samples/
drivers-y	+= net/ virt/
libs-y		:= lib/
endif # KBUILD_EXTMOD

# The all: target is the default when no target is given on the
# command line.
# This allow a user to issue only 'make' to build a kernel including modules
# Defaults to vmlinux, but the arch makefile usually adds further targets
all: vmlinux

CFLAGS_GCOV	:= -fprofile-arcs -ftest-coverage \
	$(call cc-option,-fno-tree-loop-im) \
	$(call cc-disable-warning,maybe-uninitialized,)
export CFLAGS_GCOV

# The arch Makefiles can override CC_FLAGS_FTRACE. We may also append it later.
ifdef CONFIG_FUNCTION_TRACER
  CC_FLAGS_FTRACE := -pg
endif

RETPOLINE_CFLAGS_GCC := -mindirect-branch=thunk-extern -mindirect-branch-register
RETPOLINE_VDSO_CFLAGS_GCC := -mindirect-branch=thunk-inline -mindirect-branch-register
RETPOLINE_CFLAGS_CLANG := -mretpoline-external-thunk
RETPOLINE_VDSO_CFLAGS_CLANG := -mretpoline
RETPOLINE_CFLAGS := $(call cc-option,$(RETPOLINE_CFLAGS_GCC),$(call cc-option,$(RETPOLINE_CFLAGS_CLANG)))
RETPOLINE_VDSO_CFLAGS := $(call cc-option,$(RETPOLINE_VDSO_CFLAGS_GCC),$(call cc-option,$(RETPOLINE_VDSO_CFLAGS_CLANG)))
export RETPOLINE_CFLAGS
export RETPOLINE_VDSO_CFLAGS

include arch/$(SRCARCH)/Makefile

ifdef need-config
ifdef may-sync-config
# Read in dependencies to all Kconfig* files, make sure to run syncconfig if
# changes are detected. This should be included after arch/$(SRCARCH)/Makefile
# because some architectures define CROSS_COMPILE there.
include include/config/auto.conf.cmd

$(KCONFIG_CONFIG):
	@echo >&2 '***'
	@echo >&2 '*** Configuration file "$@" not found!'
	@echo >&2 '***'
	@echo >&2 '*** Please run some configurator (e.g. "make oldconfig" or'
	@echo >&2 '*** "make menuconfig" or "make xconfig").'
	@echo >&2 '***'
	@/bin/false

# The actual configuration files used during the build are stored in
# include/generated/ and include/config/. Update them if .config is newer than
# include/config/auto.conf (which mirrors .config).
#
# This exploits the 'multi-target pattern rule' trick.
# The syncconfig should be executed only once to make all the targets.
# (Note: use the grouped target '&:' when we bump to GNU Make 4.3)
#
# Do not use $(call cmd,...) here. That would suppress prompts from syncconfig,
# so you cannot notice that Kconfig is waiting for the user input.
%/config/auto.conf %/config/auto.conf.cmd %/generated/autoconf.h: $(KCONFIG_CONFIG)
	$(Q)$(kecho) "  SYNC    $@"
	$(Q)$(MAKE) -f $(srctree)/Makefile syncconfig
else # !may-sync-config
# External modules and some install targets need include/generated/autoconf.h
# and include/config/auto.conf but do not care if they are up-to-date.
# Use auto.conf to trigger the test
PHONY += include/config/auto.conf

include/config/auto.conf:
	$(Q)test -e include/generated/autoconf.h -a -e $@ || (		\
	echo >&2;							\
	echo >&2 "  ERROR: Kernel configuration is invalid.";		\
	echo >&2 "         include/generated/autoconf.h or $@ are missing.";\
	echo >&2 "         Run 'make oldconfig && make prepare' on kernel src to fix it.";	\
	echo >&2 ;							\
	/bin/false)

endif # may-sync-config
endif # need-config

KBUILD_CFLAGS	+= $(call cc-option,-fno-delete-null-pointer-checks,)
KBUILD_CFLAGS	+= $(call cc-disable-warning,frame-address,)
KBUILD_CFLAGS	+= $(call cc-disable-warning, format-truncation)
KBUILD_CFLAGS	+= $(call cc-disable-warning, format-overflow)
KBUILD_CFLAGS	+= $(call cc-disable-warning, address-of-packed-member)

ifdef CONFIG_CC_OPTIMIZE_FOR_PERFORMANCE
KBUILD_CFLAGS += -O2
else ifdef CONFIG_CC_OPTIMIZE_FOR_PERFORMANCE_O3
KBUILD_CFLAGS += -O3
else ifdef CONFIG_CC_OPTIMIZE_FOR_SIZE
KBUILD_CFLAGS += -Os
endif

# Tell gcc to never replace conditional load with a non-conditional one
KBUILD_CFLAGS	+= $(call cc-option,--param=allow-store-data-races=0)
KBUILD_CFLAGS	+= $(call cc-option,-fno-allow-store-data-races)

ifdef CONFIG_READABLE_ASM
# Disable optimizations that make assembler listings hard to read.
# reorder blocks reorders the control in the function
# ipa clone creates specialized cloned functions
# partial inlining inlines only parts of functions
KBUILD_CFLAGS += $(call cc-option,-fno-reorder-blocks,) \
                 $(call cc-option,-fno-ipa-cp-clone,) \
                 $(call cc-option,-fno-partial-inlining)
endif

ifneq ($(CONFIG_FRAME_WARN),0)
KBUILD_CFLAGS += -Wframe-larger-than=$(CONFIG_FRAME_WARN)
endif

stackp-flags-y                                    := -fno-stack-protector
stackp-flags-$(CONFIG_STACKPROTECTOR)             := -fstack-protector
stackp-flags-$(CONFIG_STACKPROTECTOR_STRONG)      := -fstack-protector-strong

KBUILD_CFLAGS += $(stackp-flags-y)

ifdef CONFIG_CC_IS_CLANG
KBUILD_CPPFLAGS += -Qunused-arguments
KBUILD_CFLAGS += -Wno-format-invalid-specifier
KBUILD_CFLAGS += -Wno-gnu
# CLANG uses a _MergedGlobals as optimization, but this breaks modpost, as the
# source of a reference will be _MergedGlobals and not on of the whitelisted names.
# See modpost pattern 2
KBUILD_CFLAGS += -mno-global-merge
else

# Warn about unmarked fall-throughs in switch statement.
# Disabled for clang while comment to attribute conversion happens and
# https://github.com/ClangBuiltLinux/linux/issues/636 is discussed.
KBUILD_CFLAGS += $(call cc-option,-Wimplicit-fallthrough,)
endif

# These warnings generated too much noise in a regular build.
# Use make W=1 to enable them (see scripts/Makefile.extrawarn)
KBUILD_CFLAGS += $(call cc-disable-warning, unused-but-set-variable)

KBUILD_CFLAGS += $(call cc-disable-warning, unused-const-variable)
ifdef CONFIG_FRAME_POINTER
KBUILD_CFLAGS	+= -fno-omit-frame-pointer -fno-optimize-sibling-calls
else
# Some targets (ARM with Thumb2, for example), can't be built with frame
# pointers.  For those, we don't have FUNCTION_TRACER automatically
# select FRAME_POINTER.  However, FUNCTION_TRACER adds -pg, and this is
# incompatible with -fomit-frame-pointer with current GCC, so we don't use
# -fomit-frame-pointer with FUNCTION_TRACER.
ifndef CONFIG_FUNCTION_TRACER
KBUILD_CFLAGS	+= -fomit-frame-pointer
endif
endif

# Initialize all stack variables with a 0xAA pattern.
ifdef CONFIG_INIT_STACK_ALL_PATTERN
KBUILD_CFLAGS	+= -ftrivial-auto-var-init=pattern
endif

# Initialize all stack variables with a zero value.
ifdef CONFIG_INIT_STACK_ALL_ZERO
# Future support for zero initialization is still being debated, see
# https://bugs.llvm.org/show_bug.cgi?id=45497. These flags are subject to being
# renamed or dropped.
KBUILD_CFLAGS	+= -ftrivial-auto-var-init=zero
KBUILD_CFLAGS	+= -enable-trivial-auto-var-init-zero-knowing-it-will-be-removed-from-clang
endif

DEBUG_CFLAGS	:=

# Workaround for GCC versions < 5.0
# https://gcc.gnu.org/bugzilla/show_bug.cgi?id=61801
ifdef CONFIG_CC_IS_GCC
DEBUG_CFLAGS	+= $(call cc-ifversion, -lt, 0500, $(call cc-option, -fno-var-tracking-assignments))
endif

ifdef CONFIG_DEBUG_INFO

ifdef CONFIG_DEBUG_INFO_SPLIT
DEBUG_CFLAGS	+= -gsplit-dwarf
else
DEBUG_CFLAGS	+= -g
endif

ifneq ($(LLVM_IAS),1)
KBUILD_AFLAGS	+= -Wa,-gdwarf-2
endif

ifdef CONFIG_DEBUG_INFO_DWARF4
DEBUG_CFLAGS	+= -gdwarf-4
endif

ifdef CONFIG_DEBUG_INFO_REDUCED
DEBUG_CFLAGS	+= $(call cc-option, -femit-struct-debug-baseonly) \
		   $(call cc-option,-fno-var-tracking)
endif

ifdef CONFIG_DEBUG_INFO_COMPRESSED
DEBUG_CFLAGS	+= -gz=zlib
KBUILD_AFLAGS	+= -gz=zlib
KBUILD_LDFLAGS	+= --compress-debug-sections=zlib
endif

endif # CONFIG_DEBUG_INFO

KBUILD_CFLAGS += $(DEBUG_CFLAGS)
export DEBUG_CFLAGS

ifdef CONFIG_FUNCTION_TRACER
ifdef CONFIG_FTRACE_MCOUNT_RECORD
  # gcc 5 supports generating the mcount tables directly
  ifeq ($(call cc-option-yn,-mrecord-mcount),y)
    CC_FLAGS_FTRACE	+= -mrecord-mcount
    export CC_USING_RECORD_MCOUNT := 1
  endif
  ifdef CONFIG_HAVE_NOP_MCOUNT
    ifeq ($(call cc-option-yn, -mnop-mcount),y)
      CC_FLAGS_FTRACE	+= -mnop-mcount
      CC_FLAGS_USING	+= -DCC_USING_NOP_MCOUNT
    endif
  endif
endif
ifdef CONFIG_HAVE_FENTRY
  ifeq ($(call cc-option-yn, -mfentry),y)
    CC_FLAGS_FTRACE	+= -mfentry
    CC_FLAGS_USING	+= -DCC_USING_FENTRY
  endif
endif
export CC_FLAGS_FTRACE
KBUILD_CFLAGS	+= $(CC_FLAGS_FTRACE) $(CC_FLAGS_USING)
KBUILD_AFLAGS	+= $(CC_FLAGS_USING)
ifdef CONFIG_DYNAMIC_FTRACE
	ifdef CONFIG_HAVE_C_RECORDMCOUNT
		BUILD_C_RECORDMCOUNT := y
		export BUILD_C_RECORDMCOUNT
	endif
endif
endif

# We trigger additional mismatches with less inlining
ifdef CONFIG_DEBUG_SECTION_MISMATCH
KBUILD_CFLAGS += $(call cc-option, -fno-inline-functions-called-once)
endif

ifdef CONFIG_LD_DEAD_CODE_DATA_ELIMINATION
KBUILD_CFLAGS_KERNEL += -ffunction-sections -fdata-sections
LDFLAGS_vmlinux += --gc-sections
endif

ifdef CONFIG_SHADOW_CALL_STACK
CC_FLAGS_SCS	:= -fsanitize=shadow-call-stack
KBUILD_CFLAGS	+= $(CC_FLAGS_SCS)
export CC_FLAGS_SCS
endif

ifdef CONFIG_DEBUG_FORCE_FUNCTION_ALIGN_32B
KBUILD_CFLAGS += -falign-functions=32
endif

# arch Makefile may override CC so keep this after arch Makefile is included
NOSTDINC_FLAGS += -nostdinc -isystem $(shell $(CC) -print-file-name=include)

# warn about C99 declaration after statement
KBUILD_CFLAGS += -Wdeclaration-after-statement

# Variable Length Arrays (VLAs) should not be used anywhere in the kernel
KBUILD_CFLAGS += -Wvla

# disable pointer signed / unsigned warnings in gcc 4.0
KBUILD_CFLAGS += -Wno-pointer-sign

# disable stringop warnings in gcc 8+
KBUILD_CFLAGS += $(call cc-disable-warning, stringop-truncation)

# We'll want to enable this eventually, but it's not going away for 5.7 at least
KBUILD_CFLAGS += $(call cc-disable-warning, zero-length-bounds)
KBUILD_CFLAGS += $(call cc-disable-warning, array-bounds)
KBUILD_CFLAGS += $(call cc-disable-warning, stringop-overflow)

# Another good warning that we'll want to enable eventually
KBUILD_CFLAGS += $(call cc-disable-warning, restrict)

# Enabled with W=2, disabled by default as noisy
KBUILD_CFLAGS += $(call cc-disable-warning, maybe-uninitialized)

# disable invalid "can't wrap" optimizations for signed / pointers
KBUILD_CFLAGS	+= -fno-strict-overflow

# Make sure -fstack-check isn't enabled (like gentoo apparently did)
KBUILD_CFLAGS  += -fno-stack-check

# conserve stack if available
KBUILD_CFLAGS   += $(call cc-option,-fconserve-stack)

# Prohibit date/time macros, which would make the build non-deterministic
KBUILD_CFLAGS   += -Werror=date-time

# enforce correct pointer usage
KBUILD_CFLAGS   += $(call cc-option,-Werror=incompatible-pointer-types)

# Require designated initializers for all marked structures
KBUILD_CFLAGS   += $(call cc-option,-Werror=designated-init)

# change __FILE__ to the relative path from the srctree
KBUILD_CPPFLAGS += $(call cc-option,-fmacro-prefix-map=$(srctree)/=)

# include additional Makefiles when needed
include-y			:= scripts/Makefile.extrawarn
include-$(CONFIG_KASAN)		+= scripts/Makefile.kasan
include-$(CONFIG_KCSAN)		+= scripts/Makefile.kcsan
include-$(CONFIG_UBSAN)		+= scripts/Makefile.ubsan
include-$(CONFIG_KCOV)		+= scripts/Makefile.kcov
include-$(CONFIG_GCC_PLUGINS)	+= scripts/Makefile.gcc-plugins

include $(addprefix $(srctree)/, $(include-y))

# scripts/Makefile.gcc-plugins is intentionally included last.
# Do not add $(call cc-option,...) below this line. When you build the kernel
# from the clean source tree, the GCC plugins do not exist at this point.

# Add user supplied CPPFLAGS, AFLAGS and CFLAGS as the last assignments
KBUILD_CPPFLAGS += $(KCPPFLAGS)
KBUILD_AFLAGS   += $(KAFLAGS)
KBUILD_CFLAGS   += $(KCFLAGS)

KBUILD_LDFLAGS_MODULE += --build-id=sha1
LDFLAGS_vmlinux += --build-id=sha1

ifeq ($(CONFIG_STRIP_ASM_SYMS),y)
LDFLAGS_vmlinux	+= $(call ld-option, -X,)
endif

ifeq ($(CONFIG_RELR),y)
LDFLAGS_vmlinux	+= --pack-dyn-relocs=relr --use-android-relr-tags
endif

# We never want expected sections to be placed heuristically by the
# linker. All sections should be explicitly named in the linker script.
ifdef CONFIG_LD_ORPHAN_WARN
LDFLAGS_vmlinux += --orphan-handling=warn
endif

# Align the bit size of userspace programs with the kernel
KBUILD_USERCFLAGS  += $(filter -m32 -m64 --target=%, $(KBUILD_CFLAGS))
KBUILD_USERLDFLAGS += $(filter -m32 -m64 --target=%, $(KBUILD_CFLAGS))

# make the checker run with the right architecture
CHECKFLAGS += --arch=$(ARCH)

# insure the checker run with the right endianness
CHECKFLAGS += $(if $(CONFIG_CPU_BIG_ENDIAN),-mbig-endian,-mlittle-endian)

# the checker needs the correct machine size
CHECKFLAGS += $(if $(CONFIG_64BIT),-m64,-m32)

# Default kernel image to build when no specific target is given.
# KBUILD_IMAGE may be overruled on the command line or
# set in the environment
# Also any assignments in arch/$(ARCH)/Makefile take precedence over
# this default value
export KBUILD_IMAGE ?= vmlinux

#
# INSTALL_PATH specifies where to place the updated kernel and system map
# images. Default is /boot, but you can set it to other values
export	INSTALL_PATH ?= /boot

#
# INSTALL_DTBS_PATH specifies a prefix for relocations required by build roots.
# Like INSTALL_MOD_PATH, it isn't defined in the Makefile, but can be passed as
# an argument if needed. Otherwise it defaults to the kernel install path
#
export INSTALL_DTBS_PATH ?= $(INSTALL_PATH)/dtbs/$(KERNELRELEASE)

#
# INSTALL_MOD_PATH specifies a prefix to MODLIB for module directory
# relocations required by build roots.  This is not defined in the
# makefile but the argument can be passed to make if needed.
#

MODLIB	= $(INSTALL_MOD_PATH)/lib/modules/$(KERNELRELEASE)
export MODLIB

#
# INSTALL_MOD_STRIP, if defined, will cause modules to be
# stripped after they are installed.  If INSTALL_MOD_STRIP is '1', then
# the default option --strip-debug will be used.  Otherwise,
# INSTALL_MOD_STRIP value will be used as the options to the strip command.

ifdef INSTALL_MOD_STRIP
ifeq ($(INSTALL_MOD_STRIP),1)
mod_strip_cmd = $(STRIP) --strip-debug
else
mod_strip_cmd = $(STRIP) $(INSTALL_MOD_STRIP)
endif # INSTALL_MOD_STRIP=1
else
mod_strip_cmd = true
endif # INSTALL_MOD_STRIP
export mod_strip_cmd

# CONFIG_MODULE_COMPRESS, if defined, will cause module to be compressed
# after they are installed in agreement with CONFIG_MODULE_COMPRESS_GZIP
# or CONFIG_MODULE_COMPRESS_XZ.

mod_compress_cmd = true
ifdef CONFIG_MODULE_COMPRESS
  ifdef CONFIG_MODULE_COMPRESS_GZIP
    mod_compress_cmd = $(KGZIP) -n -f
  endif # CONFIG_MODULE_COMPRESS_GZIP
  ifdef CONFIG_MODULE_COMPRESS_XZ
    mod_compress_cmd = $(XZ) -f
  endif # CONFIG_MODULE_COMPRESS_XZ
endif # CONFIG_MODULE_COMPRESS
export mod_compress_cmd

ifdef CONFIG_MODULE_SIG_ALL
$(eval $(call config_filename,MODULE_SIG_KEY))

mod_sign_cmd = scripts/sign-file $(CONFIG_MODULE_SIG_HASH) $(MODULE_SIG_KEY_SRCPREFIX)$(CONFIG_MODULE_SIG_KEY) certs/signing_key.x509
else
mod_sign_cmd = true
endif
export mod_sign_cmd

HOST_LIBELF_LIBS = $(shell pkg-config libelf --libs 2>/dev/null || echo -lelf)

has_libelf = $(call try-run,\
               echo "int main() {}" | $(HOSTCC) -xc -o /dev/null $(HOST_LIBELF_LIBS) -,1,0)

ifdef CONFIG_STACK_VALIDATION
  ifeq ($(has_libelf),1)
    objtool_target := tools/objtool FORCE
  else
    SKIP_STACK_VALIDATION := 1
    export SKIP_STACK_VALIDATION
  endif
endif

PHONY += resolve_btfids_clean

resolve_btfids_O = $(abspath $(objtree))/tools/bpf/resolve_btfids

# tools/bpf/resolve_btfids directory might not exist
# in output directory, skip its clean in that case
resolve_btfids_clean:
ifneq ($(wildcard $(resolve_btfids_O)),)
	$(Q)$(MAKE) -sC $(srctree)/tools/bpf/resolve_btfids O=$(resolve_btfids_O) clean
endif

ifdef CONFIG_BPF
ifdef CONFIG_DEBUG_INFO_BTF
  ifeq ($(has_libelf),1)
    resolve_btfids_target := tools/bpf/resolve_btfids FORCE
  else
    ERROR_RESOLVE_BTFIDS := 1
  endif
endif # CONFIG_DEBUG_INFO_BTF
endif # CONFIG_BPF

PHONY += prepare0

export MODORDER := $(extmod-prefix)modules.order
export MODULES_NSDEPS := $(extmod-prefix)modules.nsdeps

ifeq ($(KBUILD_EXTMOD),)
core-y		+= kernel/ certs/ mm/ fs/ ipc/ security/ crypto/ block/

vmlinux-dirs	:= $(patsubst %/,%,$(filter %/, \
		     $(core-y) $(core-m) $(drivers-y) $(drivers-m) \
		     $(libs-y) $(libs-m)))

vmlinux-alldirs	:= $(sort $(vmlinux-dirs) Documentation \
		     $(patsubst %/,%,$(filter %/, $(core-) \
			$(drivers-) $(libs-))))

subdir-modorder := $(addsuffix modules.order,$(filter %/, \
			$(core-y) $(core-m) $(libs-y) $(libs-m) \
			$(drivers-y) $(drivers-m)))

build-dirs	:= $(vmlinux-dirs)
clean-dirs	:= $(vmlinux-alldirs)

# Externally visible symbols (used by link-vmlinux.sh)
KBUILD_VMLINUX_OBJS := $(head-y) $(patsubst %/,%/built-in.a, $(core-y))
KBUILD_VMLINUX_OBJS += $(addsuffix built-in.a, $(filter %/, $(libs-y)))
ifdef CONFIG_MODULES
KBUILD_VMLINUX_OBJS += $(patsubst %/, %/lib.a, $(filter %/, $(libs-y)))
KBUILD_VMLINUX_LIBS := $(filter-out %/, $(libs-y))
else
KBUILD_VMLINUX_LIBS := $(patsubst %/,%/lib.a, $(libs-y))
endif
KBUILD_VMLINUX_OBJS += $(patsubst %/,%/built-in.a, $(drivers-y))

export KBUILD_VMLINUX_OBJS KBUILD_VMLINUX_LIBS
export KBUILD_LDS          := arch/$(SRCARCH)/kernel/vmlinux.lds
# used by scripts/Makefile.package
export KBUILD_ALLDIRS := $(sort $(filter-out arch/%,$(vmlinux-alldirs)) LICENSES arch include scripts tools)

vmlinux-deps := $(KBUILD_LDS) $(KBUILD_VMLINUX_OBJS) $(KBUILD_VMLINUX_LIBS)

# Recurse until adjust_autoksyms.sh is satisfied
PHONY += autoksyms_recursive
ifdef CONFIG_TRIM_UNUSED_KSYMS
# For the kernel to actually contain only the needed exported symbols,
# we have to build modules as well to determine what those symbols are.
# (this can be evaluated only once include/config/auto.conf has been included)
KBUILD_MODULES := 1

autoksyms_recursive: descend modules.order
	$(Q)$(CONFIG_SHELL) $(srctree)/scripts/adjust_autoksyms.sh \
	  "$(MAKE) -f $(srctree)/Makefile vmlinux"
endif

autoksyms_h := $(if $(CONFIG_TRIM_UNUSED_KSYMS), include/generated/autoksyms.h)

quiet_cmd_autoksyms_h = GEN     $@
      cmd_autoksyms_h = mkdir -p $(dir $@); \
			$(CONFIG_SHELL) $(srctree)/scripts/gen_autoksyms.sh $@

$(autoksyms_h):
	$(call cmd,autoksyms_h)

ARCH_POSTLINK := $(wildcard $(srctree)/arch/$(SRCARCH)/Makefile.postlink)

# Final link of vmlinux with optional arch pass after final link
cmd_link-vmlinux =                                                 \
	$(CONFIG_SHELL) $< "$(LD)" "$(KBUILD_LDFLAGS)" "$(LDFLAGS_vmlinux)";    \
	$(if $(ARCH_POSTLINK), $(MAKE) -f $(ARCH_POSTLINK) $@, true)

vmlinux: scripts/link-vmlinux.sh autoksyms_recursive $(vmlinux-deps) FORCE
	+$(call if_changed,link-vmlinux)

targets := vmlinux

# The actual objects are generated when descending,
# make sure no implicit rule kicks in
$(sort $(vmlinux-deps) $(subdir-modorder)): descend ;

filechk_kernel.release = \
	echo "$(KERNELVERSION)$$($(CONFIG_SHELL) $(srctree)/scripts/setlocalversion $(srctree))"

# Store (new) KERNELRELEASE string in include/config/kernel.release
include/config/kernel.release: FORCE
	$(call filechk,kernel.release)

# Additional helpers built in scripts/
# Carefully list dependencies so we do not try to build scripts twice
# in parallel
PHONY += scripts
scripts: scripts_basic scripts_dtc
	$(Q)$(MAKE) $(build)=$(@)

# Things we need to do before we recursively start building the kernel
# or the modules are listed in "prepare".
# A multi level approach is used. prepareN is processed before prepareN-1.
# archprepare is used in arch Makefiles and when processed asm symlink,
# version.h and scripts_basic is processed / created.

PHONY += prepare archprepare

archprepare: outputmakefile archheaders archscripts scripts include/config/kernel.release \
	asm-generic $(version_h) $(autoksyms_h) include/generated/utsrelease.h \
	include/generated/autoconf.h

prepare0: archprepare
	$(Q)$(MAKE) $(build)=scripts/mod
	$(Q)$(MAKE) $(build)=.

# All the preparing..
prepare: prepare0 prepare-objtool prepare-resolve_btfids

# Support for using generic headers in asm-generic
asm-generic := -f $(srctree)/scripts/Makefile.asm-generic obj

PHONY += asm-generic uapi-asm-generic
asm-generic: uapi-asm-generic
	$(Q)$(MAKE) $(asm-generic)=arch/$(SRCARCH)/include/generated/asm \
	generic=include/asm-generic
uapi-asm-generic:
	$(Q)$(MAKE) $(asm-generic)=arch/$(SRCARCH)/include/generated/uapi/asm \
	generic=include/uapi/asm-generic

PHONY += prepare-objtool prepare-resolve_btfids
prepare-objtool: $(objtool_target)
ifeq ($(SKIP_STACK_VALIDATION),1)
ifdef CONFIG_UNWINDER_ORC
	@echo "error: Cannot generate ORC metadata for CONFIG_UNWINDER_ORC=y, please install libelf-dev, libelf-devel or elfutils-libelf-devel" >&2
	@false
else
	@echo "warning: Cannot use CONFIG_STACK_VALIDATION=y, please install libelf-dev, libelf-devel or elfutils-libelf-devel" >&2
endif
endif

prepare-resolve_btfids: $(resolve_btfids_target)
ifeq ($(ERROR_RESOLVE_BTFIDS),1)
	@echo "error: Cannot resolve BTF IDs for CONFIG_DEBUG_INFO_BTF, please install libelf-dev, libelf-devel or elfutils-libelf-devel" >&2
	@false
endif
# Generate some files
# ---------------------------------------------------------------------------

# KERNELRELEASE can change from a few different places, meaning version.h
# needs to be updated, so this check is forced on all builds

uts_len := 64
define filechk_utsrelease.h
	if [ `echo -n "$(KERNELRELEASE)" | wc -c ` -gt $(uts_len) ]; then \
	  echo '"$(KERNELRELEASE)" exceeds $(uts_len) characters' >&2;    \
	  exit 1;                                                         \
	fi;                                                               \
	echo \#define UTS_RELEASE \"$(KERNELRELEASE)\"
endef

define filechk_version.h
	if [ $(SUBLEVEL) -gt 255 ]; then                                 \
		echo \#define LINUX_VERSION_CODE $(shell                 \
		expr $(VERSION) \* 65536 + $(PATCHLEVEL) \* 256 + 255); \
	else                                                             \
		echo \#define LINUX_VERSION_CODE $(shell                 \
		expr $(VERSION) \* 65536 + $(PATCHLEVEL) \* 256 + $(SUBLEVEL)); \
	fi;                                                              \
	echo '#define KERNEL_VERSION(a,b,c) (((a) << 16) + ((b) << 8) +  \
	((c) > 255 ? 255 : (c)))'
endef

$(version_h): PATCHLEVEL := $(if $(PATCHLEVEL), $(PATCHLEVEL), 0)
$(version_h): SUBLEVEL := $(if $(SUBLEVEL), $(SUBLEVEL), 0)
$(version_h): FORCE
	$(call filechk,version.h)
	$(Q)rm -f $(old_version_h)

include/generated/utsrelease.h: include/config/kernel.release FORCE
	$(call filechk,utsrelease.h)

PHONY += headerdep
headerdep:
	$(Q)find $(srctree)/include/ -name '*.h' | xargs --max-args 1 \
	$(srctree)/scripts/headerdep.pl -I$(srctree)/include

# ---------------------------------------------------------------------------
# Kernel headers

#Default location for installed headers
export INSTALL_HDR_PATH = $(objtree)/usr

quiet_cmd_headers_install = INSTALL $(INSTALL_HDR_PATH)/include
      cmd_headers_install = \
	mkdir -p $(INSTALL_HDR_PATH); \
	rsync -mrl --include='*/' --include='*\.h' --exclude='*' \
	usr/include $(INSTALL_HDR_PATH)

PHONY += headers_install
headers_install: headers
	$(call cmd,headers_install)

PHONY += archheaders archscripts

hdr-inst := -f $(srctree)/scripts/Makefile.headersinst obj

PHONY += headers
headers: $(version_h) scripts_unifdef uapi-asm-generic archheaders archscripts
	$(if $(wildcard $(srctree)/arch/$(SRCARCH)/include/uapi/asm/Kbuild),, \
	  $(error Headers not exportable for the $(SRCARCH) architecture))
	$(Q)$(MAKE) $(hdr-inst)=include/uapi
	$(Q)$(MAKE) $(hdr-inst)=arch/$(SRCARCH)/include/uapi

# Deprecated. It is no-op now.
PHONY += headers_check
headers_check:
	@:

ifdef CONFIG_HEADERS_INSTALL
prepare: headers
endif

PHONY += scripts_unifdef
scripts_unifdef: scripts_basic
	$(Q)$(MAKE) $(build)=scripts scripts/unifdef

# ---------------------------------------------------------------------------
# Kernel selftest

PHONY += kselftest
kselftest:
	$(Q)$(MAKE) -C $(srctree)/tools/testing/selftests run_tests

kselftest-%: FORCE
	$(Q)$(MAKE) -C $(srctree)/tools/testing/selftests $*

PHONY += kselftest-merge
kselftest-merge:
	$(if $(wildcard $(objtree)/.config),, $(error No .config exists, config your kernel first!))
	$(Q)find $(srctree)/tools/testing/selftests -name config | \
		xargs $(srctree)/scripts/kconfig/merge_config.sh -m $(objtree)/.config
	$(Q)$(MAKE) -f $(srctree)/Makefile olddefconfig

# ---------------------------------------------------------------------------
# Devicetree files

ifneq ($(wildcard $(srctree)/arch/$(SRCARCH)/boot/dts/),)
dtstree := arch/$(SRCARCH)/boot/dts
endif

ifneq ($(dtstree),)

%.dtb: include/config/kernel.release scripts_dtc
	$(Q)$(MAKE) $(build)=$(dtstree) $(dtstree)/$@

PHONY += dtbs dtbs_install dtbs_check
dtbs: include/config/kernel.release scripts_dtc
	$(Q)$(MAKE) $(build)=$(dtstree)

ifneq ($(filter dtbs_check, $(MAKECMDGOALS)),)
export CHECK_DTBS=y
dtbs: dt_binding_check
endif

dtbs_check: dtbs

dtbs_install:
	$(Q)$(MAKE) $(dtbinst)=$(dtstree) dst=$(INSTALL_DTBS_PATH)

ifdef CONFIG_OF_EARLY_FLATTREE
all: dtbs
endif

endif

PHONY += scripts_dtc
scripts_dtc: scripts_basic
	$(Q)$(MAKE) $(build)=scripts/dtc

ifneq ($(filter dt_binding_check, $(MAKECMDGOALS)),)
export CHECK_DT_BINDING=y
endif

PHONY += dt_binding_check
dt_binding_check: scripts_dtc
	$(Q)$(MAKE) $(build)=Documentation/devicetree/bindings

# ---------------------------------------------------------------------------
# Modules

ifdef CONFIG_MODULES

# By default, build modules as well

all: modules

# When we're building modules with modversions, we need to consider
# the built-in objects during the descend as well, in order to
# make sure the checksums are up to date before we record them.
ifdef CONFIG_MODVERSIONS
  KBUILD_BUILTIN := 1
endif

# Build modules
#
# A module can be listed more than once in obj-m resulting in
# duplicate lines in modules.order files.  Those are removed
# using awk while concatenating to the final file.

PHONY += modules
modules: $(if $(KBUILD_BUILTIN),vmlinux) modules_check modules_prepare
	$(Q)$(MAKE) -f $(srctree)/scripts/Makefile.modpost

PHONY += modules_check
modules_check: modules.order
	$(Q)$(CONFIG_SHELL) $(srctree)/scripts/modules-check.sh $<

cmd_modules_order = $(AWK) '!x[$$0]++' $(real-prereqs) > $@

modules.order: $(subdir-modorder) FORCE
	$(call if_changed,modules_order)

targets += modules.order

# Target to prepare building external modules
PHONY += modules_prepare
modules_prepare: prepare
	$(Q)$(MAKE) $(build)=scripts scripts/module.lds

# Target to install modules
PHONY += modules_install
modules_install: _modinst_ _modinst_post

PHONY += _modinst_
_modinst_:
	@rm -rf $(MODLIB)/kernel
	@rm -f $(MODLIB)/source
	@mkdir -p $(MODLIB)/kernel
	@ln -s $(abspath $(srctree)) $(MODLIB)/source
	@if [ ! $(objtree) -ef  $(MODLIB)/build ]; then \
		rm -f $(MODLIB)/build ; \
		ln -s $(CURDIR) $(MODLIB)/build ; \
	fi
	@sed 's:^:kernel/:' modules.order > $(MODLIB)/modules.order
	@cp -f modules.builtin $(MODLIB)/
	@cp -f $(objtree)/modules.builtin.modinfo $(MODLIB)/
	$(Q)$(MAKE) -f $(srctree)/scripts/Makefile.modinst

# This depmod is only for convenience to give the initial
# boot a modules.dep even before / is mounted read-write.  However the
# boot script depmod is the master version.
PHONY += _modinst_post
_modinst_post: _modinst_
	$(call cmd,depmod)

ifeq ($(CONFIG_MODULE_SIG), y)
PHONY += modules_sign
modules_sign:
	$(Q)$(MAKE) -f $(srctree)/scripts/Makefile.modsign
endif

else # CONFIG_MODULES

# Modules not configured
# ---------------------------------------------------------------------------

PHONY += modules modules_install
modules modules_install:
	@echo >&2
	@echo >&2 "The present kernel configuration has modules disabled."
	@echo >&2 "Type 'make config' and enable loadable module support."
	@echo >&2 "Then build a kernel with module support enabled."
	@echo >&2
	@exit 1

endif # CONFIG_MODULES

###
# Cleaning is done on three levels.
# make clean     Delete most generated files
#                Leave enough to build external modules
# make mrproper  Delete the current configuration, and all generated files
# make distclean Remove editor backup files, patch leftover files and the like

# Directories & files removed with 'make clean'
CLEAN_FILES += include/ksym vmlinux.symvers modules-only.symvers \
	       modules.builtin modules.builtin.modinfo modules.nsdeps \
	       compile_commands.json

# Directories & files removed with 'make mrproper'
MRPROPER_FILES += include/config include/generated          \
		  arch/$(SRCARCH)/include/generated .tmp_objdiff \
		  debian snap tar-install \
		  .config .config.old .version \
		  Module.symvers \
		  signing_key.pem signing_key.priv signing_key.x509	\
		  x509.genkey extra_certificates signing_key.x509.keyid	\
		  signing_key.x509.signer vmlinux-gdb.py \
		  *.spec

# Directories & files removed with 'make distclean'
DISTCLEAN_FILES += tags TAGS cscope* GPATH GTAGS GRTAGS GSYMS

# clean - Delete most, but leave enough to build external modules
#
clean: rm-files := $(CLEAN_FILES)

PHONY += archclean vmlinuxclean

vmlinuxclean:
	$(Q)$(CONFIG_SHELL) $(srctree)/scripts/link-vmlinux.sh clean
	$(Q)$(if $(ARCH_POSTLINK), $(MAKE) -f $(ARCH_POSTLINK) clean)

clean: archclean vmlinuxclean resolve_btfids_clean

# mrproper - Delete all generated files, including .config
#
mrproper: rm-files := $(wildcard $(MRPROPER_FILES))
mrproper-dirs      := $(addprefix _mrproper_,scripts)

PHONY += $(mrproper-dirs) mrproper
$(mrproper-dirs):
	$(Q)$(MAKE) $(clean)=$(patsubst _mrproper_%,%,$@)

mrproper: clean $(mrproper-dirs)
	$(call cmd,rmfiles)

# distclean
#
distclean: rm-files := $(wildcard $(DISTCLEAN_FILES))

PHONY += distclean

distclean: mrproper
	$(call cmd,rmfiles)
	@find $(srctree) $(RCS_FIND_IGNORE) \
		\( -name '*.orig' -o -name '*.rej' -o -name '*~' \
		-o -name '*.bak' -o -name '#*#' -o -name '*%' \
		-o -name 'core' \) \
		-type f -print | xargs rm -f


# Packaging of the kernel to various formats
# ---------------------------------------------------------------------------

%src-pkg: FORCE
	$(Q)$(MAKE) -f $(srctree)/scripts/Makefile.package $@
%pkg: include/config/kernel.release FORCE
	$(Q)$(MAKE) -f $(srctree)/scripts/Makefile.package $@

# Brief documentation of the typical targets used
# ---------------------------------------------------------------------------

boards := $(wildcard $(srctree)/arch/$(SRCARCH)/configs/*_defconfig)
boards := $(sort $(notdir $(boards)))
board-dirs := $(dir $(wildcard $(srctree)/arch/$(SRCARCH)/configs/*/*_defconfig))
board-dirs := $(sort $(notdir $(board-dirs:/=)))

PHONY += help
help:
	@echo  'Cleaning targets:'
	@echo  '  clean		  - Remove most generated files but keep the config and'
	@echo  '                    enough build support to build external modules'
	@echo  '  mrproper	  - Remove all generated files + config + various backup files'
	@echo  '  distclean	  - mrproper + remove editor backup and patch files'
	@echo  ''
	@echo  'Configuration targets:'
	@$(MAKE) -f $(srctree)/scripts/kconfig/Makefile help
	@echo  ''
	@echo  'Other generic targets:'
	@echo  '  all		  - Build all targets marked with [*]'
	@echo  '* vmlinux	  - Build the bare kernel'
	@echo  '* modules	  - Build all modules'
	@echo  '  modules_install - Install all modules to INSTALL_MOD_PATH (default: /)'
	@echo  '  dir/            - Build all files in dir and below'
	@echo  '  dir/file.[ois]  - Build specified target only'
	@echo  '  dir/file.ll     - Build the LLVM assembly file'
	@echo  '                    (requires compiler support for LLVM assembly generation)'
	@echo  '  dir/file.lst    - Build specified mixed source/assembly target only'
	@echo  '                    (requires a recent binutils and recent build (System.map))'
	@echo  '  dir/file.ko     - Build module including final link'
	@echo  '  modules_prepare - Set up for building external modules'
	@echo  '  tags/TAGS	  - Generate tags file for editors'
	@echo  '  cscope	  - Generate cscope index'
	@echo  '  gtags           - Generate GNU GLOBAL index'
	@echo  '  kernelrelease	  - Output the release version string (use with make -s)'
	@echo  '  kernelversion	  - Output the version stored in Makefile (use with make -s)'
	@echo  '  image_name	  - Output the image name (use with make -s)'
	@echo  '  headers_install - Install sanitised kernel headers to INSTALL_HDR_PATH'; \
	 echo  '                    (default: $(INSTALL_HDR_PATH))'; \
	 echo  ''
	@echo  'Static analysers:'
	@echo  '  checkstack      - Generate a list of stack hogs'
	@echo  '  versioncheck    - Sanity check on version.h usage'
	@echo  '  includecheck    - Check for duplicate included header files'
	@echo  '  export_report   - List the usages of all exported symbols'
	@echo  '  headerdep       - Detect inclusion cycles in headers'
	@echo  '  coccicheck      - Check with Coccinelle'
	@echo  '  clang-analyzer  - Check with clang static analyzer'
	@echo  '  clang-tidy      - Check with clang-tidy'
	@echo  ''
	@echo  'Tools:'
	@echo  '  nsdeps          - Generate missing symbol namespace dependencies'
	@echo  ''
	@echo  'Kernel selftest:'
	@echo  '  kselftest         - Build and run kernel selftest'
	@echo  '                      Build, install, and boot kernel before'
	@echo  '                      running kselftest on it'
	@echo  '                      Run as root for full coverage'
	@echo  '  kselftest-all     - Build kernel selftest'
	@echo  '  kselftest-install - Build and install kernel selftest'
	@echo  '  kselftest-clean   - Remove all generated kselftest files'
	@echo  '  kselftest-merge   - Merge all the config dependencies of'
	@echo  '		      kselftest to existing .config.'
	@echo  ''
	@$(if $(dtstree), \
		echo 'Devicetree:'; \
		echo '* dtbs             - Build device tree blobs for enabled boards'; \
		echo '  dtbs_install     - Install dtbs to $(INSTALL_DTBS_PATH)'; \
		echo '  dt_binding_check - Validate device tree binding documents'; \
		echo '  dtbs_check       - Validate device tree source files';\
		echo '')

	@echo 'Userspace tools targets:'
	@echo '  use "make tools/help"'
	@echo '  or  "cd tools; make help"'
	@echo  ''
	@echo  'Kernel packaging:'
	@$(MAKE) -f $(srctree)/scripts/Makefile.package help
	@echo  ''
	@echo  'Documentation targets:'
	@$(MAKE) -f $(srctree)/Documentation/Makefile dochelp
	@echo  ''
	@echo  'Architecture specific targets ($(SRCARCH)):'
	@$(if $(archhelp),$(archhelp),\
		echo '  No architecture specific help defined for $(SRCARCH)')
	@echo  ''
	@$(if $(boards), \
		$(foreach b, $(boards), \
		printf "  %-27s - Build for %s\\n" $(b) $(subst _defconfig,,$(b));) \
		echo '')
	@$(if $(board-dirs), \
		$(foreach b, $(board-dirs), \
		printf "  %-16s - Show %s-specific targets\\n" help-$(b) $(b);) \
		printf "  %-16s - Show all of the above\\n" help-boards; \
		echo '')

	@echo  '  make V=0|1 [targets] 0 => quiet build (default), 1 => verbose build'
	@echo  '  make V=2   [targets] 2 => give reason for rebuild of target'
	@echo  '  make O=dir [targets] Locate all output files in "dir", including .config'
	@echo  '  make C=1   [targets] Check re-compiled c source with $$CHECK'
	@echo  '                       (sparse by default)'
	@echo  '  make C=2   [targets] Force check of all c source with $$CHECK'
	@echo  '  make RECORDMCOUNT_WARN=1 [targets] Warn about ignored mcount sections'
	@echo  '  make W=n   [targets] Enable extra build checks, n=1,2,3 where'
	@echo  '		1: warnings which may be relevant and do not occur too often'
	@echo  '		2: warnings which occur quite often but may still be relevant'
	@echo  '		3: more obscure warnings, can most likely be ignored'
	@echo  '		Multiple levels can be combined with W=12 or W=123'
	@echo  ''
	@echo  'Execute "make" or "make all" to build all targets marked with [*] '
	@echo  'For further info see the ./README file'


help-board-dirs := $(addprefix help-,$(board-dirs))

help-boards: $(help-board-dirs)

boards-per-dir = $(sort $(notdir $(wildcard $(srctree)/arch/$(SRCARCH)/configs/$*/*_defconfig)))

$(help-board-dirs): help-%:
	@echo  'Architecture specific targets ($(SRCARCH) $*):'
	@$(if $(boards-per-dir), \
		$(foreach b, $(boards-per-dir), \
		printf "  %-24s - Build for %s\\n" $*/$(b) $(subst _defconfig,,$(b));) \
		echo '')


# Documentation targets
# ---------------------------------------------------------------------------
DOC_TARGETS := xmldocs latexdocs pdfdocs htmldocs epubdocs cleandocs \
	       linkcheckdocs dochelp refcheckdocs
PHONY += $(DOC_TARGETS)
$(DOC_TARGETS):
	$(Q)$(MAKE) $(build)=Documentation $@

# Misc
# ---------------------------------------------------------------------------

PHONY += scripts_gdb
scripts_gdb: prepare0
	$(Q)$(MAKE) $(build)=scripts/gdb
	$(Q)ln -fsn $(abspath $(srctree)/scripts/gdb/vmlinux-gdb.py)

ifdef CONFIG_GDB_SCRIPTS
all: scripts_gdb
endif

else # KBUILD_EXTMOD

###
# External module support.
# When building external modules the kernel used as basis is considered
# read-only, and no consistency checks are made and the make
# system is not used on the basis kernel. If updates are required
# in the basis kernel ordinary make commands (without M=...) must
# be used.
#
# The following are the only valid targets when building external
# modules.
# make M=dir clean     Delete all automatically generated files
# make M=dir modules   Make all modules in specified dir
# make M=dir	       Same as 'make M=dir modules'
# make M=dir modules_install
#                      Install the modules built in the module directory
#                      Assumes install directory is already created

# We are always building only modules.
KBUILD_BUILTIN :=
KBUILD_MODULES := 1

build-dirs := $(KBUILD_EXTMOD)
PHONY += modules
modules: $(MODORDER)
	$(Q)$(MAKE) -f $(srctree)/scripts/Makefile.modpost

$(MODORDER): descend
	@:

PHONY += modules_install
modules_install: _emodinst_ _emodinst_post

install-dir := $(if $(INSTALL_MOD_DIR),$(INSTALL_MOD_DIR),extra)
PHONY += _emodinst_
_emodinst_:
	$(Q)mkdir -p $(MODLIB)/$(install-dir)
	$(Q)$(MAKE) -f $(srctree)/scripts/Makefile.modinst

PHONY += _emodinst_post
_emodinst_post: _emodinst_
	$(call cmd,depmod)

compile_commands.json: $(extmod-prefix)compile_commands.json
PHONY += compile_commands.json

clean-dirs := $(KBUILD_EXTMOD)
clean: rm-files := $(KBUILD_EXTMOD)/Module.symvers $(KBUILD_EXTMOD)/modules.nsdeps \
	$(KBUILD_EXTMOD)/compile_commands.json

PHONY += help
help:
	@echo  '  Building external modules.'
	@echo  '  Syntax: make -C path/to/kernel/src M=$$PWD target'
	@echo  ''
	@echo  '  modules         - default target, build the module(s)'
	@echo  '  modules_install - install the module'
	@echo  '  clean           - remove generated files in module directory only'
	@echo  ''

# no-op for external module builds
PHONY += prepare modules_prepare

endif # KBUILD_EXTMOD

# Single targets
# ---------------------------------------------------------------------------
# To build individual files in subdirectories, you can do like this:
#
#   make foo/bar/baz.s
#
# The supported suffixes for single-target are listed in 'single-targets'
#
# To build only under specific subdirectories, you can do like this:
#
#   make foo/bar/baz/

ifdef single-build

# .ko is special because modpost is needed
single-ko := $(sort $(filter %.ko, $(MAKECMDGOALS)))
single-no-ko := $(sort $(patsubst %.ko,%.mod, $(MAKECMDGOALS)))

$(single-ko): single_modpost
	@:
$(single-no-ko): descend
	@:

ifeq ($(KBUILD_EXTMOD),)
# For the single build of in-tree modules, use a temporary file to avoid
# the situation of modules_install installing an invalid modules.order.
MODORDER := .modules.tmp
endif

PHONY += single_modpost
single_modpost: $(single-no-ko) modules_prepare
	$(Q){ $(foreach m, $(single-ko), echo $(extmod-prefix)$m;) } > $(MODORDER)
	$(Q)$(MAKE) -f $(srctree)/scripts/Makefile.modpost

KBUILD_MODULES := 1

export KBUILD_SINGLE_TARGETS := $(addprefix $(extmod-prefix), $(single-no-ko))

# trim unrelated directories
build-dirs := $(foreach d, $(build-dirs), \
			$(if $(filter $(d)/%, $(KBUILD_SINGLE_TARGETS)), $(d)))

endif

ifndef CONFIG_MODULES
KBUILD_MODULES :=
endif

# Handle descending into subdirectories listed in $(build-dirs)
# Preset locale variables to speed up the build process. Limit locale
# tweaks to this spot to avoid wrong language settings when running
# make menuconfig etc.
# Error messages still appears in the original language
PHONY += descend $(build-dirs)
descend: $(build-dirs)
$(build-dirs): prepare
	$(Q)$(MAKE) $(build)=$@ \
	single-build=$(if $(filter-out $@/, $(filter $@/%, $(KBUILD_SINGLE_TARGETS))),1) \
	need-builtin=1 need-modorder=1

clean-dirs := $(addprefix _clean_, $(clean-dirs))
PHONY += $(clean-dirs) clean
$(clean-dirs):
	$(Q)$(MAKE) $(clean)=$(patsubst _clean_%,%,$@)

clean: $(clean-dirs)
	$(call cmd,rmfiles)
	@find $(if $(KBUILD_EXTMOD), $(KBUILD_EXTMOD), .) $(RCS_FIND_IGNORE) \
		\( -name '*.[aios]' -o -name '*.ko' -o -name '.*.cmd' \
		-o -name '*.ko.*' \
		-o -name '*.dtb' -o -name '*.dtb.S' -o -name '*.dt.yaml' \
		-o -name '*.dwo' -o -name '*.lst' \
		-o -name '*.su' -o -name '*.mod' \
		-o -name '.*.d' -o -name '.*.tmp' -o -name '*.mod.c' \
		-o -name '*.lex.c' -o -name '*.tab.[ch]' \
		-o -name '*.asn1.[ch]' \
		-o -name '*.symtypes' -o -name 'modules.order' \
		-o -name '.tmp_*.o.*' \
		-o -name '*.c.[012]*.*' \
		-o -name '*.ll' \
		-o -name '*.gcno' \) -type f -print | xargs rm -f

# Generate tags for editors
# ---------------------------------------------------------------------------
quiet_cmd_tags = GEN     $@
      cmd_tags = $(BASH) $(srctree)/scripts/tags.sh $@

tags TAGS cscope gtags: FORCE
	$(call cmd,tags)

# Script to generate missing namespace dependencies
# ---------------------------------------------------------------------------

PHONY += nsdeps
nsdeps: export KBUILD_NSDEPS=1
nsdeps: modules
	$(Q)$(CONFIG_SHELL) $(srctree)/scripts/nsdeps

# Clang Tooling
# ---------------------------------------------------------------------------

quiet_cmd_gen_compile_commands = GEN     $@
      cmd_gen_compile_commands = $(PYTHON3) $< -a $(AR) -o $@ $(filter-out $<, $(real-prereqs))

$(extmod-prefix)compile_commands.json: scripts/clang-tools/gen_compile_commands.py \
	$(if $(KBUILD_EXTMOD),,$(KBUILD_VMLINUX_OBJS) $(KBUILD_VMLINUX_LIBS)) \
	$(if $(CONFIG_MODULES), $(MODORDER)) FORCE
	$(call if_changed,gen_compile_commands)

targets += $(extmod-prefix)compile_commands.json

PHONY += clang-tidy clang-analyzer

ifdef CONFIG_CC_IS_CLANG
quiet_cmd_clang_tools = CHECK   $<
      cmd_clang_tools = $(PYTHON3) $(srctree)/scripts/clang-tools/run-clang-tools.py $@ $<

clang-tidy clang-analyzer: $(extmod-prefix)compile_commands.json
	$(call cmd,clang_tools)
else
clang-tidy clang-analyzer:
	@echo "$@ requires CC=clang" >&2
	@false
endif

# Scripts to check various things for consistency
# ---------------------------------------------------------------------------

PHONY += includecheck versioncheck coccicheck export_report

includecheck:
	find $(srctree)/* $(RCS_FIND_IGNORE) \
		-name '*.[hcS]' -type f -print | sort \
		| xargs $(PERL) -w $(srctree)/scripts/checkincludes.pl

versioncheck:
	find $(srctree)/* $(RCS_FIND_IGNORE) \
		-name '*.[hcS]' -type f -print | sort \
		| xargs $(PERL) -w $(srctree)/scripts/checkversion.pl

coccicheck:
	$(Q)$(BASH) $(srctree)/scripts/$@

export_report:
	$(PERL) $(srctree)/scripts/export_report.pl

PHONY += checkstack kernelrelease kernelversion image_name

# UML needs a little special treatment here.  It wants to use the host
# toolchain, so needs $(SUBARCH) passed to checkstack.pl.  Everyone
# else wants $(ARCH), including people doing cross-builds, which means
# that $(SUBARCH) doesn't work here.
ifeq ($(ARCH), um)
CHECKSTACK_ARCH := $(SUBARCH)
else
CHECKSTACK_ARCH := $(ARCH)
endif
checkstack:
	$(OBJDUMP) -d vmlinux $$(find . -name '*.ko') | \
	$(PERL) $(srctree)/scripts/checkstack.pl $(CHECKSTACK_ARCH)

kernelrelease:
	@echo "$(KERNELVERSION)$$($(CONFIG_SHELL) $(srctree)/scripts/setlocalversion $(srctree))"

kernelversion:
	@echo $(KERNELVERSION)

image_name:
	@echo $(KBUILD_IMAGE)

# Clear a bunch of variables before executing the submake

ifeq ($(quiet),silent_)
tools_silent=s
endif

tools/: FORCE
	$(Q)mkdir -p $(objtree)/tools
	$(Q)$(MAKE) LDFLAGS= MAKEFLAGS="$(tools_silent) $(filter --j% -j,$(MAKEFLAGS))" O=$(abspath $(objtree)) subdir=tools -C $(srctree)/tools/

tools/%: FORCE
	$(Q)mkdir -p $(objtree)/tools
	$(Q)$(MAKE) LDFLAGS= MAKEFLAGS="$(tools_silent) $(filter --j% -j,$(MAKEFLAGS))" O=$(abspath $(objtree)) subdir=tools -C $(srctree)/tools/ $*

quiet_cmd_rmfiles = $(if $(wildcard $(rm-files)),CLEAN   $(wildcard $(rm-files)))
      cmd_rmfiles = rm -rf $(rm-files)

# Run depmod only if we have System.map and depmod is executable
quiet_cmd_depmod = DEPMOD  $(KERNELRELEASE)
      cmd_depmod = $(CONFIG_SHELL) $(srctree)/scripts/depmod.sh $(DEPMOD) \
                   $(KERNELRELEASE)

# read saved command lines for existing targets
existing-targets := $(wildcard $(sort $(targets)))

-include $(foreach f,$(existing-targets),$(dir $(f)).$(notdir $(f)).cmd)

endif # config-build
endif # mixed-build
endif # need-sub-make

PHONY += FORCE
FORCE:

# Declare the contents of the PHONY variable as phony.  We keep that
# information in a variable so we can use it in if_changed and friends.
.PHONY: $(PHONY)<|MERGE_RESOLUTION|>--- conflicted
+++ resolved
@@ -1,13 +1,8 @@
 # SPDX-License-Identifier: GPL-2.0
 VERSION = 5
 PATCHLEVEL = 10
-<<<<<<< HEAD
-SUBLEVEL = 53
+SUBLEVEL = 54
 EXTRAVERSION =.3
-=======
-SUBLEVEL = 54
-EXTRAVERSION =
->>>>>>> 08277b9d
 NAME = Dare mighty things
 
 # *DOCUMENTATION*
