--- conflicted
+++ resolved
@@ -1,15 +1,9 @@
 # SPDX-License-Identifier: GPL-2.0
 VERSION = 5
 PATCHLEVEL = 10
-<<<<<<< HEAD
-SUBLEVEL = 16
-EXTRAVERSION =.3
-NAME = Kleptomaniac Octopus
-=======
 SUBLEVEL = 43
 EXTRAVERSION =.3
 NAME = Dare mighty things
->>>>>>> 1ec187ab
 
 # *DOCUMENTATION*
 # To see a list of typical targets execute "make help"
