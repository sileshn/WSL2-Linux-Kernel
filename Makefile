# SPDX-License-Identifier: GPL-2.0
VERSION = 5
PATCHLEVEL = 10
<<<<<<< HEAD
SUBLEVEL = 55
EXTRAVERSION =.3
=======
SUBLEVEL = 56
EXTRAVERSION =
>>>>>>> 9746c253
NAME = Dare mighty things

# *DOCUMENTATION*
# To see a list of typical targets execute "make help"
# More info can be located in ./README
# Comments in this file are targeted only to the developer, do not
# expect to learn how to build the kernel reading this file.

$(if $(filter __%, $(MAKECMDGOALS)), \
	$(error targets prefixed with '__' are only for internal use))

# That's our default target when none is given on the command line
PHONY := __all
__all:

# We are using a recursive build, so we need to do a little thinking
# to get the ordering right.
#
# Most importantly: sub-Makefiles should only ever modify files in
# their own directory. If in some directory we have a dependency on
# a file in another dir (which doesn't happen often, but it's often
# unavoidable when linking the built-in.a targets which finally
# turn into vmlinux), we will call a sub make in that other dir, and
# after that we are sure that everything which is in that other dir
# is now up to date.
#
# The only cases where we need to modify files which have global
# effects are thus separated out and done before the recursive
# descending is started. They are now explicitly listed as the
# prepare rule.

ifneq ($(sub_make_done),1)

# Do not use make's built-in rules and variables
# (this increases performance and avoids hard-to-debug behaviour)
MAKEFLAGS += -rR

# Avoid funny character set dependencies
unexport LC_ALL
LC_COLLATE=C
LC_NUMERIC=C
export LC_COLLATE LC_NUMERIC

# Avoid interference with shell env settings
unexport GREP_OPTIONS

# Beautify output
# ---------------------------------------------------------------------------
#
# Normally, we echo the whole command before executing it. By making
# that echo $($(quiet)$(cmd)), we now have the possibility to set
# $(quiet) to choose other forms of output instead, e.g.
#
#         quiet_cmd_cc_o_c = Compiling $(RELDIR)/$@
#         cmd_cc_o_c       = $(CC) $(c_flags) -c -o $@ $<
#
# If $(quiet) is empty, the whole command will be printed.
# If it is set to "quiet_", only the short version will be printed.
# If it is set to "silent_", nothing will be printed at all, since
# the variable $(silent_cmd_cc_o_c) doesn't exist.
#
# A simple variant is to prefix commands with $(Q) - that's useful
# for commands that shall be hidden in non-verbose mode.
#
#	$(Q)ln $@ :<
#
# If KBUILD_VERBOSE equals 0 then the above command will be hidden.
# If KBUILD_VERBOSE equals 1 then the above command is displayed.
# If KBUILD_VERBOSE equals 2 then give the reason why each target is rebuilt.
#
# To put more focus on warnings, be less verbose as default
# Use 'make V=1' to see the full commands

ifeq ("$(origin V)", "command line")
  KBUILD_VERBOSE = $(V)
endif
ifndef KBUILD_VERBOSE
  KBUILD_VERBOSE = 0
endif

ifeq ($(KBUILD_VERBOSE),1)
  quiet =
  Q =
else
  quiet=quiet_
  Q = @
endif

# If the user is running make -s (silent mode), suppress echoing of
# commands

ifneq ($(findstring s,$(filter-out --%,$(MAKEFLAGS))),)
  quiet=silent_
endif

export quiet Q KBUILD_VERBOSE

# Kbuild will save output files in the current working directory.
# This does not need to match to the root of the kernel source tree.
#
# For example, you can do this:
#
#  cd /dir/to/store/output/files; make -f /dir/to/kernel/source/Makefile
#
# If you want to save output files in a different location, there are
# two syntaxes to specify it.
#
# 1) O=
# Use "make O=dir/to/store/output/files/"
#
# 2) Set KBUILD_OUTPUT
# Set the environment variable KBUILD_OUTPUT to point to the output directory.
# export KBUILD_OUTPUT=dir/to/store/output/files/; make
#
# The O= assignment takes precedence over the KBUILD_OUTPUT environment
# variable.

# Do we want to change the working directory?
ifeq ("$(origin O)", "command line")
  KBUILD_OUTPUT := $(O)
endif

ifneq ($(KBUILD_OUTPUT),)
# Make's built-in functions such as $(abspath ...), $(realpath ...) cannot
# expand a shell special character '~'. We use a somewhat tedious way here.
abs_objtree := $(shell mkdir -p $(KBUILD_OUTPUT) && cd $(KBUILD_OUTPUT) && pwd)
$(if $(abs_objtree),, \
     $(error failed to create output directory "$(KBUILD_OUTPUT)"))

# $(realpath ...) resolves symlinks
abs_objtree := $(realpath $(abs_objtree))
else
abs_objtree := $(CURDIR)
endif # ifneq ($(KBUILD_OUTPUT),)

ifeq ($(abs_objtree),$(CURDIR))
# Suppress "Entering directory ..." unless we are changing the work directory.
MAKEFLAGS += --no-print-directory
else
need-sub-make := 1
endif

abs_srctree := $(realpath $(dir $(lastword $(MAKEFILE_LIST))))

ifneq ($(words $(subst :, ,$(abs_srctree))), 1)
$(error source directory cannot contain spaces or colons)
endif

ifneq ($(abs_srctree),$(abs_objtree))
# Look for make include files relative to root of kernel src
#
# This does not become effective immediately because MAKEFLAGS is re-parsed
# once after the Makefile is read. We need to invoke sub-make.
MAKEFLAGS += --include-dir=$(abs_srctree)
need-sub-make := 1
endif

this-makefile := $(lastword $(MAKEFILE_LIST))

ifneq ($(filter 3.%,$(MAKE_VERSION)),)
# 'MAKEFLAGS += -rR' does not immediately become effective for GNU Make 3.x
# We need to invoke sub-make to avoid implicit rules in the top Makefile.
need-sub-make := 1
# Cancel implicit rules for this Makefile.
$(this-makefile): ;
endif

export abs_srctree abs_objtree
export sub_make_done := 1

ifeq ($(need-sub-make),1)

PHONY += $(MAKECMDGOALS) __sub-make

$(filter-out $(this-makefile), $(MAKECMDGOALS)) __all: __sub-make
	@:

# Invoke a second make in the output directory, passing relevant variables
__sub-make:
	$(Q)$(MAKE) -C $(abs_objtree) -f $(abs_srctree)/Makefile $(MAKECMDGOALS)

endif # need-sub-make
endif # sub_make_done

# We process the rest of the Makefile if this is the final invocation of make
ifeq ($(need-sub-make),)

# Do not print "Entering directory ...",
# but we want to display it when entering to the output directory
# so that IDEs/editors are able to understand relative filenames.
MAKEFLAGS += --no-print-directory

# Call a source code checker (by default, "sparse") as part of the
# C compilation.
#
# Use 'make C=1' to enable checking of only re-compiled files.
# Use 'make C=2' to enable checking of *all* source files, regardless
# of whether they are re-compiled or not.
#
# See the file "Documentation/dev-tools/sparse.rst" for more details,
# including where to get the "sparse" utility.

ifeq ("$(origin C)", "command line")
  KBUILD_CHECKSRC = $(C)
endif
ifndef KBUILD_CHECKSRC
  KBUILD_CHECKSRC = 0
endif

# Use make M=dir or set the environment variable KBUILD_EXTMOD to specify the
# directory of external module to build. Setting M= takes precedence.
ifeq ("$(origin M)", "command line")
  KBUILD_EXTMOD := $(M)
endif

$(if $(word 2, $(KBUILD_EXTMOD)), \
	$(error building multiple external modules is not supported))

export KBUILD_CHECKSRC KBUILD_EXTMOD

extmod-prefix = $(if $(KBUILD_EXTMOD),$(KBUILD_EXTMOD)/)

ifeq ($(abs_srctree),$(abs_objtree))
        # building in the source tree
        srctree := .
	building_out_of_srctree :=
else
        ifeq ($(abs_srctree)/,$(dir $(abs_objtree)))
                # building in a subdirectory of the source tree
                srctree := ..
        else
                srctree := $(abs_srctree)
        endif
	building_out_of_srctree := 1
endif

ifneq ($(KBUILD_ABS_SRCTREE),)
srctree := $(abs_srctree)
endif

objtree		:= .
VPATH		:= $(srctree)

export building_out_of_srctree srctree objtree VPATH

# To make sure we do not include .config for any of the *config targets
# catch them early, and hand them over to scripts/kconfig/Makefile
# It is allowed to specify more targets when calling make, including
# mixing *config targets and build targets.
# For example 'make oldconfig all'.
# Detect when mixed targets is specified, and make a second invocation
# of make so .config is not included in this case either (for *config).

version_h := include/generated/uapi/linux/version.h
old_version_h := include/linux/version.h

clean-targets := %clean mrproper cleandocs
no-dot-config-targets := $(clean-targets) \
			 cscope gtags TAGS tags help% %docs check% coccicheck \
			 $(version_h) headers headers_% archheaders archscripts \
			 %asm-generic kernelversion %src-pkg dt_binding_check \
			 outputmakefile
no-sync-config-targets := $(no-dot-config-targets) %install kernelrelease \
			  image_name
single-targets := %.a %.i %.ko %.lds %.ll %.lst %.mod %.o %.s %.symtypes %/

config-build	:=
mixed-build	:=
need-config	:= 1
may-sync-config	:= 1
single-build	:=

ifneq ($(filter $(no-dot-config-targets), $(MAKECMDGOALS)),)
	ifeq ($(filter-out $(no-dot-config-targets), $(MAKECMDGOALS)),)
		need-config :=
	endif
endif

ifneq ($(filter $(no-sync-config-targets), $(MAKECMDGOALS)),)
	ifeq ($(filter-out $(no-sync-config-targets), $(MAKECMDGOALS)),)
		may-sync-config :=
	endif
endif

ifneq ($(KBUILD_EXTMOD),)
	may-sync-config :=
endif

ifeq ($(KBUILD_EXTMOD),)
        ifneq ($(filter %config,$(MAKECMDGOALS)),)
		config-build := 1
                ifneq ($(words $(MAKECMDGOALS)),1)
			mixed-build := 1
                endif
        endif
endif

# We cannot build single targets and the others at the same time
ifneq ($(filter $(single-targets), $(MAKECMDGOALS)),)
	single-build := 1
	ifneq ($(filter-out $(single-targets), $(MAKECMDGOALS)),)
		mixed-build := 1
	endif
endif

# For "make -j clean all", "make -j mrproper defconfig all", etc.
ifneq ($(filter $(clean-targets),$(MAKECMDGOALS)),)
        ifneq ($(filter-out $(clean-targets),$(MAKECMDGOALS)),)
		mixed-build := 1
        endif
endif

# install and modules_install need also be processed one by one
ifneq ($(filter install,$(MAKECMDGOALS)),)
        ifneq ($(filter modules_install,$(MAKECMDGOALS)),)
		mixed-build := 1
        endif
endif

ifdef mixed-build
# ===========================================================================
# We're called with mixed targets (*config and build targets).
# Handle them one by one.

PHONY += $(MAKECMDGOALS) __build_one_by_one

$(MAKECMDGOALS): __build_one_by_one
	@:

__build_one_by_one:
	$(Q)set -e; \
	for i in $(MAKECMDGOALS); do \
		$(MAKE) -f $(srctree)/Makefile $$i; \
	done

else # !mixed-build

include scripts/Kbuild.include

# Read KERNELRELEASE from include/config/kernel.release (if it exists)
KERNELRELEASE = $(shell cat include/config/kernel.release 2> /dev/null)
KERNELVERSION = $(VERSION)$(if $(PATCHLEVEL),.$(PATCHLEVEL)$(if $(SUBLEVEL),.$(SUBLEVEL)))$(EXTRAVERSION)
export VERSION PATCHLEVEL SUBLEVEL KERNELRELEASE KERNELVERSION

include scripts/subarch.include

# Cross compiling and selecting different set of gcc/bin-utils
# ---------------------------------------------------------------------------
#
# When performing cross compilation for other architectures ARCH shall be set
# to the target architecture. (See arch/* for the possibilities).
# ARCH can be set during invocation of make:
# make ARCH=ia64
# Another way is to have ARCH set in the environment.
# The default ARCH is the host where make is executed.

# CROSS_COMPILE specify the prefix used for all executables used
# during compilation. Only gcc and related bin-utils executables
# are prefixed with $(CROSS_COMPILE).
# CROSS_COMPILE can be set on the command line
# make CROSS_COMPILE=ia64-linux-
# Alternatively CROSS_COMPILE can be set in the environment.
# Default value for CROSS_COMPILE is not to prefix executables
# Note: Some architectures assign CROSS_COMPILE in their arch/*/Makefile
ARCH		?= $(SUBARCH)

# Architecture as present in compile.h
UTS_MACHINE 	:= $(ARCH)
SRCARCH 	:= $(ARCH)

# Additional ARCH settings for x86
ifeq ($(ARCH),i386)
        SRCARCH := x86
endif
ifeq ($(ARCH),x86_64)
        SRCARCH := x86
endif

# Additional ARCH settings for sparc
ifeq ($(ARCH),sparc32)
       SRCARCH := sparc
endif
ifeq ($(ARCH),sparc64)
       SRCARCH := sparc
endif

# Additional ARCH settings for sh
ifeq ($(ARCH),sh64)
       SRCARCH := sh
endif

KCONFIG_CONFIG	?= .config
export KCONFIG_CONFIG

# Default file for 'make defconfig'. This may be overridden by arch-Makefile.
export KBUILD_DEFCONFIG := defconfig

# SHELL used by kbuild
CONFIG_SHELL := sh

HOST_LFS_CFLAGS := $(shell getconf LFS_CFLAGS 2>/dev/null)
HOST_LFS_LDFLAGS := $(shell getconf LFS_LDFLAGS 2>/dev/null)
HOST_LFS_LIBS := $(shell getconf LFS_LIBS 2>/dev/null)

ifneq ($(LLVM),)
HOSTCC	= clang
HOSTCXX	= clang++
else
HOSTCC	= gcc
HOSTCXX	= g++
endif

export KBUILD_USERCFLAGS := -Wall -Wmissing-prototypes -Wstrict-prototypes \
			      -O2 -fomit-frame-pointer -std=gnu89
export KBUILD_USERLDFLAGS :=

KBUILD_HOSTCFLAGS   := $(KBUILD_USERCFLAGS) $(HOST_LFS_CFLAGS) $(HOSTCFLAGS)
KBUILD_HOSTCXXFLAGS := -Wall -O2 $(HOST_LFS_CFLAGS) $(HOSTCXXFLAGS)
KBUILD_HOSTLDFLAGS  := $(HOST_LFS_LDFLAGS) $(HOSTLDFLAGS)
KBUILD_HOSTLDLIBS   := $(HOST_LFS_LIBS) $(HOSTLDLIBS)

# Make variables (CC, etc...)
CPP		= $(CC) -E
ifneq ($(LLVM),)
CC		= clang
LD		= ld.lld
AR		= llvm-ar
NM		= llvm-nm
OBJCOPY		= llvm-objcopy
OBJDUMP		= llvm-objdump
READELF		= llvm-readelf
STRIP		= llvm-strip
else
CC		= $(CROSS_COMPILE)gcc
LD		= $(CROSS_COMPILE)ld
AR		= $(CROSS_COMPILE)ar
NM		= $(CROSS_COMPILE)nm
OBJCOPY		= $(CROSS_COMPILE)objcopy
OBJDUMP		= $(CROSS_COMPILE)objdump
READELF		= $(CROSS_COMPILE)readelf
STRIP		= $(CROSS_COMPILE)strip
endif
PAHOLE		= pahole
RESOLVE_BTFIDS	= $(objtree)/tools/bpf/resolve_btfids/resolve_btfids
LEX		= flex
YACC		= bison
AWK		= awk
INSTALLKERNEL  := installkernel
DEPMOD		= depmod
PERL		= perl
PYTHON		= python
PYTHON3		= python3
CHECK		= sparse
BASH		= bash
KGZIP		= gzip
KBZIP2		= bzip2
KLZOP		= lzop
LZMA		= lzma
LZ4		= lz4c
XZ		= xz
ZSTD		= zstd

CHECKFLAGS     := -D__linux__ -Dlinux -D__STDC__ -Dunix -D__unix__ \
		  -Wbitwise -Wno-return-void -Wno-unknown-attribute $(CF)
NOSTDINC_FLAGS :=
CFLAGS_MODULE   =
AFLAGS_MODULE   =
LDFLAGS_MODULE  =
CFLAGS_KERNEL	=
AFLAGS_KERNEL	=
LDFLAGS_vmlinux =

# Use USERINCLUDE when you must reference the UAPI directories only.
USERINCLUDE    := \
		-I$(srctree)/arch/$(SRCARCH)/include/uapi \
		-I$(objtree)/arch/$(SRCARCH)/include/generated/uapi \
		-I$(srctree)/include/uapi \
		-I$(objtree)/include/generated/uapi \
                -include $(srctree)/include/linux/kconfig.h

# Use LINUXINCLUDE when you must reference the include/ directory.
# Needed to be compatible with the O= option
LINUXINCLUDE    := \
		-I$(srctree)/arch/$(SRCARCH)/include \
		-I$(objtree)/arch/$(SRCARCH)/include/generated \
		$(if $(building_out_of_srctree),-I$(srctree)/include) \
		-I$(objtree)/include \
		$(USERINCLUDE)

KBUILD_AFLAGS   := -D__ASSEMBLY__ -fno-PIE
KBUILD_CFLAGS   := -Wall -Wundef -Werror=strict-prototypes -Wno-trigraphs \
		   -fno-strict-aliasing -fno-common -fshort-wchar -fno-PIE \
		   -Werror=implicit-function-declaration -Werror=implicit-int \
		   -Werror=return-type -Wno-format-security \
		   -std=gnu89
KBUILD_CPPFLAGS := -D__KERNEL__
KBUILD_AFLAGS_KERNEL :=
KBUILD_CFLAGS_KERNEL :=
KBUILD_AFLAGS_MODULE  := -DMODULE
KBUILD_CFLAGS_MODULE  := -DMODULE
KBUILD_LDFLAGS_MODULE :=
KBUILD_LDFLAGS :=
CLANG_FLAGS :=

export ARCH SRCARCH CONFIG_SHELL BASH HOSTCC KBUILD_HOSTCFLAGS CROSS_COMPILE LD CC
export CPP AR NM STRIP OBJCOPY OBJDUMP READELF PAHOLE RESOLVE_BTFIDS LEX YACC AWK INSTALLKERNEL
export PERL PYTHON PYTHON3 CHECK CHECKFLAGS MAKE UTS_MACHINE HOSTCXX
export KGZIP KBZIP2 KLZOP LZMA LZ4 XZ ZSTD
export KBUILD_HOSTCXXFLAGS KBUILD_HOSTLDFLAGS KBUILD_HOSTLDLIBS LDFLAGS_MODULE

export KBUILD_CPPFLAGS NOSTDINC_FLAGS LINUXINCLUDE OBJCOPYFLAGS KBUILD_LDFLAGS
export KBUILD_CFLAGS CFLAGS_KERNEL CFLAGS_MODULE
export KBUILD_AFLAGS AFLAGS_KERNEL AFLAGS_MODULE
export KBUILD_AFLAGS_MODULE KBUILD_CFLAGS_MODULE KBUILD_LDFLAGS_MODULE
export KBUILD_AFLAGS_KERNEL KBUILD_CFLAGS_KERNEL

# Files to ignore in find ... statements

export RCS_FIND_IGNORE := \( -name SCCS -o -name BitKeeper -o -name .svn -o    \
			  -name CVS -o -name .pc -o -name .hg -o -name .git \) \
			  -prune -o
export RCS_TAR_IGNORE := --exclude SCCS --exclude BitKeeper --exclude .svn \
			 --exclude CVS --exclude .pc --exclude .hg --exclude .git

# ===========================================================================
# Rules shared between *config targets and build targets

# Basic helpers built in scripts/basic/
PHONY += scripts_basic
scripts_basic:
	$(Q)$(MAKE) $(build)=scripts/basic
	$(Q)rm -f .tmp_quiet_recordmcount

PHONY += outputmakefile
# Before starting out-of-tree build, make sure the source tree is clean.
# outputmakefile generates a Makefile in the output directory, if using a
# separate output directory. This allows convenient use of make in the
# output directory.
# At the same time when output Makefile generated, generate .gitignore to
# ignore whole output directory
outputmakefile:
ifdef building_out_of_srctree
	$(Q)if [ -f $(srctree)/.config -o \
		 -d $(srctree)/include/config -o \
		 -d $(srctree)/arch/$(SRCARCH)/include/generated ]; then \
		echo >&2 "***"; \
		echo >&2 "*** The source tree is not clean, please run 'make$(if $(findstring command line, $(origin ARCH)), ARCH=$(ARCH)) mrproper'"; \
		echo >&2 "*** in $(abs_srctree)";\
		echo >&2 "***"; \
		false; \
	fi
	$(Q)ln -fsn $(srctree) source
	$(Q)$(CONFIG_SHELL) $(srctree)/scripts/mkmakefile $(srctree)
	$(Q)test -e .gitignore || \
	{ echo "# this is build directory, ignore it"; echo "*"; } > .gitignore
endif

ifneq ($(shell $(CC) --version 2>&1 | head -n 1 | grep clang),)
ifneq ($(CROSS_COMPILE),)
CLANG_FLAGS	+= --target=$(notdir $(CROSS_COMPILE:%-=%))
GCC_TOOLCHAIN_DIR := $(dir $(shell which $(CROSS_COMPILE)elfedit))
CLANG_FLAGS	+= --prefix=$(GCC_TOOLCHAIN_DIR)$(notdir $(CROSS_COMPILE))
GCC_TOOLCHAIN	:= $(realpath $(GCC_TOOLCHAIN_DIR)/..)
endif
ifneq ($(GCC_TOOLCHAIN),)
CLANG_FLAGS	+= --gcc-toolchain=$(GCC_TOOLCHAIN)
endif
ifneq ($(LLVM_IAS),1)
CLANG_FLAGS	+= -no-integrated-as
endif
CLANG_FLAGS	+= -Werror=unknown-warning-option
KBUILD_CFLAGS	+= $(CLANG_FLAGS)
KBUILD_AFLAGS	+= $(CLANG_FLAGS)
export CLANG_FLAGS
endif

# The expansion should be delayed until arch/$(SRCARCH)/Makefile is included.
# Some architectures define CROSS_COMPILE in arch/$(SRCARCH)/Makefile.
# CC_VERSION_TEXT is referenced from Kconfig (so it needs export),
# and from include/config/auto.conf.cmd to detect the compiler upgrade.
CC_VERSION_TEXT = $(shell $(CC) --version 2>/dev/null | head -n 1)

ifdef config-build
# ===========================================================================
# *config targets only - make sure prerequisites are updated, and descend
# in scripts/kconfig to make the *config target

# Read arch specific Makefile to set KBUILD_DEFCONFIG as needed.
# KBUILD_DEFCONFIG may point out an alternative default configuration
# used for 'make defconfig'
include arch/$(SRCARCH)/Makefile
export KBUILD_DEFCONFIG KBUILD_KCONFIG CC_VERSION_TEXT

config: outputmakefile scripts_basic FORCE
	$(Q)$(MAKE) $(build)=scripts/kconfig $@

%config: outputmakefile scripts_basic FORCE
	$(Q)$(MAKE) $(build)=scripts/kconfig $@

else #!config-build
# ===========================================================================
# Build targets only - this includes vmlinux, arch specific targets, clean
# targets and others. In general all targets except *config targets.

# If building an external module we do not care about the all: rule
# but instead __all depend on modules
PHONY += all
ifeq ($(KBUILD_EXTMOD),)
__all: all
else
__all: modules
endif

# Decide whether to build built-in, modular, or both.
# Normally, just do built-in.

KBUILD_MODULES :=
KBUILD_BUILTIN := 1

# If we have only "make modules", don't compile built-in objects.
ifeq ($(MAKECMDGOALS),modules)
  KBUILD_BUILTIN :=
endif

# If we have "make <whatever> modules", compile modules
# in addition to whatever we do anyway.
# Just "make" or "make all" shall build modules as well

ifneq ($(filter all modules nsdeps %compile_commands.json clang-%,$(MAKECMDGOALS)),)
  KBUILD_MODULES := 1
endif

ifeq ($(MAKECMDGOALS),)
  KBUILD_MODULES := 1
endif

export KBUILD_MODULES KBUILD_BUILTIN

ifdef need-config
include include/config/auto.conf
endif

ifeq ($(KBUILD_EXTMOD),)
# Objects we will link into vmlinux / subdirs we need to visit
core-y		:= init/ usr/
drivers-y	:= drivers/ sound/
drivers-$(CONFIG_SAMPLES) += samples/
drivers-y	+= net/ virt/
libs-y		:= lib/
endif # KBUILD_EXTMOD

# The all: target is the default when no target is given on the
# command line.
# This allow a user to issue only 'make' to build a kernel including modules
# Defaults to vmlinux, but the arch makefile usually adds further targets
all: vmlinux

CFLAGS_GCOV	:= -fprofile-arcs -ftest-coverage \
	$(call cc-option,-fno-tree-loop-im) \
	$(call cc-disable-warning,maybe-uninitialized,)
export CFLAGS_GCOV

# The arch Makefiles can override CC_FLAGS_FTRACE. We may also append it later.
ifdef CONFIG_FUNCTION_TRACER
  CC_FLAGS_FTRACE := -pg
endif

RETPOLINE_CFLAGS_GCC := -mindirect-branch=thunk-extern -mindirect-branch-register
RETPOLINE_VDSO_CFLAGS_GCC := -mindirect-branch=thunk-inline -mindirect-branch-register
RETPOLINE_CFLAGS_CLANG := -mretpoline-external-thunk
RETPOLINE_VDSO_CFLAGS_CLANG := -mretpoline
RETPOLINE_CFLAGS := $(call cc-option,$(RETPOLINE_CFLAGS_GCC),$(call cc-option,$(RETPOLINE_CFLAGS_CLANG)))
RETPOLINE_VDSO_CFLAGS := $(call cc-option,$(RETPOLINE_VDSO_CFLAGS_GCC),$(call cc-option,$(RETPOLINE_VDSO_CFLAGS_CLANG)))
export RETPOLINE_CFLAGS
export RETPOLINE_VDSO_CFLAGS

include arch/$(SRCARCH)/Makefile

ifdef need-config
ifdef may-sync-config
# Read in dependencies to all Kconfig* files, make sure to run syncconfig if
# changes are detected. This should be included after arch/$(SRCARCH)/Makefile
# because some architectures define CROSS_COMPILE there.
include include/config/auto.conf.cmd

$(KCONFIG_CONFIG):
	@echo >&2 '***'
	@echo >&2 '*** Configuration file "$@" not found!'
	@echo >&2 '***'
	@echo >&2 '*** Please run some configurator (e.g. "make oldconfig" or'
	@echo >&2 '*** "make menuconfig" or "make xconfig").'
	@echo >&2 '***'
	@/bin/false

# The actual configuration files used during the build are stored in
# include/generated/ and include/config/. Update them if .config is newer than
# include/config/auto.conf (which mirrors .config).
#
# This exploits the 'multi-target pattern rule' trick.
# The syncconfig should be executed only once to make all the targets.
# (Note: use the grouped target '&:' when we bump to GNU Make 4.3)
#
# Do not use $(call cmd,...) here. That would suppress prompts from syncconfig,
# so you cannot notice that Kconfig is waiting for the user input.
%/config/auto.conf %/config/auto.conf.cmd %/generated/autoconf.h: $(KCONFIG_CONFIG)
	$(Q)$(kecho) "  SYNC    $@"
	$(Q)$(MAKE) -f $(srctree)/Makefile syncconfig
else # !may-sync-config
# External modules and some install targets need include/generated/autoconf.h
# and include/config/auto.conf but do not care if they are up-to-date.
# Use auto.conf to trigger the test
PHONY += include/config/auto.conf

include/config/auto.conf:
	$(Q)test -e include/generated/autoconf.h -a -e $@ || (		\
	echo >&2;							\
	echo >&2 "  ERROR: Kernel configuration is invalid.";		\
	echo >&2 "         include/generated/autoconf.h or $@ are missing.";\
	echo >&2 "         Run 'make oldconfig && make prepare' on kernel src to fix it.";	\
	echo >&2 ;							\
	/bin/false)

endif # may-sync-config
endif # need-config

KBUILD_CFLAGS	+= $(call cc-option,-fno-delete-null-pointer-checks,)
KBUILD_CFLAGS	+= $(call cc-disable-warning,frame-address,)
KBUILD_CFLAGS	+= $(call cc-disable-warning, format-truncation)
KBUILD_CFLAGS	+= $(call cc-disable-warning, format-overflow)
KBUILD_CFLAGS	+= $(call cc-disable-warning, address-of-packed-member)

ifdef CONFIG_CC_OPTIMIZE_FOR_PERFORMANCE
KBUILD_CFLAGS += -O2
else ifdef CONFIG_CC_OPTIMIZE_FOR_PERFORMANCE_O3
KBUILD_CFLAGS += -O3
else ifdef CONFIG_CC_OPTIMIZE_FOR_SIZE
KBUILD_CFLAGS += -Os
endif

# Tell gcc to never replace conditional load with a non-conditional one
KBUILD_CFLAGS	+= $(call cc-option,--param=allow-store-data-races=0)
KBUILD_CFLAGS	+= $(call cc-option,-fno-allow-store-data-races)

ifdef CONFIG_READABLE_ASM
# Disable optimizations that make assembler listings hard to read.
# reorder blocks reorders the control in the function
# ipa clone creates specialized cloned functions
# partial inlining inlines only parts of functions
KBUILD_CFLAGS += $(call cc-option,-fno-reorder-blocks,) \
                 $(call cc-option,-fno-ipa-cp-clone,) \
                 $(call cc-option,-fno-partial-inlining)
endif

ifneq ($(CONFIG_FRAME_WARN),0)
KBUILD_CFLAGS += -Wframe-larger-than=$(CONFIG_FRAME_WARN)
endif

stackp-flags-y                                    := -fno-stack-protector
stackp-flags-$(CONFIG_STACKPROTECTOR)             := -fstack-protector
stackp-flags-$(CONFIG_STACKPROTECTOR_STRONG)      := -fstack-protector-strong

KBUILD_CFLAGS += $(stackp-flags-y)

ifdef CONFIG_CC_IS_CLANG
KBUILD_CPPFLAGS += -Qunused-arguments
KBUILD_CFLAGS += -Wno-format-invalid-specifier
KBUILD_CFLAGS += -Wno-gnu
# CLANG uses a _MergedGlobals as optimization, but this breaks modpost, as the
# source of a reference will be _MergedGlobals and not on of the whitelisted names.
# See modpost pattern 2
KBUILD_CFLAGS += -mno-global-merge
else

# Warn about unmarked fall-throughs in switch statement.
# Disabled for clang while comment to attribute conversion happens and
# https://github.com/ClangBuiltLinux/linux/issues/636 is discussed.
KBUILD_CFLAGS += $(call cc-option,-Wimplicit-fallthrough,)
endif

# These warnings generated too much noise in a regular build.
# Use make W=1 to enable them (see scripts/Makefile.extrawarn)
KBUILD_CFLAGS += $(call cc-disable-warning, unused-but-set-variable)

KBUILD_CFLAGS += $(call cc-disable-warning, unused-const-variable)
ifdef CONFIG_FRAME_POINTER
KBUILD_CFLAGS	+= -fno-omit-frame-pointer -fno-optimize-sibling-calls
else
# Some targets (ARM with Thumb2, for example), can't be built with frame
# pointers.  For those, we don't have FUNCTION_TRACER automatically
# select FRAME_POINTER.  However, FUNCTION_TRACER adds -pg, and this is
# incompatible with -fomit-frame-pointer with current GCC, so we don't use
# -fomit-frame-pointer with FUNCTION_TRACER.
ifndef CONFIG_FUNCTION_TRACER
KBUILD_CFLAGS	+= -fomit-frame-pointer
endif
endif

# Initialize all stack variables with a 0xAA pattern.
ifdef CONFIG_INIT_STACK_ALL_PATTERN
KBUILD_CFLAGS	+= -ftrivial-auto-var-init=pattern
endif

# Initialize all stack variables with a zero value.
ifdef CONFIG_INIT_STACK_ALL_ZERO
# Future support for zero initialization is still being debated, see
# https://bugs.llvm.org/show_bug.cgi?id=45497. These flags are subject to being
# renamed or dropped.
KBUILD_CFLAGS	+= -ftrivial-auto-var-init=zero
KBUILD_CFLAGS	+= -enable-trivial-auto-var-init-zero-knowing-it-will-be-removed-from-clang
endif

DEBUG_CFLAGS	:=

# Workaround for GCC versions < 5.0
# https://gcc.gnu.org/bugzilla/show_bug.cgi?id=61801
ifdef CONFIG_CC_IS_GCC
DEBUG_CFLAGS	+= $(call cc-ifversion, -lt, 0500, $(call cc-option, -fno-var-tracking-assignments))
endif

ifdef CONFIG_DEBUG_INFO

ifdef CONFIG_DEBUG_INFO_SPLIT
DEBUG_CFLAGS	+= -gsplit-dwarf
else
DEBUG_CFLAGS	+= -g
endif

ifneq ($(LLVM_IAS),1)
KBUILD_AFLAGS	+= -Wa,-gdwarf-2
endif

ifdef CONFIG_DEBUG_INFO_DWARF4
DEBUG_CFLAGS	+= -gdwarf-4
endif

ifdef CONFIG_DEBUG_INFO_REDUCED
DEBUG_CFLAGS	+= $(call cc-option, -femit-struct-debug-baseonly) \
		   $(call cc-option,-fno-var-tracking)
endif

ifdef CONFIG_DEBUG_INFO_COMPRESSED
DEBUG_CFLAGS	+= -gz=zlib
KBUILD_AFLAGS	+= -gz=zlib
KBUILD_LDFLAGS	+= --compress-debug-sections=zlib
endif

endif # CONFIG_DEBUG_INFO

KBUILD_CFLAGS += $(DEBUG_CFLAGS)
export DEBUG_CFLAGS

ifdef CONFIG_FUNCTION_TRACER
ifdef CONFIG_FTRACE_MCOUNT_RECORD
  # gcc 5 supports generating the mcount tables directly
  ifeq ($(call cc-option-yn,-mrecord-mcount),y)
    CC_FLAGS_FTRACE	+= -mrecord-mcount
    export CC_USING_RECORD_MCOUNT := 1
  endif
  ifdef CONFIG_HAVE_NOP_MCOUNT
    ifeq ($(call cc-option-yn, -mnop-mcount),y)
      CC_FLAGS_FTRACE	+= -mnop-mcount
      CC_FLAGS_USING	+= -DCC_USING_NOP_MCOUNT
    endif
  endif
endif
ifdef CONFIG_HAVE_FENTRY
  ifeq ($(call cc-option-yn, -mfentry),y)
    CC_FLAGS_FTRACE	+= -mfentry
    CC_FLAGS_USING	+= -DCC_USING_FENTRY
  endif
endif
export CC_FLAGS_FTRACE
KBUILD_CFLAGS	+= $(CC_FLAGS_FTRACE) $(CC_FLAGS_USING)
KBUILD_AFLAGS	+= $(CC_FLAGS_USING)
ifdef CONFIG_DYNAMIC_FTRACE
	ifdef CONFIG_HAVE_C_RECORDMCOUNT
		BUILD_C_RECORDMCOUNT := y
		export BUILD_C_RECORDMCOUNT
	endif
endif
endif

# We trigger additional mismatches with less inlining
ifdef CONFIG_DEBUG_SECTION_MISMATCH
KBUILD_CFLAGS += $(call cc-option, -fno-inline-functions-called-once)
endif

ifdef CONFIG_LD_DEAD_CODE_DATA_ELIMINATION
KBUILD_CFLAGS_KERNEL += -ffunction-sections -fdata-sections
LDFLAGS_vmlinux += --gc-sections
endif

ifdef CONFIG_SHADOW_CALL_STACK
CC_FLAGS_SCS	:= -fsanitize=shadow-call-stack
KBUILD_CFLAGS	+= $(CC_FLAGS_SCS)
export CC_FLAGS_SCS
endif

ifdef CONFIG_DEBUG_FORCE_FUNCTION_ALIGN_32B
KBUILD_CFLAGS += -falign-functions=32
endif

# arch Makefile may override CC so keep this after arch Makefile is included
NOSTDINC_FLAGS += -nostdinc -isystem $(shell $(CC) -print-file-name=include)

# warn about C99 declaration after statement
KBUILD_CFLAGS += -Wdeclaration-after-statement

# Variable Length Arrays (VLAs) should not be used anywhere in the kernel
KBUILD_CFLAGS += -Wvla

# disable pointer signed / unsigned warnings in gcc 4.0
KBUILD_CFLAGS += -Wno-pointer-sign

# disable stringop warnings in gcc 8+
KBUILD_CFLAGS += $(call cc-disable-warning, stringop-truncation)

# We'll want to enable this eventually, but it's not going away for 5.7 at least
KBUILD_CFLAGS += $(call cc-disable-warning, zero-length-bounds)
KBUILD_CFLAGS += $(call cc-disable-warning, array-bounds)
KBUILD_CFLAGS += $(call cc-disable-warning, stringop-overflow)

# Another good warning that we'll want to enable eventually
KBUILD_CFLAGS += $(call cc-disable-warning, restrict)

# Enabled with W=2, disabled by default as noisy
KBUILD_CFLAGS += $(call cc-disable-warning, maybe-uninitialized)

# disable invalid "can't wrap" optimizations for signed / pointers
KBUILD_CFLAGS	+= -fno-strict-overflow

# Make sure -fstack-check isn't enabled (like gentoo apparently did)
KBUILD_CFLAGS  += -fno-stack-check

# conserve stack if available
KBUILD_CFLAGS   += $(call cc-option,-fconserve-stack)

# Prohibit date/time macros, which would make the build non-deterministic
KBUILD_CFLAGS   += -Werror=date-time

# enforce correct pointer usage
KBUILD_CFLAGS   += $(call cc-option,-Werror=incompatible-pointer-types)

# Require designated initializers for all marked structures
KBUILD_CFLAGS   += $(call cc-option,-Werror=designated-init)

# change __FILE__ to the relative path from the srctree
KBUILD_CPPFLAGS += $(call cc-option,-fmacro-prefix-map=$(srctree)/=)

# include additional Makefiles when needed
include-y			:= scripts/Makefile.extrawarn
include-$(CONFIG_KASAN)		+= scripts/Makefile.kasan
include-$(CONFIG_KCSAN)		+= scripts/Makefile.kcsan
include-$(CONFIG_UBSAN)		+= scripts/Makefile.ubsan
include-$(CONFIG_KCOV)		+= scripts/Makefile.kcov
include-$(CONFIG_GCC_PLUGINS)	+= scripts/Makefile.gcc-plugins

include $(addprefix $(srctree)/, $(include-y))

# scripts/Makefile.gcc-plugins is intentionally included last.
# Do not add $(call cc-option,...) below this line. When you build the kernel
# from the clean source tree, the GCC plugins do not exist at this point.

# Add user supplied CPPFLAGS, AFLAGS and CFLAGS as the last assignments
KBUILD_CPPFLAGS += $(KCPPFLAGS)
KBUILD_AFLAGS   += $(KAFLAGS)
KBUILD_CFLAGS   += $(KCFLAGS)

KBUILD_LDFLAGS_MODULE += --build-id=sha1
LDFLAGS_vmlinux += --build-id=sha1

ifeq ($(CONFIG_STRIP_ASM_SYMS),y)
LDFLAGS_vmlinux	+= $(call ld-option, -X,)
endif

ifeq ($(CONFIG_RELR),y)
LDFLAGS_vmlinux	+= --pack-dyn-relocs=relr --use-android-relr-tags
endif

# We never want expected sections to be placed heuristically by the
# linker. All sections should be explicitly named in the linker script.
ifdef CONFIG_LD_ORPHAN_WARN
LDFLAGS_vmlinux += --orphan-handling=warn
endif

# Align the bit size of userspace programs with the kernel
KBUILD_USERCFLAGS  += $(filter -m32 -m64 --target=%, $(KBUILD_CFLAGS))
KBUILD_USERLDFLAGS += $(filter -m32 -m64 --target=%, $(KBUILD_CFLAGS))

# make the checker run with the right architecture
CHECKFLAGS += --arch=$(ARCH)

# insure the checker run with the right endianness
CHECKFLAGS += $(if $(CONFIG_CPU_BIG_ENDIAN),-mbig-endian,-mlittle-endian)

# the checker needs the correct machine size
CHECKFLAGS += $(if $(CONFIG_64BIT),-m64,-m32)

# Default kernel image to build when no specific target is given.
# KBUILD_IMAGE may be overruled on the command line or
# set in the environment
# Also any assignments in arch/$(ARCH)/Makefile take precedence over
# this default value
export KBUILD_IMAGE ?= vmlinux

#
# INSTALL_PATH specifies where to place the updated kernel and system map
# images. Default is /boot, but you can set it to other values
export	INSTALL_PATH ?= /boot

#
# INSTALL_DTBS_PATH specifies a prefix for relocations required by build roots.
# Like INSTALL_MOD_PATH, it isn't defined in the Makefile, but can be passed as
# an argument if needed. Otherwise it defaults to the kernel install path
#
export INSTALL_DTBS_PATH ?= $(INSTALL_PATH)/dtbs/$(KERNELRELEASE)

#
# INSTALL_MOD_PATH specifies a prefix to MODLIB for module directory
# relocations required by build roots.  This is not defined in the
# makefile but the argument can be passed to make if needed.
#

MODLIB	= $(INSTALL_MOD_PATH)/lib/modules/$(KERNELRELEASE)
export MODLIB

#
# INSTALL_MOD_STRIP, if defined, will cause modules to be
# stripped after they are installed.  If INSTALL_MOD_STRIP is '1', then
# the default option --strip-debug will be used.  Otherwise,
# INSTALL_MOD_STRIP value will be used as the options to the strip command.

ifdef INSTALL_MOD_STRIP
ifeq ($(INSTALL_MOD_STRIP),1)
mod_strip_cmd = $(STRIP) --strip-debug
else
mod_strip_cmd = $(STRIP) $(INSTALL_MOD_STRIP)
endif # INSTALL_MOD_STRIP=1
else
mod_strip_cmd = true
endif # INSTALL_MOD_STRIP
export mod_strip_cmd

# CONFIG_MODULE_COMPRESS, if defined, will cause module to be compressed
# after they are installed in agreement with CONFIG_MODULE_COMPRESS_GZIP
# or CONFIG_MODULE_COMPRESS_XZ.

mod_compress_cmd = true
ifdef CONFIG_MODULE_COMPRESS
  ifdef CONFIG_MODULE_COMPRESS_GZIP
    mod_compress_cmd = $(KGZIP) -n -f
  endif # CONFIG_MODULE_COMPRESS_GZIP
  ifdef CONFIG_MODULE_COMPRESS_XZ
    mod_compress_cmd = $(XZ) -f
  endif # CONFIG_MODULE_COMPRESS_XZ
endif # CONFIG_MODULE_COMPRESS
export mod_compress_cmd

ifdef CONFIG_MODULE_SIG_ALL
$(eval $(call config_filename,MODULE_SIG_KEY))

mod_sign_cmd = scripts/sign-file $(CONFIG_MODULE_SIG_HASH) $(MODULE_SIG_KEY_SRCPREFIX)$(CONFIG_MODULE_SIG_KEY) certs/signing_key.x509
else
mod_sign_cmd = true
endif
export mod_sign_cmd

HOST_LIBELF_LIBS = $(shell pkg-config libelf --libs 2>/dev/null || echo -lelf)

has_libelf = $(call try-run,\
               echo "int main() {}" | $(HOSTCC) -xc -o /dev/null $(HOST_LIBELF_LIBS) -,1,0)

ifdef CONFIG_STACK_VALIDATION
  ifeq ($(has_libelf),1)
    objtool_target := tools/objtool FORCE
  else
    SKIP_STACK_VALIDATION := 1
    export SKIP_STACK_VALIDATION
  endif
endif

PHONY += resolve_btfids_clean

resolve_btfids_O = $(abspath $(objtree))/tools/bpf/resolve_btfids

# tools/bpf/resolve_btfids directory might not exist
# in output directory, skip its clean in that case
resolve_btfids_clean:
ifneq ($(wildcard $(resolve_btfids_O)),)
	$(Q)$(MAKE) -sC $(srctree)/tools/bpf/resolve_btfids O=$(resolve_btfids_O) clean
endif

ifdef CONFIG_BPF
ifdef CONFIG_DEBUG_INFO_BTF
  ifeq ($(has_libelf),1)
    resolve_btfids_target := tools/bpf/resolve_btfids FORCE
  else
    ERROR_RESOLVE_BTFIDS := 1
  endif
endif # CONFIG_DEBUG_INFO_BTF
endif # CONFIG_BPF

PHONY += prepare0

export MODORDER := $(extmod-prefix)modules.order
export MODULES_NSDEPS := $(extmod-prefix)modules.nsdeps

ifeq ($(KBUILD_EXTMOD),)
core-y		+= kernel/ certs/ mm/ fs/ ipc/ security/ crypto/ block/

vmlinux-dirs	:= $(patsubst %/,%,$(filter %/, \
		     $(core-y) $(core-m) $(drivers-y) $(drivers-m) \
		     $(libs-y) $(libs-m)))

vmlinux-alldirs	:= $(sort $(vmlinux-dirs) Documentation \
		     $(patsubst %/,%,$(filter %/, $(core-) \
			$(drivers-) $(libs-))))

subdir-modorder := $(addsuffix modules.order,$(filter %/, \
			$(core-y) $(core-m) $(libs-y) $(libs-m) \
			$(drivers-y) $(drivers-m)))

build-dirs	:= $(vmlinux-dirs)
clean-dirs	:= $(vmlinux-alldirs)

# Externally visible symbols (used by link-vmlinux.sh)
KBUILD_VMLINUX_OBJS := $(head-y) $(patsubst %/,%/built-in.a, $(core-y))
KBUILD_VMLINUX_OBJS += $(addsuffix built-in.a, $(filter %/, $(libs-y)))
ifdef CONFIG_MODULES
KBUILD_VMLINUX_OBJS += $(patsubst %/, %/lib.a, $(filter %/, $(libs-y)))
KBUILD_VMLINUX_LIBS := $(filter-out %/, $(libs-y))
else
KBUILD_VMLINUX_LIBS := $(patsubst %/,%/lib.a, $(libs-y))
endif
KBUILD_VMLINUX_OBJS += $(patsubst %/,%/built-in.a, $(drivers-y))

export KBUILD_VMLINUX_OBJS KBUILD_VMLINUX_LIBS
export KBUILD_LDS          := arch/$(SRCARCH)/kernel/vmlinux.lds
# used by scripts/Makefile.package
export KBUILD_ALLDIRS := $(sort $(filter-out arch/%,$(vmlinux-alldirs)) LICENSES arch include scripts tools)

vmlinux-deps := $(KBUILD_LDS) $(KBUILD_VMLINUX_OBJS) $(KBUILD_VMLINUX_LIBS)

# Recurse until adjust_autoksyms.sh is satisfied
PHONY += autoksyms_recursive
ifdef CONFIG_TRIM_UNUSED_KSYMS
# For the kernel to actually contain only the needed exported symbols,
# we have to build modules as well to determine what those symbols are.
# (this can be evaluated only once include/config/auto.conf has been included)
KBUILD_MODULES := 1

autoksyms_recursive: descend modules.order
	$(Q)$(CONFIG_SHELL) $(srctree)/scripts/adjust_autoksyms.sh \
	  "$(MAKE) -f $(srctree)/Makefile vmlinux"
endif

autoksyms_h := $(if $(CONFIG_TRIM_UNUSED_KSYMS), include/generated/autoksyms.h)

quiet_cmd_autoksyms_h = GEN     $@
      cmd_autoksyms_h = mkdir -p $(dir $@); \
			$(CONFIG_SHELL) $(srctree)/scripts/gen_autoksyms.sh $@

$(autoksyms_h):
	$(call cmd,autoksyms_h)

ARCH_POSTLINK := $(wildcard $(srctree)/arch/$(SRCARCH)/Makefile.postlink)

# Final link of vmlinux with optional arch pass after final link
cmd_link-vmlinux =                                                 \
	$(CONFIG_SHELL) $< "$(LD)" "$(KBUILD_LDFLAGS)" "$(LDFLAGS_vmlinux)";    \
	$(if $(ARCH_POSTLINK), $(MAKE) -f $(ARCH_POSTLINK) $@, true)

vmlinux: scripts/link-vmlinux.sh autoksyms_recursive $(vmlinux-deps) FORCE
	+$(call if_changed,link-vmlinux)

targets := vmlinux

# The actual objects are generated when descending,
# make sure no implicit rule kicks in
$(sort $(vmlinux-deps) $(subdir-modorder)): descend ;

filechk_kernel.release = \
	echo "$(KERNELVERSION)$$($(CONFIG_SHELL) $(srctree)/scripts/setlocalversion $(srctree))"

# Store (new) KERNELRELEASE string in include/config/kernel.release
include/config/kernel.release: FORCE
	$(call filechk,kernel.release)

# Additional helpers built in scripts/
# Carefully list dependencies so we do not try to build scripts twice
# in parallel
PHONY += scripts
scripts: scripts_basic scripts_dtc
	$(Q)$(MAKE) $(build)=$(@)

# Things we need to do before we recursively start building the kernel
# or the modules are listed in "prepare".
# A multi level approach is used. prepareN is processed before prepareN-1.
# archprepare is used in arch Makefiles and when processed asm symlink,
# version.h and scripts_basic is processed / created.

PHONY += prepare archprepare

archprepare: outputmakefile archheaders archscripts scripts include/config/kernel.release \
	asm-generic $(version_h) $(autoksyms_h) include/generated/utsrelease.h \
	include/generated/autoconf.h

prepare0: archprepare
	$(Q)$(MAKE) $(build)=scripts/mod
	$(Q)$(MAKE) $(build)=.

# All the preparing..
prepare: prepare0 prepare-objtool prepare-resolve_btfids

# Support for using generic headers in asm-generic
asm-generic := -f $(srctree)/scripts/Makefile.asm-generic obj

PHONY += asm-generic uapi-asm-generic
asm-generic: uapi-asm-generic
	$(Q)$(MAKE) $(asm-generic)=arch/$(SRCARCH)/include/generated/asm \
	generic=include/asm-generic
uapi-asm-generic:
	$(Q)$(MAKE) $(asm-generic)=arch/$(SRCARCH)/include/generated/uapi/asm \
	generic=include/uapi/asm-generic

PHONY += prepare-objtool prepare-resolve_btfids
prepare-objtool: $(objtool_target)
ifeq ($(SKIP_STACK_VALIDATION),1)
ifdef CONFIG_UNWINDER_ORC
	@echo "error: Cannot generate ORC metadata for CONFIG_UNWINDER_ORC=y, please install libelf-dev, libelf-devel or elfutils-libelf-devel" >&2
	@false
else
	@echo "warning: Cannot use CONFIG_STACK_VALIDATION=y, please install libelf-dev, libelf-devel or elfutils-libelf-devel" >&2
endif
endif

prepare-resolve_btfids: $(resolve_btfids_target)
ifeq ($(ERROR_RESOLVE_BTFIDS),1)
	@echo "error: Cannot resolve BTF IDs for CONFIG_DEBUG_INFO_BTF, please install libelf-dev, libelf-devel or elfutils-libelf-devel" >&2
	@false
endif
# Generate some files
# ---------------------------------------------------------------------------

# KERNELRELEASE can change from a few different places, meaning version.h
# needs to be updated, so this check is forced on all builds

uts_len := 64
define filechk_utsrelease.h
	if [ `echo -n "$(KERNELRELEASE)" | wc -c ` -gt $(uts_len) ]; then \
	  echo '"$(KERNELRELEASE)" exceeds $(uts_len) characters' >&2;    \
	  exit 1;                                                         \
	fi;                                                               \
	echo \#define UTS_RELEASE \"$(KERNELRELEASE)\"
endef

define filechk_version.h
	if [ $(SUBLEVEL) -gt 255 ]; then                                 \
		echo \#define LINUX_VERSION_CODE $(shell                 \
		expr $(VERSION) \* 65536 + $(PATCHLEVEL) \* 256 + 255); \
	else                                                             \
		echo \#define LINUX_VERSION_CODE $(shell                 \
		expr $(VERSION) \* 65536 + $(PATCHLEVEL) \* 256 + $(SUBLEVEL)); \
	fi;                                                              \
	echo '#define KERNEL_VERSION(a,b,c) (((a) << 16) + ((b) << 8) +  \
	((c) > 255 ? 255 : (c)))'
endef

$(version_h): PATCHLEVEL := $(if $(PATCHLEVEL), $(PATCHLEVEL), 0)
$(version_h): SUBLEVEL := $(if $(SUBLEVEL), $(SUBLEVEL), 0)
$(version_h): FORCE
	$(call filechk,version.h)
	$(Q)rm -f $(old_version_h)

include/generated/utsrelease.h: include/config/kernel.release FORCE
	$(call filechk,utsrelease.h)

PHONY += headerdep
headerdep:
	$(Q)find $(srctree)/include/ -name '*.h' | xargs --max-args 1 \
	$(srctree)/scripts/headerdep.pl -I$(srctree)/include

# ---------------------------------------------------------------------------
# Kernel headers

#Default location for installed headers
export INSTALL_HDR_PATH = $(objtree)/usr

quiet_cmd_headers_install = INSTALL $(INSTALL_HDR_PATH)/include
      cmd_headers_install = \
	mkdir -p $(INSTALL_HDR_PATH); \
	rsync -mrl --include='*/' --include='*\.h' --exclude='*' \
	usr/include $(INSTALL_HDR_PATH)

PHONY += headers_install
headers_install: headers
	$(call cmd,headers_install)

PHONY += archheaders archscripts

hdr-inst := -f $(srctree)/scripts/Makefile.headersinst obj

PHONY += headers
headers: $(version_h) scripts_unifdef uapi-asm-generic archheaders archscripts
	$(if $(wildcard $(srctree)/arch/$(SRCARCH)/include/uapi/asm/Kbuild),, \
	  $(error Headers not exportable for the $(SRCARCH) architecture))
	$(Q)$(MAKE) $(hdr-inst)=include/uapi
	$(Q)$(MAKE) $(hdr-inst)=arch/$(SRCARCH)/include/uapi

# Deprecated. It is no-op now.
PHONY += headers_check
headers_check:
	@:

ifdef CONFIG_HEADERS_INSTALL
prepare: headers
endif

PHONY += scripts_unifdef
scripts_unifdef: scripts_basic
	$(Q)$(MAKE) $(build)=scripts scripts/unifdef

# ---------------------------------------------------------------------------
# Kernel selftest

PHONY += kselftest
kselftest:
	$(Q)$(MAKE) -C $(srctree)/tools/testing/selftests run_tests

kselftest-%: FORCE
	$(Q)$(MAKE) -C $(srctree)/tools/testing/selftests $*

PHONY += kselftest-merge
kselftest-merge:
	$(if $(wildcard $(objtree)/.config),, $(error No .config exists, config your kernel first!))
	$(Q)find $(srctree)/tools/testing/selftests -name config | \
		xargs $(srctree)/scripts/kconfig/merge_config.sh -m $(objtree)/.config
	$(Q)$(MAKE) -f $(srctree)/Makefile olddefconfig

# ---------------------------------------------------------------------------
# Devicetree files

ifneq ($(wildcard $(srctree)/arch/$(SRCARCH)/boot/dts/),)
dtstree := arch/$(SRCARCH)/boot/dts
endif

ifneq ($(dtstree),)

%.dtb: include/config/kernel.release scripts_dtc
	$(Q)$(MAKE) $(build)=$(dtstree) $(dtstree)/$@

PHONY += dtbs dtbs_install dtbs_check
dtbs: include/config/kernel.release scripts_dtc
	$(Q)$(MAKE) $(build)=$(dtstree)

ifneq ($(filter dtbs_check, $(MAKECMDGOALS)),)
export CHECK_DTBS=y
dtbs: dt_binding_check
endif

dtbs_check: dtbs

dtbs_install:
	$(Q)$(MAKE) $(dtbinst)=$(dtstree) dst=$(INSTALL_DTBS_PATH)

ifdef CONFIG_OF_EARLY_FLATTREE
all: dtbs
endif

endif

PHONY += scripts_dtc
scripts_dtc: scripts_basic
	$(Q)$(MAKE) $(build)=scripts/dtc

ifneq ($(filter dt_binding_check, $(MAKECMDGOALS)),)
export CHECK_DT_BINDING=y
endif

PHONY += dt_binding_check
dt_binding_check: scripts_dtc
	$(Q)$(MAKE) $(build)=Documentation/devicetree/bindings

# ---------------------------------------------------------------------------
# Modules

ifdef CONFIG_MODULES

# By default, build modules as well

all: modules

# When we're building modules with modversions, we need to consider
# the built-in objects during the descend as well, in order to
# make sure the checksums are up to date before we record them.
ifdef CONFIG_MODVERSIONS
  KBUILD_BUILTIN := 1
endif

# Build modules
#
# A module can be listed more than once in obj-m resulting in
# duplicate lines in modules.order files.  Those are removed
# using awk while concatenating to the final file.

PHONY += modules
modules: $(if $(KBUILD_BUILTIN),vmlinux) modules_check modules_prepare
	$(Q)$(MAKE) -f $(srctree)/scripts/Makefile.modpost

PHONY += modules_check
modules_check: modules.order
	$(Q)$(CONFIG_SHELL) $(srctree)/scripts/modules-check.sh $<

cmd_modules_order = $(AWK) '!x[$$0]++' $(real-prereqs) > $@

modules.order: $(subdir-modorder) FORCE
	$(call if_changed,modules_order)

targets += modules.order

# Target to prepare building external modules
PHONY += modules_prepare
modules_prepare: prepare
	$(Q)$(MAKE) $(build)=scripts scripts/module.lds

# Target to install modules
PHONY += modules_install
modules_install: _modinst_ _modinst_post

PHONY += _modinst_
_modinst_:
	@rm -rf $(MODLIB)/kernel
	@rm -f $(MODLIB)/source
	@mkdir -p $(MODLIB)/kernel
	@ln -s $(abspath $(srctree)) $(MODLIB)/source
	@if [ ! $(objtree) -ef  $(MODLIB)/build ]; then \
		rm -f $(MODLIB)/build ; \
		ln -s $(CURDIR) $(MODLIB)/build ; \
	fi
	@sed 's:^:kernel/:' modules.order > $(MODLIB)/modules.order
	@cp -f modules.builtin $(MODLIB)/
	@cp -f $(objtree)/modules.builtin.modinfo $(MODLIB)/
	$(Q)$(MAKE) -f $(srctree)/scripts/Makefile.modinst

# This depmod is only for convenience to give the initial
# boot a modules.dep even before / is mounted read-write.  However the
# boot script depmod is the master version.
PHONY += _modinst_post
_modinst_post: _modinst_
	$(call cmd,depmod)

ifeq ($(CONFIG_MODULE_SIG), y)
PHONY += modules_sign
modules_sign:
	$(Q)$(MAKE) -f $(srctree)/scripts/Makefile.modsign
endif

else # CONFIG_MODULES

# Modules not configured
# ---------------------------------------------------------------------------

PHONY += modules modules_install
modules modules_install:
	@echo >&2
	@echo >&2 "The present kernel configuration has modules disabled."
	@echo >&2 "Type 'make config' and enable loadable module support."
	@echo >&2 "Then build a kernel with module support enabled."
	@echo >&2
	@exit 1

endif # CONFIG_MODULES

###
# Cleaning is done on three levels.
# make clean     Delete most generated files
#                Leave enough to build external modules
# make mrproper  Delete the current configuration, and all generated files
# make distclean Remove editor backup files, patch leftover files and the like

# Directories & files removed with 'make clean'
CLEAN_FILES += include/ksym vmlinux.symvers modules-only.symvers \
	       modules.builtin modules.builtin.modinfo modules.nsdeps \
	       compile_commands.json

# Directories & files removed with 'make mrproper'
MRPROPER_FILES += include/config include/generated          \
		  arch/$(SRCARCH)/include/generated .tmp_objdiff \
		  debian snap tar-install \
		  .config .config.old .version \
		  Module.symvers \
		  signing_key.pem signing_key.priv signing_key.x509	\
		  x509.genkey extra_certificates signing_key.x509.keyid	\
		  signing_key.x509.signer vmlinux-gdb.py \
		  *.spec

# Directories & files removed with 'make distclean'
DISTCLEAN_FILES += tags TAGS cscope* GPATH GTAGS GRTAGS GSYMS

# clean - Delete most, but leave enough to build external modules
#
clean: rm-files := $(CLEAN_FILES)

PHONY += archclean vmlinuxclean

vmlinuxclean:
	$(Q)$(CONFIG_SHELL) $(srctree)/scripts/link-vmlinux.sh clean
	$(Q)$(if $(ARCH_POSTLINK), $(MAKE) -f $(ARCH_POSTLINK) clean)

clean: archclean vmlinuxclean resolve_btfids_clean

# mrproper - Delete all generated files, including .config
#
mrproper: rm-files := $(wildcard $(MRPROPER_FILES))
mrproper-dirs      := $(addprefix _mrproper_,scripts)

PHONY += $(mrproper-dirs) mrproper
$(mrproper-dirs):
	$(Q)$(MAKE) $(clean)=$(patsubst _mrproper_%,%,$@)

mrproper: clean $(mrproper-dirs)
	$(call cmd,rmfiles)

# distclean
#
distclean: rm-files := $(wildcard $(DISTCLEAN_FILES))

PHONY += distclean

distclean: mrproper
	$(call cmd,rmfiles)
	@find $(srctree) $(RCS_FIND_IGNORE) \
		\( -name '*.orig' -o -name '*.rej' -o -name '*~' \
		-o -name '*.bak' -o -name '#*#' -o -name '*%' \
		-o -name 'core' \) \
		-type f -print | xargs rm -f


# Packaging of the kernel to various formats
# ---------------------------------------------------------------------------

%src-pkg: FORCE
	$(Q)$(MAKE) -f $(srctree)/scripts/Makefile.package $@
%pkg: include/config/kernel.release FORCE
	$(Q)$(MAKE) -f $(srctree)/scripts/Makefile.package $@

# Brief documentation of the typical targets used
# ---------------------------------------------------------------------------

boards := $(wildcard $(srctree)/arch/$(SRCARCH)/configs/*_defconfig)
boards := $(sort $(notdir $(boards)))
board-dirs := $(dir $(wildcard $(srctree)/arch/$(SRCARCH)/configs/*/*_defconfig))
board-dirs := $(sort $(notdir $(board-dirs:/=)))

PHONY += help
help:
	@echo  'Cleaning targets:'
	@echo  '  clean		  - Remove most generated files but keep the config and'
	@echo  '                    enough build support to build external modules'
	@echo  '  mrproper	  - Remove all generated files + config + various backup files'
	@echo  '  distclean	  - mrproper + remove editor backup and patch files'
	@echo  ''
	@echo  'Configuration targets:'
	@$(MAKE) -f $(srctree)/scripts/kconfig/Makefile help
	@echo  ''
	@echo  'Other generic targets:'
	@echo  '  all		  - Build all targets marked with [*]'
	@echo  '* vmlinux	  - Build the bare kernel'
	@echo  '* modules	  - Build all modules'
	@echo  '  modules_install - Install all modules to INSTALL_MOD_PATH (default: /)'
	@echo  '  dir/            - Build all files in dir and below'
	@echo  '  dir/file.[ois]  - Build specified target only'
	@echo  '  dir/file.ll     - Build the LLVM assembly file'
	@echo  '                    (requires compiler support for LLVM assembly generation)'
	@echo  '  dir/file.lst    - Build specified mixed source/assembly target only'
	@echo  '                    (requires a recent binutils and recent build (System.map))'
	@echo  '  dir/file.ko     - Build module including final link'
	@echo  '  modules_prepare - Set up for building external modules'
	@echo  '  tags/TAGS	  - Generate tags file for editors'
	@echo  '  cscope	  - Generate cscope index'
	@echo  '  gtags           - Generate GNU GLOBAL index'
	@echo  '  kernelrelease	  - Output the release version string (use with make -s)'
	@echo  '  kernelversion	  - Output the version stored in Makefile (use with make -s)'
	@echo  '  image_name	  - Output the image name (use with make -s)'
	@echo  '  headers_install - Install sanitised kernel headers to INSTALL_HDR_PATH'; \
	 echo  '                    (default: $(INSTALL_HDR_PATH))'; \
	 echo  ''
	@echo  'Static analysers:'
	@echo  '  checkstack      - Generate a list of stack hogs'
	@echo  '  versioncheck    - Sanity check on version.h usage'
	@echo  '  includecheck    - Check for duplicate included header files'
	@echo  '  export_report   - List the usages of all exported symbols'
	@echo  '  headerdep       - Detect inclusion cycles in headers'
	@echo  '  coccicheck      - Check with Coccinelle'
	@echo  '  clang-analyzer  - Check with clang static analyzer'
	@echo  '  clang-tidy      - Check with clang-tidy'
	@echo  ''
	@echo  'Tools:'
	@echo  '  nsdeps          - Generate missing symbol namespace dependencies'
	@echo  ''
	@echo  'Kernel selftest:'
	@echo  '  kselftest         - Build and run kernel selftest'
	@echo  '                      Build, install, and boot kernel before'
	@echo  '                      running kselftest on it'
	@echo  '                      Run as root for full coverage'
	@echo  '  kselftest-all     - Build kernel selftest'
	@echo  '  kselftest-install - Build and install kernel selftest'
	@echo  '  kselftest-clean   - Remove all generated kselftest files'
	@echo  '  kselftest-merge   - Merge all the config dependencies of'
	@echo  '		      kselftest to existing .config.'
	@echo  ''
	@$(if $(dtstree), \
		echo 'Devicetree:'; \
		echo '* dtbs             - Build device tree blobs for enabled boards'; \
		echo '  dtbs_install     - Install dtbs to $(INSTALL_DTBS_PATH)'; \
		echo '  dt_binding_check - Validate device tree binding documents'; \
		echo '  dtbs_check       - Validate device tree source files';\
		echo '')

	@echo 'Userspace tools targets:'
	@echo '  use "make tools/help"'
	@echo '  or  "cd tools; make help"'
	@echo  ''
	@echo  'Kernel packaging:'
	@$(MAKE) -f $(srctree)/scripts/Makefile.package help
	@echo  ''
	@echo  'Documentation targets:'
	@$(MAKE) -f $(srctree)/Documentation/Makefile dochelp
	@echo  ''
	@echo  'Architecture specific targets ($(SRCARCH)):'
	@$(if $(archhelp),$(archhelp),\
		echo '  No architecture specific help defined for $(SRCARCH)')
	@echo  ''
	@$(if $(boards), \
		$(foreach b, $(boards), \
		printf "  %-27s - Build for %s\\n" $(b) $(subst _defconfig,,$(b));) \
		echo '')
	@$(if $(board-dirs), \
		$(foreach b, $(board-dirs), \
		printf "  %-16s - Show %s-specific targets\\n" help-$(b) $(b);) \
		printf "  %-16s - Show all of the above\\n" help-boards; \
		echo '')

	@echo  '  make V=0|1 [targets] 0 => quiet build (default), 1 => verbose build'
	@echo  '  make V=2   [targets] 2 => give reason for rebuild of target'
	@echo  '  make O=dir [targets] Locate all output files in "dir", including .config'
	@echo  '  make C=1   [targets] Check re-compiled c source with $$CHECK'
	@echo  '                       (sparse by default)'
	@echo  '  make C=2   [targets] Force check of all c source with $$CHECK'
	@echo  '  make RECORDMCOUNT_WARN=1 [targets] Warn about ignored mcount sections'
	@echo  '  make W=n   [targets] Enable extra build checks, n=1,2,3 where'
	@echo  '		1: warnings which may be relevant and do not occur too often'
	@echo  '		2: warnings which occur quite often but may still be relevant'
	@echo  '		3: more obscure warnings, can most likely be ignored'
	@echo  '		Multiple levels can be combined with W=12 or W=123'
	@echo  ''
	@echo  'Execute "make" or "make all" to build all targets marked with [*] '
	@echo  'For further info see the ./README file'


help-board-dirs := $(addprefix help-,$(board-dirs))

help-boards: $(help-board-dirs)

boards-per-dir = $(sort $(notdir $(wildcard $(srctree)/arch/$(SRCARCH)/configs/$*/*_defconfig)))

$(help-board-dirs): help-%:
	@echo  'Architecture specific targets ($(SRCARCH) $*):'
	@$(if $(boards-per-dir), \
		$(foreach b, $(boards-per-dir), \
		printf "  %-24s - Build for %s\\n" $*/$(b) $(subst _defconfig,,$(b));) \
		echo '')


# Documentation targets
# ---------------------------------------------------------------------------
DOC_TARGETS := xmldocs latexdocs pdfdocs htmldocs epubdocs cleandocs \
	       linkcheckdocs dochelp refcheckdocs
PHONY += $(DOC_TARGETS)
$(DOC_TARGETS):
	$(Q)$(MAKE) $(build)=Documentation $@

# Misc
# ---------------------------------------------------------------------------

PHONY += scripts_gdb
scripts_gdb: prepare0
	$(Q)$(MAKE) $(build)=scripts/gdb
	$(Q)ln -fsn $(abspath $(srctree)/scripts/gdb/vmlinux-gdb.py)

ifdef CONFIG_GDB_SCRIPTS
all: scripts_gdb
endif

else # KBUILD_EXTMOD

###
# External module support.
# When building external modules the kernel used as basis is considered
# read-only, and no consistency checks are made and the make
# system is not used on the basis kernel. If updates are required
# in the basis kernel ordinary make commands (without M=...) must
# be used.
#
# The following are the only valid targets when building external
# modules.
# make M=dir clean     Delete all automatically generated files
# make M=dir modules   Make all modules in specified dir
# make M=dir	       Same as 'make M=dir modules'
# make M=dir modules_install
#                      Install the modules built in the module directory
#                      Assumes install directory is already created

# We are always building only modules.
KBUILD_BUILTIN :=
KBUILD_MODULES := 1

build-dirs := $(KBUILD_EXTMOD)
PHONY += modules
modules: $(MODORDER)
	$(Q)$(MAKE) -f $(srctree)/scripts/Makefile.modpost

$(MODORDER): descend
	@:

PHONY += modules_install
modules_install: _emodinst_ _emodinst_post

install-dir := $(if $(INSTALL_MOD_DIR),$(INSTALL_MOD_DIR),extra)
PHONY += _emodinst_
_emodinst_:
	$(Q)mkdir -p $(MODLIB)/$(install-dir)
	$(Q)$(MAKE) -f $(srctree)/scripts/Makefile.modinst

PHONY += _emodinst_post
_emodinst_post: _emodinst_
	$(call cmd,depmod)

compile_commands.json: $(extmod-prefix)compile_commands.json
PHONY += compile_commands.json

clean-dirs := $(KBUILD_EXTMOD)
clean: rm-files := $(KBUILD_EXTMOD)/Module.symvers $(KBUILD_EXTMOD)/modules.nsdeps \
	$(KBUILD_EXTMOD)/compile_commands.json

PHONY += help
help:
	@echo  '  Building external modules.'
	@echo  '  Syntax: make -C path/to/kernel/src M=$$PWD target'
	@echo  ''
	@echo  '  modules         - default target, build the module(s)'
	@echo  '  modules_install - install the module'
	@echo  '  clean           - remove generated files in module directory only'
	@echo  ''

# no-op for external module builds
PHONY += prepare modules_prepare

endif # KBUILD_EXTMOD

# Single targets
# ---------------------------------------------------------------------------
# To build individual files in subdirectories, you can do like this:
#
#   make foo/bar/baz.s
#
# The supported suffixes for single-target are listed in 'single-targets'
#
# To build only under specific subdirectories, you can do like this:
#
#   make foo/bar/baz/

ifdef single-build

# .ko is special because modpost is needed
single-ko := $(sort $(filter %.ko, $(MAKECMDGOALS)))
single-no-ko := $(sort $(patsubst %.ko,%.mod, $(MAKECMDGOALS)))

$(single-ko): single_modpost
	@:
$(single-no-ko): descend
	@:

ifeq ($(KBUILD_EXTMOD),)
# For the single build of in-tree modules, use a temporary file to avoid
# the situation of modules_install installing an invalid modules.order.
MODORDER := .modules.tmp
endif

PHONY += single_modpost
single_modpost: $(single-no-ko) modules_prepare
	$(Q){ $(foreach m, $(single-ko), echo $(extmod-prefix)$m;) } > $(MODORDER)
	$(Q)$(MAKE) -f $(srctree)/scripts/Makefile.modpost

KBUILD_MODULES := 1

export KBUILD_SINGLE_TARGETS := $(addprefix $(extmod-prefix), $(single-no-ko))

# trim unrelated directories
build-dirs := $(foreach d, $(build-dirs), \
			$(if $(filter $(d)/%, $(KBUILD_SINGLE_TARGETS)), $(d)))

endif

ifndef CONFIG_MODULES
KBUILD_MODULES :=
endif

# Handle descending into subdirectories listed in $(build-dirs)
# Preset locale variables to speed up the build process. Limit locale
# tweaks to this spot to avoid wrong language settings when running
# make menuconfig etc.
# Error messages still appears in the original language
PHONY += descend $(build-dirs)
descend: $(build-dirs)
$(build-dirs): prepare
	$(Q)$(MAKE) $(build)=$@ \
	single-build=$(if $(filter-out $@/, $(filter $@/%, $(KBUILD_SINGLE_TARGETS))),1) \
	need-builtin=1 need-modorder=1

clean-dirs := $(addprefix _clean_, $(clean-dirs))
PHONY += $(clean-dirs) clean
$(clean-dirs):
	$(Q)$(MAKE) $(clean)=$(patsubst _clean_%,%,$@)

clean: $(clean-dirs)
	$(call cmd,rmfiles)
	@find $(if $(KBUILD_EXTMOD), $(KBUILD_EXTMOD), .) $(RCS_FIND_IGNORE) \
		\( -name '*.[aios]' -o -name '*.ko' -o -name '.*.cmd' \
		-o -name '*.ko.*' \
		-o -name '*.dtb' -o -name '*.dtb.S' -o -name '*.dt.yaml' \
		-o -name '*.dwo' -o -name '*.lst' \
		-o -name '*.su' -o -name '*.mod' \
		-o -name '.*.d' -o -name '.*.tmp' -o -name '*.mod.c' \
		-o -name '*.lex.c' -o -name '*.tab.[ch]' \
		-o -name '*.asn1.[ch]' \
		-o -name '*.symtypes' -o -name 'modules.order' \
		-o -name '.tmp_*.o.*' \
		-o -name '*.c.[012]*.*' \
		-o -name '*.ll' \
		-o -name '*.gcno' \) -type f -print | xargs rm -f

# Generate tags for editors
# ---------------------------------------------------------------------------
quiet_cmd_tags = GEN     $@
      cmd_tags = $(BASH) $(srctree)/scripts/tags.sh $@

tags TAGS cscope gtags: FORCE
	$(call cmd,tags)

# Script to generate missing namespace dependencies
# ---------------------------------------------------------------------------

PHONY += nsdeps
nsdeps: export KBUILD_NSDEPS=1
nsdeps: modules
	$(Q)$(CONFIG_SHELL) $(srctree)/scripts/nsdeps

# Clang Tooling
# ---------------------------------------------------------------------------

quiet_cmd_gen_compile_commands = GEN     $@
      cmd_gen_compile_commands = $(PYTHON3) $< -a $(AR) -o $@ $(filter-out $<, $(real-prereqs))

$(extmod-prefix)compile_commands.json: scripts/clang-tools/gen_compile_commands.py \
	$(if $(KBUILD_EXTMOD),,$(KBUILD_VMLINUX_OBJS) $(KBUILD_VMLINUX_LIBS)) \
	$(if $(CONFIG_MODULES), $(MODORDER)) FORCE
	$(call if_changed,gen_compile_commands)

targets += $(extmod-prefix)compile_commands.json

PHONY += clang-tidy clang-analyzer

ifdef CONFIG_CC_IS_CLANG
quiet_cmd_clang_tools = CHECK   $<
      cmd_clang_tools = $(PYTHON3) $(srctree)/scripts/clang-tools/run-clang-tools.py $@ $<

clang-tidy clang-analyzer: $(extmod-prefix)compile_commands.json
	$(call cmd,clang_tools)
else
clang-tidy clang-analyzer:
	@echo "$@ requires CC=clang" >&2
	@false
endif

# Scripts to check various things for consistency
# ---------------------------------------------------------------------------

PHONY += includecheck versioncheck coccicheck export_report

includecheck:
	find $(srctree)/* $(RCS_FIND_IGNORE) \
		-name '*.[hcS]' -type f -print | sort \
		| xargs $(PERL) -w $(srctree)/scripts/checkincludes.pl

versioncheck:
	find $(srctree)/* $(RCS_FIND_IGNORE) \
		-name '*.[hcS]' -type f -print | sort \
		| xargs $(PERL) -w $(srctree)/scripts/checkversion.pl

coccicheck:
	$(Q)$(BASH) $(srctree)/scripts/$@

export_report:
	$(PERL) $(srctree)/scripts/export_report.pl

PHONY += checkstack kernelrelease kernelversion image_name

# UML needs a little special treatment here.  It wants to use the host
# toolchain, so needs $(SUBARCH) passed to checkstack.pl.  Everyone
# else wants $(ARCH), including people doing cross-builds, which means
# that $(SUBARCH) doesn't work here.
ifeq ($(ARCH), um)
CHECKSTACK_ARCH := $(SUBARCH)
else
CHECKSTACK_ARCH := $(ARCH)
endif
checkstack:
	$(OBJDUMP) -d vmlinux $$(find . -name '*.ko') | \
	$(PERL) $(srctree)/scripts/checkstack.pl $(CHECKSTACK_ARCH)

kernelrelease:
	@echo "$(KERNELVERSION)$$($(CONFIG_SHELL) $(srctree)/scripts/setlocalversion $(srctree))"

kernelversion:
	@echo $(KERNELVERSION)

image_name:
	@echo $(KBUILD_IMAGE)

# Clear a bunch of variables before executing the submake

ifeq ($(quiet),silent_)
tools_silent=s
endif

tools/: FORCE
	$(Q)mkdir -p $(objtree)/tools
	$(Q)$(MAKE) LDFLAGS= MAKEFLAGS="$(tools_silent) $(filter --j% -j,$(MAKEFLAGS))" O=$(abspath $(objtree)) subdir=tools -C $(srctree)/tools/

tools/%: FORCE
	$(Q)mkdir -p $(objtree)/tools
	$(Q)$(MAKE) LDFLAGS= MAKEFLAGS="$(tools_silent) $(filter --j% -j,$(MAKEFLAGS))" O=$(abspath $(objtree)) subdir=tools -C $(srctree)/tools/ $*

quiet_cmd_rmfiles = $(if $(wildcard $(rm-files)),CLEAN   $(wildcard $(rm-files)))
      cmd_rmfiles = rm -rf $(rm-files)

# Run depmod only if we have System.map and depmod is executable
quiet_cmd_depmod = DEPMOD  $(KERNELRELEASE)
      cmd_depmod = $(CONFIG_SHELL) $(srctree)/scripts/depmod.sh $(DEPMOD) \
                   $(KERNELRELEASE)

# read saved command lines for existing targets
existing-targets := $(wildcard $(sort $(targets)))

-include $(foreach f,$(existing-targets),$(dir $(f)).$(notdir $(f)).cmd)

endif # config-build
endif # mixed-build
endif # need-sub-make

PHONY += FORCE
FORCE:

# Declare the contents of the PHONY variable as phony.  We keep that
# information in a variable so we can use it in if_changed and friends.
.PHONY: $(PHONY)<|MERGE_RESOLUTION|>--- conflicted
+++ resolved
@@ -1,13 +1,8 @@
 # SPDX-License-Identifier: GPL-2.0
 VERSION = 5
 PATCHLEVEL = 10
-<<<<<<< HEAD
-SUBLEVEL = 55
+SUBLEVEL = 56
 EXTRAVERSION =.3
-=======
-SUBLEVEL = 56
-EXTRAVERSION =
->>>>>>> 9746c253
 NAME = Dare mighty things
 
 # *DOCUMENTATION*
