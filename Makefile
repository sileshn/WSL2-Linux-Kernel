# SPDX-License-Identifier: GPL-2.0
VERSION = 5
PATCHLEVEL = 10
<<<<<<< HEAD
SUBLEVEL = 57
EXTRAVERSION =.3
=======
SUBLEVEL = 58
EXTRAVERSION =
>>>>>>> 132a8267
NAME = Dare mighty things

# *DOCUMENTATION*
# To see a list of typical targets execute "make help"
# More info can be located in ./README
# Comments in this file are targeted only to the developer, do not
# expect to learn how to build the kernel reading this file.

$(if $(filter __%, $(MAKECMDGOALS)), \
	$(error targets prefixed with '__' are only for internal use))

# That's our default target when none is given on the command line
PHONY := __all
__all:

# We are using a recursive build, so we need to do a little thinking
# to get the ordering right.
#
# Most importantly: sub-Makefiles should only ever modify files in
# their own directory. If in some directory we have a dependency on
# a file in another dir (which doesn't happen often, but it's often
# unavoidable when linking the built-in.a targets which finally
# turn into vmlinux), we will call a sub make in that other dir, and
# after that we are sure that everything which is in that other dir
# is now up to date.
#
# The only cases where we need to modify files which have global
# effects are thus separated out and done before the recursive
# descending is started. They are now explicitly listed as the
# prepare rule.

ifneq ($(sub_make_done),1)

# Do not use make's built-in rules and variables
# (this increases performance and avoids hard-to-debug behaviour)
MAKEFLAGS += -rR

# Avoid funny character set dependencies
unexport LC_ALL
LC_COLLATE=C
LC_NUMERIC=C
export LC_COLLATE LC_NUMERIC

# Avoid interference with shell env settings
unexport GREP_OPTIONS

# Beautify output
# ---------------------------------------------------------------------------
#
# Normally, we echo the whole command before executing it. By making
# that echo $($(quiet)$(cmd)), we now have the possibility to set
# $(quiet) to choose other forms of output instead, e.g.
#
#         quiet_cmd_cc_o_c = Compiling $(RELDIR)/$@
#         cmd_cc_o_c       = $(CC) $(c_flags) -c -o $@ $<
#
# If $(quiet) is empty, the whole command will be printed.
# If it is set to "quiet_", only the short version will be printed.
# If it is set to "silent_", nothing will be printed at all, since
# the variable $(silent_cmd_cc_o_c) doesn't exist.
#
# A simple variant is to prefix commands with $(Q) - that's useful
# for commands that shall be hidden in non-verbose mode.
#
#	$(Q)ln $@ :<
#
# If KBUILD_VERBOSE equals 0 then the above command will be hidden.
# If KBUILD_VERBOSE equals 1 then the above command is displayed.
# If KBUILD_VERBOSE equals 2 then give the reason why each target is rebuilt.
#
# To put more focus on warnings, be less verbose as default
# Use 'make V=1' to see the full commands

ifeq ("$(origin V)", "command line")
  KBUILD_VERBOSE = $(V)
endif
ifndef KBUILD_VERBOSE
  KBUILD_VERBOSE = 0
endif

ifeq ($(KBUILD_VERBOSE),1)
  quiet =
  Q =
else
  quiet=quiet_
  Q = @
endif

# If the user is running make -s (silent mode), suppress echoing of
# commands

ifneq ($(findstring s,$(filter-out --%,$(MAKEFLAGS))),)
  quiet=silent_
endif

export quiet Q KBUILD_VERBOSE

# Kbuild will save output files in the current working directory.
# This does not need to match to the root of the kernel source tree.
#
# For example, you can do this:
#
#  cd /dir/to/store/output/files; make -f /dir/to/kernel/source/Makefile
#
# If you want to save output files in a different location, there are
# two syntaxes to specify it.
#
# 1) O=
# Use "make O=dir/to/store/output/files/"
#
# 2) Set KBUILD_OUTPUT
# Set the environment variable KBUILD_OUTPUT to point to the output directory.
# export KBUILD_OUTPUT=dir/to/store/output/files/; make
#
# The O= assignment takes precedence over the KBUILD_OUTPUT environment
# variable.

# Do we want to change the working directory?
ifeq ("$(origin O)", "command line")
  KBUILD_OUTPUT := $(O)
endif

ifneq ($(KBUILD_OUTPUT),)
# Make's built-in functions such as $(abspath ...), $(realpath ...) cannot
# expand a shell special character '~'. We use a somewhat tedious way here.
abs_objtree := $(shell mkdir -p $(KBUILD_OUTPUT) && cd $(KBUILD_OUTPUT) && pwd)
$(if $(abs_objtree),, \
     $(error failed to create output directory "$(KBUILD_OUTPUT)"))

# $(realpath ...) resolves symlinks
abs_objtree := $(realpath $(abs_objtree))
else
abs_objtree := $(CURDIR)
endif # ifneq ($(KBUILD_OUTPUT),)

ifeq ($(abs_objtree),$(CURDIR))
# Suppress "Entering directory ..." unless we are changing the work directory.
MAKEFLAGS += --no-print-directory
else
need-sub-make := 1
endif

abs_srctree := $(realpath $(dir $(lastword $(MAKEFILE_LIST))))

ifneq ($(words $(subst :, ,$(abs_srctree))), 1)
$(error source directory cannot contain spaces or colons)
endif

ifneq ($(abs_srctree),$(abs_objtree))
# Look for make include files relative to root of kernel src
#
# This does not become effective immediately because MAKEFLAGS is re-parsed
# once after the Makefile is read. We need to invoke sub-make.
MAKEFLAGS += --include-dir=$(abs_srctree)
need-sub-make := 1
endif

this-makefile := $(lastword $(MAKEFILE_LIST))

ifneq ($(filter 3.%,$(MAKE_VERSION)),)
# 'MAKEFLAGS += -rR' does not immediately become effective for GNU Make 3.x
# We need to invoke sub-make to avoid implicit rules in the top Makefile.
need-sub-make := 1
# Cancel implicit rules for this Makefile.
$(this-makefile): ;
endif

export abs_srctree abs_objtree
export sub_make_done := 1

ifeq ($(need-sub-make),1)

PHONY += $(MAKECMDGOALS) __sub-make

$(filter-out $(this-makefile), $(MAKECMDGOALS)) __all: __sub-make
	@:

# Invoke a second make in the output directory, passing relevant variables
__sub-make:
	$(Q)$(MAKE) -C $(abs_objtree) -f $(abs_srctree)/Makefile $(MAKECMDGOALS)

endif # need-sub-make
endif # sub_make_done

# We process the rest of the Makefile if this is the final invocation of make
ifeq ($(need-sub-make),)

# Do not print "Entering directory ...",
# but we want to display it when entering to the output directory
# so that IDEs/editors are able to understand relative filenames.
MAKEFLAGS += --no-print-directory

# Call a source code checker (by default, "sparse") as part of the
# C compilation.
#
# Use 'make C=1' to enable checking of only re-compiled files.
# Use 'make C=2' to enable checking of *all* source files, regardless
# of whether they are re-compiled or not.
#
# See the file "Documentation/dev-tools/sparse.rst" for more details,
# including where to get the "sparse" utility.

ifeq ("$(origin C)", "command line")
  KBUILD_CHECKSRC = $(C)
endif
ifndef KBUILD_CHECKSRC
  KBUILD_CHECKSRC = 0
endif

# Use make M=dir or set the environment variable KBUILD_EXTMOD to specify the
# directory of external module to build. Setting M= takes precedence.
ifeq ("$(origin M)", "command line")
  KBUILD_EXTMOD := $(M)
endif

$(if $(word 2, $(KBUILD_EXTMOD)), \
	$(error building multiple external modules is not supported))

export KBUILD_CHECKSRC KBUILD_EXTMOD

extmod-prefix = $(if $(KBUILD_EXTMOD),$(KBUILD_EXTMOD)/)

ifeq ($(abs_srctree),$(abs_objtree))
        # building in the source tree
        srctree := .
	building_out_of_srctree :=
else
        ifeq ($(abs_srctree)/,$(dir $(abs_objtree)))
                # building in a subdirectory of the source tree
                srctree := ..
        else
                srctree := $(abs_srctree)
        endif
	building_out_of_srctree := 1
endif

ifneq ($(KBUILD_ABS_SRCTREE),)
srctree := $(abs_srctree)
endif

objtree		:= .
VPATH		:= $(srctree)

export building_out_of_srctree srctree objtree VPATH

# To make sure we do not include .config for any of the *config targets
# catch them early, and hand them over to scripts/kconfig/Makefile
# It is allowed to specify more targets when calling make, including
# mixing *config targets and build targets.
# For example 'make oldconfig all'.
# Detect when mixed targets is specified, and make a second invocation
# of make so .config is not included in this case either (for *config).

version_h := include/generated/uapi/linux/version.h
old_version_h := include/linux/version.h

clean-targets := %clean mrproper cleandocs
no-dot-config-targets := $(clean-targets) \
			 cscope gtags TAGS tags help% %docs check% coccicheck \
			 $(version_h) headers headers_% archheaders archscripts \
			 %asm-generic kernelversion %src-pkg dt_binding_check \
			 outputmakefile
no-sync-config-targets := $(no-dot-config-targets) %install kernelrelease \
			  image_name
single-targets := %.a %.i %.ko %.lds %.ll %.lst %.mod %.o %.s %.symtypes %/

config-build	:=
mixed-build	:=
need-config	:= 1
may-sync-config	:= 1
single-build	:=

ifneq ($(filter $(no-dot-config-targets), $(MAKECMDGOALS)),)
	ifeq ($(filter-out $(no-dot-config-targets), $(MAKECMDGOALS)),)
		need-config :=
	endif
endif

ifneq ($(filter $(no-sync-config-targets), $(MAKECMDGOALS)),)
	ifeq ($(filter-out $(no-sync-config-targets), $(MAKECMDGOALS)),)
		may-sync-config :=
	endif
endif

ifneq ($(KBUILD_EXTMOD),)
	may-sync-config :=
endif

ifeq ($(KBUILD_EXTMOD),)
        ifneq ($(filter %config,$(MAKECMDGOALS)),)
		config-build := 1
                ifneq ($(words $(MAKECMDGOALS)),1)
			mixed-build := 1
                endif
        endif
endif

# We cannot build single targets and the others at the same time
ifneq ($(filter $(single-targets), $(MAKECMDGOALS)),)
	single-build := 1
	ifneq ($(filter-out $(single-targets), $(MAKECMDGOALS)),)
		mixed-build := 1
	endif
endif

# For "make -j clean all", "make -j mrproper defconfig all", etc.
ifneq ($(filter $(clean-targets),$(MAKECMDGOALS)),)
        ifneq ($(filter-out $(clean-targets),$(MAKECMDGOALS)),)
		mixed-build := 1
        endif
endif

# install and modules_install need also be processed one by one
ifneq ($(filter install,$(MAKECMDGOALS)),)
        ifneq ($(filter modules_install,$(MAKECMDGOALS)),)
		mixed-build := 1
        endif
endif

ifdef mixed-build
# ===========================================================================
# We're called with mixed targets (*config and build targets).
# Handle them one by one.

PHONY += $(MAKECMDGOALS) __build_one_by_one

$(MAKECMDGOALS): __build_one_by_one
	@:

__build_one_by_one:
	$(Q)set -e; \
	for i in $(MAKECMDGOALS); do \
		$(MAKE) -f $(srctree)/Makefile $$i; \
	done

else # !mixed-build

include scripts/Kbuild.include

# Read KERNELRELEASE from include/config/kernel.release (if it exists)
KERNELRELEASE = $(shell cat include/config/kernel.release 2> /dev/null)
KERNELVERSION = $(VERSION)$(if $(PATCHLEVEL),.$(PATCHLEVEL)$(if $(SUBLEVEL),.$(SUBLEVEL)))$(EXTRAVERSION)
export VERSION PATCHLEVEL SUBLEVEL KERNELRELEASE KERNELVERSION

include scripts/subarch.include

# Cross compiling and selecting different set of gcc/bin-utils
# ---------------------------------------------------------------------------
#
# When performing cross compilation for other architectures ARCH shall be set
# to the target architecture. (See arch/* for the possibilities).
# ARCH can be set during invocation of make:
# make ARCH=ia64
# Another way is to have ARCH set in the environment.
# The default ARCH is the host where make is executed.

# CROSS_COMPILE specify the prefix used for all executables used
# during compilation. Only gcc and related bin-utils executables
# are prefixed with $(CROSS_COMPILE).
# CROSS_COMPILE can be set on the command line
# make CROSS_COMPILE=ia64-linux-
# Alternatively CROSS_COMPILE can be set in the environment.
# Default value for CROSS_COMPILE is not to prefix executables
# Note: Some architectures assign CROSS_COMPILE in their arch/*/Makefile
ARCH		?= $(SUBARCH)

# Architecture as present in compile.h
UTS_MACHINE 	:= $(ARCH)
SRCARCH 	:= $(ARCH)

# Additional ARCH settings for x86
ifeq ($(ARCH),i386)
        SRCARCH := x86
endif
ifeq ($(ARCH),x86_64)
        SRCARCH := x86
endif

# Additional ARCH settings for sparc
ifeq ($(ARCH),sparc32)
       SRCARCH := sparc
endif
ifeq ($(ARCH),sparc64)
       SRCARCH := sparc
endif

# Additional ARCH settings for sh
ifeq ($(ARCH),sh64)
       SRCARCH := sh
endif

KCONFIG_CONFIG	?= .config
export KCONFIG_CONFIG

# Default file for 'make defconfig'. This may be overridden by arch-Makefile.
export KBUILD_DEFCONFIG := defconfig

# SHELL used by kbuild
CONFIG_SHELL := sh

HOST_LFS_CFLAGS := $(shell getconf LFS_CFLAGS 2>/dev/null)
HOST_LFS_LDFLAGS := $(shell getconf LFS_LDFLAGS 2>/dev/null)
HOST_LFS_LIBS := $(shell getconf LFS_LIBS 2>/dev/null)

ifneq ($(LLVM),)
HOSTCC	= clang
HOSTCXX	= clang++
else
HOSTCC	= gcc
HOSTCXX	= g++
endif

export KBUILD_USERCFLAGS := -Wall -Wmissing-prototypes -Wstrict-prototypes \
			      -O2 -fomit-frame-pointer -std=gnu89
export KBUILD_USERLDFLAGS :=

KBUILD_HOSTCFLAGS   := $(KBUILD_USERCFLAGS) $(HOST_LFS_CFLAGS) $(HOSTCFLAGS)
KBUILD_HOSTCXXFLAGS := -Wall -O2 $(HOST_LFS_CFLAGS) $(HOSTCXXFLAGS)
KBUILD_HOSTLDFLAGS  := $(HOST_LFS_LDFLAGS) $(HOSTLDFLAGS)
KBUILD_HOSTLDLIBS   := $(HOST_LFS_LIBS) $(HOSTLDLIBS)

# Make variables (CC, etc...)
CPP		= $(CC) -E
ifneq ($(LLVM),)
CC		= clang
LD		= ld.lld
AR		= llvm-ar
NM		= llvm-nm
OBJCOPY		= llvm-objcopy
OBJDUMP		= llvm-objdump
READELF		= llvm-readelf
STRIP		= llvm-strip
else
CC		= $(CROSS_COMPILE)gcc
LD		= $(CROSS_COMPILE)ld
AR		= $(CROSS_COMPILE)ar
NM		= $(CROSS_COMPILE)nm
OBJCOPY		= $(CROSS_COMPILE)objcopy
OBJDUMP		= $(CROSS_COMPILE)objdump
READELF		= $(CROSS_COMPILE)readelf
STRIP		= $(CROSS_COMPILE)strip
endif
PAHOLE		= pahole
RESOLVE_BTFIDS	= $(objtree)/tools/bpf/resolve_btfids/resolve_btfids
LEX		= flex
YACC		= bison
AWK		= awk
INSTALLKERNEL  := installkernel
DEPMOD		= depmod
PERL		= perl
PYTHON		= python
PYTHON3		= python3
CHECK		= sparse
BASH		= bash
KGZIP		= gzip
KBZIP2		= bzip2
KLZOP		= lzop
LZMA		= lzma
LZ4		= lz4c
XZ		= xz
ZSTD		= zstd

CHECKFLAGS     := -D__linux__ -Dlinux -D__STDC__ -Dunix -D__unix__ \
		  -Wbitwise -Wno-return-void -Wno-unknown-attribute $(CF)
NOSTDINC_FLAGS :=
CFLAGS_MODULE   =
AFLAGS_MODULE   =
LDFLAGS_MODULE  =
CFLAGS_KERNEL	=
AFLAGS_KERNEL	=
LDFLAGS_vmlinux =

# Use USERINCLUDE when you must reference the UAPI directories only.
USERINCLUDE    := \
		-I$(srctree)/arch/$(SRCARCH)/include/uapi \
		-I$(objtree)/arch/$(SRCARCH)/include/generated/uapi \
		-I$(srctree)/include/uapi \
		-I$(objtree)/include/generated/uapi \
                -include $(srctree)/include/linux/kconfig.h

# Use LINUXINCLUDE when you must reference the include/ directory.
# Needed to be compatible with the O= option
LINUXINCLUDE    := \
		-I$(srctree)/arch/$(SRCARCH)/include \
		-I$(objtree)/arch/$(SRCARCH)/include/generated \
		$(if $(building_out_of_srctree),-I$(srctree)/include) \
		-I$(objtree)/include \
		$(USERINCLUDE)

KBUILD_AFLAGS   := -D__ASSEMBLY__ -fno-PIE
KBUILD_CFLAGS   := -Wall -Wundef -Werror=strict-prototypes -Wno-trigraphs \
		   -fno-strict-aliasing -fno-common -fshort-wchar -fno-PIE \
		   -Werror=implicit-function-declaration -Werror=implicit-int \
		   -Werror=return-type -Wno-format-security \
		   -std=gnu89
KBUILD_CPPFLAGS := -D__KERNEL__
KBUILD_AFLAGS_KERNEL :=
KBUILD_CFLAGS_KERNEL :=
KBUILD_AFLAGS_MODULE  := -DMODULE
KBUILD_CFLAGS_MODULE  := -DMODULE
KBUILD_LDFLAGS_MODULE :=
KBUILD_LDFLAGS :=
CLANG_FLAGS :=

export ARCH SRCARCH CONFIG_SHELL BASH HOSTCC KBUILD_HOSTCFLAGS CROSS_COMPILE LD CC
export CPP AR NM STRIP OBJCOPY OBJDUMP READELF PAHOLE RESOLVE_BTFIDS LEX YACC AWK INSTALLKERNEL
export PERL PYTHON PYTHON3 CHECK CHECKFLAGS MAKE UTS_MACHINE HOSTCXX
export KGZIP KBZIP2 KLZOP LZMA LZ4 XZ ZSTD
export KBUILD_HOSTCXXFLAGS KBUILD_HOSTLDFLAGS KBUILD_HOSTLDLIBS LDFLAGS_MODULE

export KBUILD_CPPFLAGS NOSTDINC_FLAGS LINUXINCLUDE OBJCOPYFLAGS KBUILD_LDFLAGS
export KBUILD_CFLAGS CFLAGS_KERNEL CFLAGS_MODULE
export KBUILD_AFLAGS AFLAGS_KERNEL AFLAGS_MODULE
export KBUILD_AFLAGS_MODULE KBUILD_CFLAGS_MODULE KBUILD_LDFLAGS_MODULE
export KBUILD_AFLAGS_KERNEL KBUILD_CFLAGS_KERNEL

# Files to ignore in find ... statements

export RCS_FIND_IGNORE := \( -name SCCS -o -name BitKeeper -o -name .svn -o    \
			  -name CVS -o -name .pc -o -name .hg -o -name .git \) \
			  -prune -o
export RCS_TAR_IGNORE := --exclude SCCS --exclude BitKeeper --exclude .svn \
			 --exclude CVS --exclude .pc --exclude .hg --exclude .git

# ===========================================================================
# Rules shared between *config targets and build targets

# Basic helpers built in scripts/basic/
PHONY += scripts_basic
scripts_basic:
	$(Q)$(MAKE) $(build)=scripts/basic
	$(Q)rm -f .tmp_quiet_recordmcount

PHONY += outputmakefile
# Before starting out-of-tree build, make sure the source tree is clean.
# outputmakefile generates a Makefile in the output directory, if using a
# separate output directory. This allows convenient use of make in the
# output directory.
# At the same time when output Makefile generated, generate .gitignore to
# ignore whole output directory
outputmakefile:
ifdef building_out_of_srctree
	$(Q)if [ -f $(srctree)/.config -o \
		 -d $(srctree)/include/config -o \
		 -d $(srctree)/arch/$(SRCARCH)/include/generated ]; then \
		echo >&2 "***"; \
		echo >&2 "*** The source tree is not clean, please run 'make$(if $(findstring command line, $(origin ARCH)), ARCH=$(ARCH)) mrproper'"; \
		echo >&2 "*** in $(abs_srctree)";\
		echo >&2 "***"; \
		false; \
	fi
	$(Q)ln -fsn $(srctree) source
	$(Q)$(CONFIG_SHELL) $(srctree)/scripts/mkmakefile $(srctree)
	$(Q)test -e .gitignore || \
	{ echo "# this is build directory, ignore it"; echo "*"; } > .gitignore
endif

ifneq ($(shell $(CC) --version 2>&1 | head -n 1 | grep clang),)
ifneq ($(CROSS_COMPILE),)
CLANG_FLAGS	+= --target=$(notdir $(CROSS_COMPILE:%-=%))
GCC_TOOLCHAIN_DIR := $(dir $(shell which $(CROSS_COMPILE)elfedit))
CLANG_FLAGS	+= --prefix=$(GCC_TOOLCHAIN_DIR)$(notdir $(CROSS_COMPILE))
GCC_TOOLCHAIN	:= $(realpath $(GCC_TOOLCHAIN_DIR)/..)
endif
ifneq ($(GCC_TOOLCHAIN),)
CLANG_FLAGS	+= --gcc-toolchain=$(GCC_TOOLCHAIN)
endif
ifneq ($(LLVM_IAS),1)
CLANG_FLAGS	+= -no-integrated-as
endif
CLANG_FLAGS	+= -Werror=unknown-warning-option
KBUILD_CFLAGS	+= $(CLANG_FLAGS)
KBUILD_AFLAGS	+= $(CLANG_FLAGS)
export CLANG_FLAGS
endif

# The expansion should be delayed until arch/$(SRCARCH)/Makefile is included.
# Some architectures define CROSS_COMPILE in arch/$(SRCARCH)/Makefile.
# CC_VERSION_TEXT is referenced from Kconfig (so it needs export),
# and from include/config/auto.conf.cmd to detect the compiler upgrade.
CC_VERSION_TEXT = $(shell $(CC) --version 2>/dev/null | head -n 1)

ifdef config-build
# ===========================================================================
# *config targets only - make sure prerequisites are updated, and descend
# in scripts/kconfig to make the *config target

# Read arch specific Makefile to set KBUILD_DEFCONFIG as needed.
# KBUILD_DEFCONFIG may point out an alternative default configuration
# used for 'make defconfig'
include arch/$(SRCARCH)/Makefile
export KBUILD_DEFCONFIG KBUILD_KCONFIG CC_VERSION_TEXT

config: outputmakefile scripts_basic FORCE
	$(Q)$(MAKE) $(build)=scripts/kconfig $@

%config: outputmakefile scripts_basic FORCE
	$(Q)$(MAKE) $(build)=scripts/kconfig $@

else #!config-build
# ===========================================================================
# Build targets only - this includes vmlinux, arch specific targets, clean
# targets and others. In general all targets except *config targets.

# If building an external module we do not care about the all: rule
# but instead __all depend on modules
PHONY += all
ifeq ($(KBUILD_EXTMOD),)
__all: all
else
__all: modules
endif

# Decide whether to build built-in, modular, or both.
# Normally, just do built-in.

KBUILD_MODULES :=
KBUILD_BUILTIN := 1

# If we have only "make modules", don't compile built-in objects.
ifeq ($(MAKECMDGOALS),modules)
  KBUILD_BUILTIN :=
endif

# If we have "make <whatever> modules", compile modules
# in addition to whatever we do anyway.
# Just "make" or "make all" shall build modules as well

ifneq ($(filter all modules nsdeps %compile_commands.json clang-%,$(MAKECMDGOALS)),)
  KBUILD_MODULES := 1
endif

ifeq ($(MAKECMDGOALS),)
  KBUILD_MODULES := 1
endif

export KBUILD_MODULES KBUILD_BUILTIN

ifdef need-config
include include/config/auto.conf
endif

ifeq ($(KBUILD_EXTMOD),)
# Objects we will link into vmlinux / subdirs we need to visit
core-y		:= init/ usr/
drivers-y	:= drivers/ sound/
drivers-$(CONFIG_SAMPLES) += samples/
drivers-y	+= net/ virt/
libs-y		:= lib/
endif # KBUILD_EXTMOD

# The all: target is the default when no target is given on the
# command line.
# This allow a user to issue only 'make' to build a kernel including modules
# Defaults to vmlinux, but the arch makefile usually adds further targets
all: vmlinux

CFLAGS_GCOV	:= -fprofile-arcs -ftest-coverage \
	$(call cc-option,-fno-tree-loop-im) \
	$(call cc-disable-warning,maybe-uninitialized,)
export CFLAGS_GCOV

# The arch Makefiles can override CC_FLAGS_FTRACE. We may also append it later.
ifdef CONFIG_FUNCTION_TRACER
  CC_FLAGS_FTRACE := -pg
endif

RETPOLINE_CFLAGS_GCC := -mindirect-branch=thunk-extern -mindirect-branch-register
RETPOLINE_VDSO_CFLAGS_GCC := -mindirect-branch=thunk-inline -mindirect-branch-register
RETPOLINE_CFLAGS_CLANG := -mretpoline-external-thunk
RETPOLINE_VDSO_CFLAGS_CLANG := -mretpoline
RETPOLINE_CFLAGS := $(call cc-option,$(RETPOLINE_CFLAGS_GCC),$(call cc-option,$(RETPOLINE_CFLAGS_CLANG)))
RETPOLINE_VDSO_CFLAGS := $(call cc-option,$(RETPOLINE_VDSO_CFLAGS_GCC),$(call cc-option,$(RETPOLINE_VDSO_CFLAGS_CLANG)))
export RETPOLINE_CFLAGS
export RETPOLINE_VDSO_CFLAGS

include arch/$(SRCARCH)/Makefile

ifdef need-config
ifdef may-sync-config
# Read in dependencies to all Kconfig* files, make sure to run syncconfig if
# changes are detected. This should be included after arch/$(SRCARCH)/Makefile
# because some architectures define CROSS_COMPILE there.
include include/config/auto.conf.cmd

$(KCONFIG_CONFIG):
	@echo >&2 '***'
	@echo >&2 '*** Configuration file "$@" not found!'
	@echo >&2 '***'
	@echo >&2 '*** Please run some configurator (e.g. "make oldconfig" or'
	@echo >&2 '*** "make menuconfig" or "make xconfig").'
	@echo >&2 '***'
	@/bin/false

# The actual configuration files used during the build are stored in
# include/generated/ and include/config/. Update them if .config is newer than
# include/config/auto.conf (which mirrors .config).
#
# This exploits the 'multi-target pattern rule' trick.
# The syncconfig should be executed only once to make all the targets.
# (Note: use the grouped target '&:' when we bump to GNU Make 4.3)
#
# Do not use $(call cmd,...) here. That would suppress prompts from syncconfig,
# so you cannot notice that Kconfig is waiting for the user input.
%/config/auto.conf %/config/auto.conf.cmd %/generated/autoconf.h: $(KCONFIG_CONFIG)
	$(Q)$(kecho) "  SYNC    $@"
	$(Q)$(MAKE) -f $(srctree)/Makefile syncconfig
else # !may-sync-config
# External modules and some install targets need include/generated/autoconf.h
# and include/config/auto.conf but do not care if they are up-to-date.
# Use auto.conf to trigger the test
PHONY += include/config/auto.conf

include/config/auto.conf:
	$(Q)test -e include/generated/autoconf.h -a -e $@ || (		\
	echo >&2;							\
	echo >&2 "  ERROR: Kernel configuration is invalid.";		\
	echo >&2 "         include/generated/autoconf.h or $@ are missing.";\
	echo >&2 "         Run 'make oldconfig && make prepare' on kernel src to fix it.";	\
	echo >&2 ;							\
	/bin/false)

endif # may-sync-config
endif # need-config

KBUILD_CFLAGS	+= $(call cc-option,-fno-delete-null-pointer-checks,)
KBUILD_CFLAGS	+= $(call cc-disable-warning,frame-address,)
KBUILD_CFLAGS	+= $(call cc-disable-warning, format-truncation)
KBUILD_CFLAGS	+= $(call cc-disable-warning, format-overflow)
KBUILD_CFLAGS	+= $(call cc-disable-warning, address-of-packed-member)

ifdef CONFIG_CC_OPTIMIZE_FOR_PERFORMANCE
KBUILD_CFLAGS += -O2
else ifdef CONFIG_CC_OPTIMIZE_FOR_PERFORMANCE_O3
KBUILD_CFLAGS += -O3
else ifdef CONFIG_CC_OPTIMIZE_FOR_SIZE
KBUILD_CFLAGS += -Os
endif

# Tell gcc to never replace conditional load with a non-conditional one
KBUILD_CFLAGS	+= $(call cc-option,--param=allow-store-data-races=0)
KBUILD_CFLAGS	+= $(call cc-option,-fno-allow-store-data-races)

ifdef CONFIG_READABLE_ASM
# Disable optimizations that make assembler listings hard to read.
# reorder blocks reorders the control in the function
# ipa clone creates specialized cloned functions
# partial inlining inlines only parts of functions
KBUILD_CFLAGS += $(call cc-option,-fno-reorder-blocks,) \
                 $(call cc-option,-fno-ipa-cp-clone,) \
                 $(call cc-option,-fno-partial-inlining)
endif

ifneq ($(CONFIG_FRAME_WARN),0)
KBUILD_CFLAGS += -Wframe-larger-than=$(CONFIG_FRAME_WARN)
endif

stackp-flags-y                                    := -fno-stack-protector
stackp-flags-$(CONFIG_STACKPROTECTOR)             := -fstack-protector
stackp-flags-$(CONFIG_STACKPROTECTOR_STRONG)      := -fstack-protector-strong

KBUILD_CFLAGS += $(stackp-flags-y)

ifdef CONFIG_CC_IS_CLANG
KBUILD_CPPFLAGS += -Qunused-arguments
KBUILD_CFLAGS += -Wno-format-invalid-specifier
KBUILD_CFLAGS += -Wno-gnu
# CLANG uses a _MergedGlobals as optimization, but this breaks modpost, as the
# source of a reference will be _MergedGlobals and not on of the whitelisted names.
# See modpost pattern 2
KBUILD_CFLAGS += -mno-global-merge
else

# Warn about unmarked fall-throughs in switch statement.
# Disabled for clang while comment to attribute conversion happens and
# https://github.com/ClangBuiltLinux/linux/issues/636 is discussed.
KBUILD_CFLAGS += $(call cc-option,-Wimplicit-fallthrough,)
endif

# These warnings generated too much noise in a regular build.
# Use make W=1 to enable them (see scripts/Makefile.extrawarn)
KBUILD_CFLAGS += $(call cc-disable-warning, unused-but-set-variable)

KBUILD_CFLAGS += $(call cc-disable-warning, unused-const-variable)
ifdef CONFIG_FRAME_POINTER
KBUILD_CFLAGS	+= -fno-omit-frame-pointer -fno-optimize-sibling-calls
else
# Some targets (ARM with Thumb2, for example), can't be built with frame
# pointers.  For those, we don't have FUNCTION_TRACER automatically
# select FRAME_POINTER.  However, FUNCTION_TRACER adds -pg, and this is
# incompatible with -fomit-frame-pointer with current GCC, so we don't use
# -fomit-frame-pointer with FUNCTION_TRACER.
ifndef CONFIG_FUNCTION_TRACER
KBUILD_CFLAGS	+= -fomit-frame-pointer
endif
endif

# Initialize all stack variables with a 0xAA pattern.
ifdef CONFIG_INIT_STACK_ALL_PATTERN
KBUILD_CFLAGS	+= -ftrivial-auto-var-init=pattern
endif

# Initialize all stack variables with a zero value.
ifdef CONFIG_INIT_STACK_ALL_ZERO
# Future support for zero initialization is still being debated, see
# https://bugs.llvm.org/show_bug.cgi?id=45497. These flags are subject to being
# renamed or dropped.
KBUILD_CFLAGS	+= -ftrivial-auto-var-init=zero
KBUILD_CFLAGS	+= -enable-trivial-auto-var-init-zero-knowing-it-will-be-removed-from-clang
endif

DEBUG_CFLAGS	:=

# Workaround for GCC versions < 5.0
# https://gcc.gnu.org/bugzilla/show_bug.cgi?id=61801
ifdef CONFIG_CC_IS_GCC
DEBUG_CFLAGS	+= $(call cc-ifversion, -lt, 0500, $(call cc-option, -fno-var-tracking-assignments))
endif

ifdef CONFIG_DEBUG_INFO

ifdef CONFIG_DEBUG_INFO_SPLIT
DEBUG_CFLAGS	+= -gsplit-dwarf
else
DEBUG_CFLAGS	+= -g
endif

ifneq ($(LLVM_IAS),1)
KBUILD_AFLAGS	+= -Wa,-gdwarf-2
endif

ifdef CONFIG_DEBUG_INFO_DWARF4
DEBUG_CFLAGS	+= -gdwarf-4
endif

ifdef CONFIG_DEBUG_INFO_REDUCED
DEBUG_CFLAGS	+= $(call cc-option, -femit-struct-debug-baseonly) \
		   $(call cc-option,-fno-var-tracking)
endif

ifdef CONFIG_DEBUG_INFO_COMPRESSED
DEBUG_CFLAGS	+= -gz=zlib
KBUILD_AFLAGS	+= -gz=zlib
KBUILD_LDFLAGS	+= --compress-debug-sections=zlib
endif

endif # CONFIG_DEBUG_INFO

KBUILD_CFLAGS += $(DEBUG_CFLAGS)
export DEBUG_CFLAGS

ifdef CONFIG_FUNCTION_TRACER
ifdef CONFIG_FTRACE_MCOUNT_RECORD
  # gcc 5 supports generating the mcount tables directly
  ifeq ($(call cc-option-yn,-mrecord-mcount),y)
    CC_FLAGS_FTRACE	+= -mrecord-mcount
    export CC_USING_RECORD_MCOUNT := 1
  endif
  ifdef CONFIG_HAVE_NOP_MCOUNT
    ifeq ($(call cc-option-yn, -mnop-mcount),y)
      CC_FLAGS_FTRACE	+= -mnop-mcount
      CC_FLAGS_USING	+= -DCC_USING_NOP_MCOUNT
    endif
  endif
endif
ifdef CONFIG_HAVE_FENTRY
  ifeq ($(call cc-option-yn, -mfentry),y)
    CC_FLAGS_FTRACE	+= -mfentry
    CC_FLAGS_USING	+= -DCC_USING_FENTRY
  endif
endif
export CC_FLAGS_FTRACE
KBUILD_CFLAGS	+= $(CC_FLAGS_FTRACE) $(CC_FLAGS_USING)
KBUILD_AFLAGS	+= $(CC_FLAGS_USING)
ifdef CONFIG_DYNAMIC_FTRACE
	ifdef CONFIG_HAVE_C_RECORDMCOUNT
		BUILD_C_RECORDMCOUNT := y
		export BUILD_C_RECORDMCOUNT
	endif
endif
endif

# We trigger additional mismatches with less inlining
ifdef CONFIG_DEBUG_SECTION_MISMATCH
KBUILD_CFLAGS += $(call cc-option, -fno-inline-functions-called-once)
endif

ifdef CONFIG_LD_DEAD_CODE_DATA_ELIMINATION
KBUILD_CFLAGS_KERNEL += -ffunction-sections -fdata-sections
LDFLAGS_vmlinux += --gc-sections
endif

ifdef CONFIG_SHADOW_CALL_STACK
CC_FLAGS_SCS	:= -fsanitize=shadow-call-stack
KBUILD_CFLAGS	+= $(CC_FLAGS_SCS)
export CC_FLAGS_SCS
endif

ifdef CONFIG_DEBUG_FORCE_FUNCTION_ALIGN_32B
KBUILD_CFLAGS += -falign-functions=32
endif

# arch Makefile may override CC so keep this after arch Makefile is included
NOSTDINC_FLAGS += -nostdinc -isystem $(shell $(CC) -print-file-name=include)

# warn about C99 declaration after statement
KBUILD_CFLAGS += -Wdeclaration-after-statement

# Variable Length Arrays (VLAs) should not be used anywhere in the kernel
KBUILD_CFLAGS += -Wvla

# disable pointer signed / unsigned warnings in gcc 4.0
KBUILD_CFLAGS += -Wno-pointer-sign

# disable stringop warnings in gcc 8+
KBUILD_CFLAGS += $(call cc-disable-warning, stringop-truncation)

# We'll want to enable this eventually, but it's not going away for 5.7 at least
KBUILD_CFLAGS += $(call cc-disable-warning, zero-length-bounds)
KBUILD_CFLAGS += $(call cc-disable-warning, array-bounds)
KBUILD_CFLAGS += $(call cc-disable-warning, stringop-overflow)

# Another good warning that we'll want to enable eventually
KBUILD_CFLAGS += $(call cc-disable-warning, restrict)

# Enabled with W=2, disabled by default as noisy
KBUILD_CFLAGS += $(call cc-disable-warning, maybe-uninitialized)

# disable invalid "can't wrap" optimizations for signed / pointers
KBUILD_CFLAGS	+= -fno-strict-overflow

# Make sure -fstack-check isn't enabled (like gentoo apparently did)
KBUILD_CFLAGS  += -fno-stack-check

# conserve stack if available
KBUILD_CFLAGS   += $(call cc-option,-fconserve-stack)

# Prohibit date/time macros, which would make the build non-deterministic
KBUILD_CFLAGS   += -Werror=date-time

# enforce correct pointer usage
KBUILD_CFLAGS   += $(call cc-option,-Werror=incompatible-pointer-types)

# Require designated initializers for all marked structures
KBUILD_CFLAGS   += $(call cc-option,-Werror=designated-init)

# change __FILE__ to the relative path from the srctree
KBUILD_CPPFLAGS += $(call cc-option,-fmacro-prefix-map=$(srctree)/=)

# include additional Makefiles when needed
include-y			:= scripts/Makefile.extrawarn
include-$(CONFIG_KASAN)		+= scripts/Makefile.kasan
include-$(CONFIG_KCSAN)		+= scripts/Makefile.kcsan
include-$(CONFIG_UBSAN)		+= scripts/Makefile.ubsan
include-$(CONFIG_KCOV)		+= scripts/Makefile.kcov
include-$(CONFIG_GCC_PLUGINS)	+= scripts/Makefile.gcc-plugins

include $(addprefix $(srctree)/, $(include-y))

# scripts/Makefile.gcc-plugins is intentionally included last.
# Do not add $(call cc-option,...) below this line. When you build the kernel
# from the clean source tree, the GCC plugins do not exist at this point.

# Add user supplied CPPFLAGS, AFLAGS and CFLAGS as the last assignments
KBUILD_CPPFLAGS += $(KCPPFLAGS)
KBUILD_AFLAGS   += $(KAFLAGS)
KBUILD_CFLAGS   += $(KCFLAGS)

KBUILD_LDFLAGS_MODULE += --build-id=sha1
LDFLAGS_vmlinux += --build-id=sha1

ifeq ($(CONFIG_STRIP_ASM_SYMS),y)
LDFLAGS_vmlinux	+= $(call ld-option, -X,)
endif

ifeq ($(CONFIG_RELR),y)
LDFLAGS_vmlinux	+= --pack-dyn-relocs=relr --use-android-relr-tags
endif

# We never want expected sections to be placed heuristically by the
# linker. All sections should be explicitly named in the linker script.
ifdef CONFIG_LD_ORPHAN_WARN
LDFLAGS_vmlinux += --orphan-handling=warn
endif

# Align the bit size of userspace programs with the kernel
KBUILD_USERCFLAGS  += $(filter -m32 -m64 --target=%, $(KBUILD_CFLAGS))
KBUILD_USERLDFLAGS += $(filter -m32 -m64 --target=%, $(KBUILD_CFLAGS))

# make the checker run with the right architecture
CHECKFLAGS += --arch=$(ARCH)

# insure the checker run with the right endianness
CHECKFLAGS += $(if $(CONFIG_CPU_BIG_ENDIAN),-mbig-endian,-mlittle-endian)

# the checker needs the correct machine size
CHECKFLAGS += $(if $(CONFIG_64BIT),-m64,-m32)

# Default kernel image to build when no specific target is given.
# KBUILD_IMAGE may be overruled on the command line or
# set in the environment
# Also any assignments in arch/$(ARCH)/Makefile take precedence over
# this default value
export KBUILD_IMAGE ?= vmlinux

#
# INSTALL_PATH specifies where to place the updated kernel and system map
# images. Default is /boot, but you can set it to other values
export	INSTALL_PATH ?= /boot

#
# INSTALL_DTBS_PATH specifies a prefix for relocations required by build roots.
# Like INSTALL_MOD_PATH, it isn't defined in the Makefile, but can be passed as
# an argument if needed. Otherwise it defaults to the kernel install path
#
export INSTALL_DTBS_PATH ?= $(INSTALL_PATH)/dtbs/$(KERNELRELEASE)

#
# INSTALL_MOD_PATH specifies a prefix to MODLIB for module directory
# relocations required by build roots.  This is not defined in the
# makefile but the argument can be passed to make if needed.
#

MODLIB	= $(INSTALL_MOD_PATH)/lib/modules/$(KERNELRELEASE)
export MODLIB

#
# INSTALL_MOD_STRIP, if defined, will cause modules to be
# stripped after they are installed.  If INSTALL_MOD_STRIP is '1', then
# the default option --strip-debug will be used.  Otherwise,
# INSTALL_MOD_STRIP value will be used as the options to the strip command.

ifdef INSTALL_MOD_STRIP
ifeq ($(INSTALL_MOD_STRIP),1)
mod_strip_cmd = $(STRIP) --strip-debug
else
mod_strip_cmd = $(STRIP) $(INSTALL_MOD_STRIP)
endif # INSTALL_MOD_STRIP=1
else
mod_strip_cmd = true
endif # INSTALL_MOD_STRIP
export mod_strip_cmd

# CONFIG_MODULE_COMPRESS, if defined, will cause module to be compressed
# after they are installed in agreement with CONFIG_MODULE_COMPRESS_GZIP
# or CONFIG_MODULE_COMPRESS_XZ.

mod_compress_cmd = true
ifdef CONFIG_MODULE_COMPRESS
  ifdef CONFIG_MODULE_COMPRESS_GZIP
    mod_compress_cmd = $(KGZIP) -n -f
  endif # CONFIG_MODULE_COMPRESS_GZIP
  ifdef CONFIG_MODULE_COMPRESS_XZ
    mod_compress_cmd = $(XZ) -f
  endif # CONFIG_MODULE_COMPRESS_XZ
endif # CONFIG_MODULE_COMPRESS
export mod_compress_cmd

ifdef CONFIG_MODULE_SIG_ALL
$(eval $(call config_filename,MODULE_SIG_KEY))

mod_sign_cmd = scripts/sign-file $(CONFIG_MODULE_SIG_HASH) $(MODULE_SIG_KEY_SRCPREFIX)$(CONFIG_MODULE_SIG_KEY) certs/signing_key.x509
else
mod_sign_cmd = true
endif
export mod_sign_cmd

HOST_LIBELF_LIBS = $(shell pkg-config libelf --libs 2>/dev/null || echo -lelf)

has_libelf = $(call try-run,\
               echo "int main() {}" | $(HOSTCC) -xc -o /dev/null $(HOST_LIBELF_LIBS) -,1,0)

ifdef CONFIG_STACK_VALIDATION
  ifeq ($(has_libelf),1)
    objtool_target := tools/objtool FORCE
  else
    SKIP_STACK_VALIDATION := 1
    export SKIP_STACK_VALIDATION
  endif
endif

PHONY += resolve_btfids_clean

resolve_btfids_O = $(abspath $(objtree))/tools/bpf/resolve_btfids

# tools/bpf/resolve_btfids directory might not exist
# in output directory, skip its clean in that case
resolve_btfids_clean:
ifneq ($(wildcard $(resolve_btfids_O)),)
	$(Q)$(MAKE) -sC $(srctree)/tools/bpf/resolve_btfids O=$(resolve_btfids_O) clean
endif

ifdef CONFIG_BPF
ifdef CONFIG_DEBUG_INFO_BTF
  ifeq ($(has_libelf),1)
    resolve_btfids_target := tools/bpf/resolve_btfids FORCE
  else
    ERROR_RESOLVE_BTFIDS := 1
  endif
endif # CONFIG_DEBUG_INFO_BTF
endif # CONFIG_BPF

PHONY += prepare0

export MODORDER := $(extmod-prefix)modules.order
export MODULES_NSDEPS := $(extmod-prefix)modules.nsdeps

ifeq ($(KBUILD_EXTMOD),)
core-y		+= kernel/ certs/ mm/ fs/ ipc/ security/ crypto/ block/

vmlinux-dirs	:= $(patsubst %/,%,$(filter %/, \
		     $(core-y) $(core-m) $(drivers-y) $(drivers-m) \
		     $(libs-y) $(libs-m)))

vmlinux-alldirs	:= $(sort $(vmlinux-dirs) Documentation \
		     $(patsubst %/,%,$(filter %/, $(core-) \
			$(drivers-) $(libs-))))

subdir-modorder := $(addsuffix modules.order,$(filter %/, \
			$(core-y) $(core-m) $(libs-y) $(libs-m) \
			$(drivers-y) $(drivers-m)))

build-dirs	:= $(vmlinux-dirs)
clean-dirs	:= $(vmlinux-alldirs)

# Externally visible symbols (used by link-vmlinux.sh)
KBUILD_VMLINUX_OBJS := $(head-y) $(patsubst %/,%/built-in.a, $(core-y))
KBUILD_VMLINUX_OBJS += $(addsuffix built-in.a, $(filter %/, $(libs-y)))
ifdef CONFIG_MODULES
KBUILD_VMLINUX_OBJS += $(patsubst %/, %/lib.a, $(filter %/, $(libs-y)))
KBUILD_VMLINUX_LIBS := $(filter-out %/, $(libs-y))
else
KBUILD_VMLINUX_LIBS := $(patsubst %/,%/lib.a, $(libs-y))
endif
KBUILD_VMLINUX_OBJS += $(patsubst %/,%/built-in.a, $(drivers-y))

export KBUILD_VMLINUX_OBJS KBUILD_VMLINUX_LIBS
export KBUILD_LDS          := arch/$(SRCARCH)/kernel/vmlinux.lds
# used by scripts/Makefile.package
export KBUILD_ALLDIRS := $(sort $(filter-out arch/%,$(vmlinux-alldirs)) LICENSES arch include scripts tools)

vmlinux-deps := $(KBUILD_LDS) $(KBUILD_VMLINUX_OBJS) $(KBUILD_VMLINUX_LIBS)

# Recurse until adjust_autoksyms.sh is satisfied
PHONY += autoksyms_recursive
ifdef CONFIG_TRIM_UNUSED_KSYMS
# For the kernel to actually contain only the needed exported symbols,
# we have to build modules as well to determine what those symbols are.
# (this can be evaluated only once include/config/auto.conf has been included)
KBUILD_MODULES := 1

autoksyms_recursive: descend modules.order
	$(Q)$(CONFIG_SHELL) $(srctree)/scripts/adjust_autoksyms.sh \
	  "$(MAKE) -f $(srctree)/Makefile vmlinux"
endif

autoksyms_h := $(if $(CONFIG_TRIM_UNUSED_KSYMS), include/generated/autoksyms.h)

quiet_cmd_autoksyms_h = GEN     $@
      cmd_autoksyms_h = mkdir -p $(dir $@); \
			$(CONFIG_SHELL) $(srctree)/scripts/gen_autoksyms.sh $@

$(autoksyms_h):
	$(call cmd,autoksyms_h)

ARCH_POSTLINK := $(wildcard $(srctree)/arch/$(SRCARCH)/Makefile.postlink)

# Final link of vmlinux with optional arch pass after final link
cmd_link-vmlinux =                                                 \
	$(CONFIG_SHELL) $< "$(LD)" "$(KBUILD_LDFLAGS)" "$(LDFLAGS_vmlinux)";    \
	$(if $(ARCH_POSTLINK), $(MAKE) -f $(ARCH_POSTLINK) $@, true)

vmlinux: scripts/link-vmlinux.sh autoksyms_recursive $(vmlinux-deps) FORCE
	+$(call if_changed,link-vmlinux)

targets := vmlinux

# The actual objects are generated when descending,
# make sure no implicit rule kicks in
$(sort $(vmlinux-deps) $(subdir-modorder)): descend ;

filechk_kernel.release = \
	echo "$(KERNELVERSION)$$($(CONFIG_SHELL) $(srctree)/scripts/setlocalversion $(srctree))"

# Store (new) KERNELRELEASE string in include/config/kernel.release
include/config/kernel.release: FORCE
	$(call filechk,kernel.release)

# Additional helpers built in scripts/
# Carefully list dependencies so we do not try to build scripts twice
# in parallel
PHONY += scripts
scripts: scripts_basic scripts_dtc
	$(Q)$(MAKE) $(build)=$(@)

# Things we need to do before we recursively start building the kernel
# or the modules are listed in "prepare".
# A multi level approach is used. prepareN is processed before prepareN-1.
# archprepare is used in arch Makefiles and when processed asm symlink,
# version.h and scripts_basic is processed / created.

PHONY += prepare archprepare

archprepare: outputmakefile archheaders archscripts scripts include/config/kernel.release \
	asm-generic $(version_h) $(autoksyms_h) include/generated/utsrelease.h \
	include/generated/autoconf.h

prepare0: archprepare
	$(Q)$(MAKE) $(build)=scripts/mod
	$(Q)$(MAKE) $(build)=.

# All the preparing..
prepare: prepare0 prepare-objtool prepare-resolve_btfids

# Support for using generic headers in asm-generic
asm-generic := -f $(srctree)/scripts/Makefile.asm-generic obj

PHONY += asm-generic uapi-asm-generic
asm-generic: uapi-asm-generic
	$(Q)$(MAKE) $(asm-generic)=arch/$(SRCARCH)/include/generated/asm \
	generic=include/asm-generic
uapi-asm-generic:
	$(Q)$(MAKE) $(asm-generic)=arch/$(SRCARCH)/include/generated/uapi/asm \
	generic=include/uapi/asm-generic

PHONY += prepare-objtool prepare-resolve_btfids
prepare-objtool: $(objtool_target)
ifeq ($(SKIP_STACK_VALIDATION),1)
ifdef CONFIG_UNWINDER_ORC
	@echo "error: Cannot generate ORC metadata for CONFIG_UNWINDER_ORC=y, please install libelf-dev, libelf-devel or elfutils-libelf-devel" >&2
	@false
else
	@echo "warning: Cannot use CONFIG_STACK_VALIDATION=y, please install libelf-dev, libelf-devel or elfutils-libelf-devel" >&2
endif
endif

prepare-resolve_btfids: $(resolve_btfids_target)
ifeq ($(ERROR_RESOLVE_BTFIDS),1)
	@echo "error: Cannot resolve BTF IDs for CONFIG_DEBUG_INFO_BTF, please install libelf-dev, libelf-devel or elfutils-libelf-devel" >&2
	@false
endif
# Generate some files
# ---------------------------------------------------------------------------

# KERNELRELEASE can change from a few different places, meaning version.h
# needs to be updated, so this check is forced on all builds

uts_len := 64
define filechk_utsrelease.h
	if [ `echo -n "$(KERNELRELEASE)" | wc -c ` -gt $(uts_len) ]; then \
	  echo '"$(KERNELRELEASE)" exceeds $(uts_len) characters' >&2;    \
	  exit 1;                                                         \
	fi;                                                               \
	echo \#define UTS_RELEASE \"$(KERNELRELEASE)\"
endef

define filechk_version.h
	if [ $(SUBLEVEL) -gt 255 ]; then                                 \
		echo \#define LINUX_VERSION_CODE $(shell                 \
		expr $(VERSION) \* 65536 + $(PATCHLEVEL) \* 256 + 255); \
	else                                                             \
		echo \#define LINUX_VERSION_CODE $(shell                 \
		expr $(VERSION) \* 65536 + $(PATCHLEVEL) \* 256 + $(SUBLEVEL)); \
	fi;                                                              \
	echo '#define KERNEL_VERSION(a,b,c) (((a) << 16) + ((b) << 8) +  \
	((c) > 255 ? 255 : (c)))'
endef

$(version_h): PATCHLEVEL := $(if $(PATCHLEVEL), $(PATCHLEVEL), 0)
$(version_h): SUBLEVEL := $(if $(SUBLEVEL), $(SUBLEVEL), 0)
$(version_h): FORCE
	$(call filechk,version.h)
	$(Q)rm -f $(old_version_h)

include/generated/utsrelease.h: include/config/kernel.release FORCE
	$(call filechk,utsrelease.h)

PHONY += headerdep
headerdep:
	$(Q)find $(srctree)/include/ -name '*.h' | xargs --max-args 1 \
	$(srctree)/scripts/headerdep.pl -I$(srctree)/include

# ---------------------------------------------------------------------------
# Kernel headers

#Default location for installed headers
export INSTALL_HDR_PATH = $(objtree)/usr

quiet_cmd_headers_install = INSTALL $(INSTALL_HDR_PATH)/include
      cmd_headers_install = \
	mkdir -p $(INSTALL_HDR_PATH); \
	rsync -mrl --include='*/' --include='*\.h' --exclude='*' \
	usr/include $(INSTALL_HDR_PATH)

PHONY += headers_install
headers_install: headers
	$(call cmd,headers_install)

PHONY += archheaders archscripts

hdr-inst := -f $(srctree)/scripts/Makefile.headersinst obj

PHONY += headers
headers: $(version_h) scripts_unifdef uapi-asm-generic archheaders archscripts
	$(if $(wildcard $(srctree)/arch/$(SRCARCH)/include/uapi/asm/Kbuild),, \
	  $(error Headers not exportable for the $(SRCARCH) architecture))
	$(Q)$(MAKE) $(hdr-inst)=include/uapi
	$(Q)$(MAKE) $(hdr-inst)=arch/$(SRCARCH)/include/uapi

# Deprecated. It is no-op now.
PHONY += headers_check
headers_check:
	@:

ifdef CONFIG_HEADERS_INSTALL
prepare: headers
endif

PHONY += scripts_unifdef
scripts_unifdef: scripts_basic
	$(Q)$(MAKE) $(build)=scripts scripts/unifdef

# ---------------------------------------------------------------------------
# Kernel selftest

PHONY += kselftest
kselftest:
	$(Q)$(MAKE) -C $(srctree)/tools/testing/selftests run_tests

kselftest-%: FORCE
	$(Q)$(MAKE) -C $(srctree)/tools/testing/selftests $*

PHONY += kselftest-merge
kselftest-merge:
	$(if $(wildcard $(objtree)/.config),, $(error No .config exists, config your kernel first!))
	$(Q)find $(srctree)/tools/testing/selftests -name config | \
		xargs $(srctree)/scripts/kconfig/merge_config.sh -m $(objtree)/.config
	$(Q)$(MAKE) -f $(srctree)/Makefile olddefconfig

# ---------------------------------------------------------------------------
# Devicetree files

ifneq ($(wildcard $(srctree)/arch/$(SRCARCH)/boot/dts/),)
dtstree := arch/$(SRCARCH)/boot/dts
endif

ifneq ($(dtstree),)

%.dtb: include/config/kernel.release scripts_dtc
	$(Q)$(MAKE) $(build)=$(dtstree) $(dtstree)/$@

PHONY += dtbs dtbs_install dtbs_check
dtbs: include/config/kernel.release scripts_dtc
	$(Q)$(MAKE) $(build)=$(dtstree)

ifneq ($(filter dtbs_check, $(MAKECMDGOALS)),)
export CHECK_DTBS=y
dtbs: dt_binding_check
endif

dtbs_check: dtbs

dtbs_install:
	$(Q)$(MAKE) $(dtbinst)=$(dtstree) dst=$(INSTALL_DTBS_PATH)

ifdef CONFIG_OF_EARLY_FLATTREE
all: dtbs
endif

endif

PHONY += scripts_dtc
scripts_dtc: scripts_basic
	$(Q)$(MAKE) $(build)=scripts/dtc

ifneq ($(filter dt_binding_check, $(MAKECMDGOALS)),)
export CHECK_DT_BINDING=y
endif

PHONY += dt_binding_check
dt_binding_check: scripts_dtc
	$(Q)$(MAKE) $(build)=Documentation/devicetree/bindings

# ---------------------------------------------------------------------------
# Modules

ifdef CONFIG_MODULES

# By default, build modules as well

all: modules

# When we're building modules with modversions, we need to consider
# the built-in objects during the descend as well, in order to
# make sure the checksums are up to date before we record them.
ifdef CONFIG_MODVERSIONS
  KBUILD_BUILTIN := 1
endif

# Build modules
#
# A module can be listed more than once in obj-m resulting in
# duplicate lines in modules.order files.  Those are removed
# using awk while concatenating to the final file.

PHONY += modules
modules: $(if $(KBUILD_BUILTIN),vmlinux) modules_check modules_prepare
	$(Q)$(MAKE) -f $(srctree)/scripts/Makefile.modpost

PHONY += modules_check
modules_check: modules.order
	$(Q)$(CONFIG_SHELL) $(srctree)/scripts/modules-check.sh $<

cmd_modules_order = $(AWK) '!x[$$0]++' $(real-prereqs) > $@

modules.order: $(subdir-modorder) FORCE
	$(call if_changed,modules_order)

targets += modules.order

# Target to prepare building external modules
PHONY += modules_prepare
modules_prepare: prepare
	$(Q)$(MAKE) $(build)=scripts scripts/module.lds

# Target to install modules
PHONY += modules_install
modules_install: _modinst_ _modinst_post

PHONY += _modinst_
_modinst_:
	@rm -rf $(MODLIB)/kernel
	@rm -f $(MODLIB)/source
	@mkdir -p $(MODLIB)/kernel
	@ln -s $(abspath $(srctree)) $(MODLIB)/source
	@if [ ! $(objtree) -ef  $(MODLIB)/build ]; then \
		rm -f $(MODLIB)/build ; \
		ln -s $(CURDIR) $(MODLIB)/build ; \
	fi
	@sed 's:^:kernel/:' modules.order > $(MODLIB)/modules.order
	@cp -f modules.builtin $(MODLIB)/
	@cp -f $(objtree)/modules.builtin.modinfo $(MODLIB)/
	$(Q)$(MAKE) -f $(srctree)/scripts/Makefile.modinst

# This depmod is only for convenience to give the initial
# boot a modules.dep even before / is mounted read-write.  However the
# boot script depmod is the master version.
PHONY += _modinst_post
_modinst_post: _modinst_
	$(call cmd,depmod)

ifeq ($(CONFIG_MODULE_SIG), y)
PHONY += modules_sign
modules_sign:
	$(Q)$(MAKE) -f $(srctree)/scripts/Makefile.modsign
endif

else # CONFIG_MODULES

# Modules not configured
# ---------------------------------------------------------------------------

PHONY += modules modules_install
modules modules_install:
	@echo >&2
	@echo >&2 "The present kernel configuration has modules disabled."
	@echo >&2 "Type 'make config' and enable loadable module support."
	@echo >&2 "Then build a kernel with module support enabled."
	@echo >&2
	@exit 1

endif # CONFIG_MODULES

###
# Cleaning is done on three levels.
# make clean     Delete most generated files
#                Leave enough to build external modules
# make mrproper  Delete the current configuration, and all generated files
# make distclean Remove editor backup files, patch leftover files and the like

# Directories & files removed with 'make clean'
CLEAN_FILES += include/ksym vmlinux.symvers modules-only.symvers \
	       modules.builtin modules.builtin.modinfo modules.nsdeps \
	       compile_commands.json

# Directories & files removed with 'make mrproper'
MRPROPER_FILES += include/config include/generated          \
		  arch/$(SRCARCH)/include/generated .tmp_objdiff \
		  debian snap tar-install \
		  .config .config.old .version \
		  Module.symvers \
		  signing_key.pem signing_key.priv signing_key.x509	\
		  x509.genkey extra_certificates signing_key.x509.keyid	\
		  signing_key.x509.signer vmlinux-gdb.py \
		  *.spec

# Directories & files removed with 'make distclean'
DISTCLEAN_FILES += tags TAGS cscope* GPATH GTAGS GRTAGS GSYMS

# clean - Delete most, but leave enough to build external modules
#
clean: rm-files := $(CLEAN_FILES)

PHONY += archclean vmlinuxclean

vmlinuxclean:
	$(Q)$(CONFIG_SHELL) $(srctree)/scripts/link-vmlinux.sh clean
	$(Q)$(if $(ARCH_POSTLINK), $(MAKE) -f $(ARCH_POSTLINK) clean)

clean: archclean vmlinuxclean resolve_btfids_clean

# mrproper - Delete all generated files, including .config
#
mrproper: rm-files := $(wildcard $(MRPROPER_FILES))
mrproper-dirs      := $(addprefix _mrproper_,scripts)

PHONY += $(mrproper-dirs) mrproper
$(mrproper-dirs):
	$(Q)$(MAKE) $(clean)=$(patsubst _mrproper_%,%,$@)

mrproper: clean $(mrproper-dirs)
	$(call cmd,rmfiles)

# distclean
#
distclean: rm-files := $(wildcard $(DISTCLEAN_FILES))

PHONY += distclean

distclean: mrproper
	$(call cmd,rmfiles)
	@find $(srctree) $(RCS_FIND_IGNORE) \
		\( -name '*.orig' -o -name '*.rej' -o -name '*~' \
		-o -name '*.bak' -o -name '#*#' -o -name '*%' \
		-o -name 'core' \) \
		-type f -print | xargs rm -f


# Packaging of the kernel to various formats
# ---------------------------------------------------------------------------

%src-pkg: FORCE
	$(Q)$(MAKE) -f $(srctree)/scripts/Makefile.package $@
%pkg: include/config/kernel.release FORCE
	$(Q)$(MAKE) -f $(srctree)/scripts/Makefile.package $@

# Brief documentation of the typical targets used
# ---------------------------------------------------------------------------

boards := $(wildcard $(srctree)/arch/$(SRCARCH)/configs/*_defconfig)
boards := $(sort $(notdir $(boards)))
board-dirs := $(dir $(wildcard $(srctree)/arch/$(SRCARCH)/configs/*/*_defconfig))
board-dirs := $(sort $(notdir $(board-dirs:/=)))

PHONY += help
help:
	@echo  'Cleaning targets:'
	@echo  '  clean		  - Remove most generated files but keep the config and'
	@echo  '                    enough build support to build external modules'
	@echo  '  mrproper	  - Remove all generated files + config + various backup files'
	@echo  '  distclean	  - mrproper + remove editor backup and patch files'
	@echo  ''
	@echo  'Configuration targets:'
	@$(MAKE) -f $(srctree)/scripts/kconfig/Makefile help
	@echo  ''
	@echo  'Other generic targets:'
	@echo  '  all		  - Build all targets marked with [*]'
	@echo  '* vmlinux	  - Build the bare kernel'
	@echo  '* modules	  - Build all modules'
	@echo  '  modules_install - Install all modules to INSTALL_MOD_PATH (default: /)'
	@echo  '  dir/            - Build all files in dir and below'
	@echo  '  dir/file.[ois]  - Build specified target only'
	@echo  '  dir/file.ll     - Build the LLVM assembly file'
	@echo  '                    (requires compiler support for LLVM assembly generation)'
	@echo  '  dir/file.lst    - Build specified mixed source/assembly target only'
	@echo  '                    (requires a recent binutils and recent build (System.map))'
	@echo  '  dir/file.ko     - Build module including final link'
	@echo  '  modules_prepare - Set up for building external modules'
	@echo  '  tags/TAGS	  - Generate tags file for editors'
	@echo  '  cscope	  - Generate cscope index'
	@echo  '  gtags           - Generate GNU GLOBAL index'
	@echo  '  kernelrelease	  - Output the release version string (use with make -s)'
	@echo  '  kernelversion	  - Output the version stored in Makefile (use with make -s)'
	@echo  '  image_name	  - Output the image name (use with make -s)'
	@echo  '  headers_install - Install sanitised kernel headers to INSTALL_HDR_PATH'; \
	 echo  '                    (default: $(INSTALL_HDR_PATH))'; \
	 echo  ''
	@echo  'Static analysers:'
	@echo  '  checkstack      - Generate a list of stack hogs'
	@echo  '  versioncheck    - Sanity check on version.h usage'
	@echo  '  includecheck    - Check for duplicate included header files'
	@echo  '  export_report   - List the usages of all exported symbols'
	@echo  '  headerdep       - Detect inclusion cycles in headers'
	@echo  '  coccicheck      - Check with Coccinelle'
	@echo  '  clang-analyzer  - Check with clang static analyzer'
	@echo  '  clang-tidy      - Check with clang-tidy'
	@echo  ''
	@echo  'Tools:'
	@echo  '  nsdeps          - Generate missing symbol namespace dependencies'
	@echo  ''
	@echo  'Kernel selftest:'
	@echo  '  kselftest         - Build and run kernel selftest'
	@echo  '                      Build, install, and boot kernel before'
	@echo  '                      running kselftest on it'
	@echo  '                      Run as root for full coverage'
	@echo  '  kselftest-all     - Build kernel selftest'
	@echo  '  kselftest-install - Build and install kernel selftest'
	@echo  '  kselftest-clean   - Remove all generated kselftest files'
	@echo  '  kselftest-merge   - Merge all the config dependencies of'
	@echo  '		      kselftest to existing .config.'
	@echo  ''
	@$(if $(dtstree), \
		echo 'Devicetree:'; \
		echo '* dtbs             - Build device tree blobs for enabled boards'; \
		echo '  dtbs_install     - Install dtbs to $(INSTALL_DTBS_PATH)'; \
		echo '  dt_binding_check - Validate device tree binding documents'; \
		echo '  dtbs_check       - Validate device tree source files';\
		echo '')

	@echo 'Userspace tools targets:'
	@echo '  use "make tools/help"'
	@echo '  or  "cd tools; make help"'
	@echo  ''
	@echo  'Kernel packaging:'
	@$(MAKE) -f $(srctree)/scripts/Makefile.package help
	@echo  ''
	@echo  'Documentation targets:'
	@$(MAKE) -f $(srctree)/Documentation/Makefile dochelp
	@echo  ''
	@echo  'Architecture specific targets ($(SRCARCH)):'
	@$(if $(archhelp),$(archhelp),\
		echo '  No architecture specific help defined for $(SRCARCH)')
	@echo  ''
	@$(if $(boards), \
		$(foreach b, $(boards), \
		printf "  %-27s - Build for %s\\n" $(b) $(subst _defconfig,,$(b));) \
		echo '')
	@$(if $(board-dirs), \
		$(foreach b, $(board-dirs), \
		printf "  %-16s - Show %s-specific targets\\n" help-$(b) $(b);) \
		printf "  %-16s - Show all of the above\\n" help-boards; \
		echo '')

	@echo  '  make V=0|1 [targets] 0 => quiet build (default), 1 => verbose build'
	@echo  '  make V=2   [targets] 2 => give reason for rebuild of target'
	@echo  '  make O=dir [targets] Locate all output files in "dir", including .config'
	@echo  '  make C=1   [targets] Check re-compiled c source with $$CHECK'
	@echo  '                       (sparse by default)'
	@echo  '  make C=2   [targets] Force check of all c source with $$CHECK'
	@echo  '  make RECORDMCOUNT_WARN=1 [targets] Warn about ignored mcount sections'
	@echo  '  make W=n   [targets] Enable extra build checks, n=1,2,3 where'
	@echo  '		1: warnings which may be relevant and do not occur too often'
	@echo  '		2: warnings which occur quite often but may still be relevant'
	@echo  '		3: more obscure warnings, can most likely be ignored'
	@echo  '		Multiple levels can be combined with W=12 or W=123'
	@echo  ''
	@echo  'Execute "make" or "make all" to build all targets marked with [*] '
	@echo  'For further info see the ./README file'


help-board-dirs := $(addprefix help-,$(board-dirs))

help-boards: $(help-board-dirs)

boards-per-dir = $(sort $(notdir $(wildcard $(srctree)/arch/$(SRCARCH)/configs/$*/*_defconfig)))

$(help-board-dirs): help-%:
	@echo  'Architecture specific targets ($(SRCARCH) $*):'
	@$(if $(boards-per-dir), \
		$(foreach b, $(boards-per-dir), \
		printf "  %-24s - Build for %s\\n" $*/$(b) $(subst _defconfig,,$(b));) \
		echo '')


# Documentation targets
# ---------------------------------------------------------------------------
DOC_TARGETS := xmldocs latexdocs pdfdocs htmldocs epubdocs cleandocs \
	       linkcheckdocs dochelp refcheckdocs
PHONY += $(DOC_TARGETS)
$(DOC_TARGETS):
	$(Q)$(MAKE) $(build)=Documentation $@

# Misc
# ---------------------------------------------------------------------------

PHONY += scripts_gdb
scripts_gdb: prepare0
	$(Q)$(MAKE) $(build)=scripts/gdb
	$(Q)ln -fsn $(abspath $(srctree)/scripts/gdb/vmlinux-gdb.py)

ifdef CONFIG_GDB_SCRIPTS
all: scripts_gdb
endif

else # KBUILD_EXTMOD

###
# External module support.
# When building external modules the kernel used as basis is considered
# read-only, and no consistency checks are made and the make
# system is not used on the basis kernel. If updates are required
# in the basis kernel ordinary make commands (without M=...) must
# be used.
#
# The following are the only valid targets when building external
# modules.
# make M=dir clean     Delete all automatically generated files
# make M=dir modules   Make all modules in specified dir
# make M=dir	       Same as 'make M=dir modules'
# make M=dir modules_install
#                      Install the modules built in the module directory
#                      Assumes install directory is already created

# We are always building only modules.
KBUILD_BUILTIN :=
KBUILD_MODULES := 1

build-dirs := $(KBUILD_EXTMOD)
PHONY += modules
modules: $(MODORDER)
	$(Q)$(MAKE) -f $(srctree)/scripts/Makefile.modpost

$(MODORDER): descend
	@:

PHONY += modules_install
modules_install: _emodinst_ _emodinst_post

install-dir := $(if $(INSTALL_MOD_DIR),$(INSTALL_MOD_DIR),extra)
PHONY += _emodinst_
_emodinst_:
	$(Q)mkdir -p $(MODLIB)/$(install-dir)
	$(Q)$(MAKE) -f $(srctree)/scripts/Makefile.modinst

PHONY += _emodinst_post
_emodinst_post: _emodinst_
	$(call cmd,depmod)

compile_commands.json: $(extmod-prefix)compile_commands.json
PHONY += compile_commands.json

clean-dirs := $(KBUILD_EXTMOD)
clean: rm-files := $(KBUILD_EXTMOD)/Module.symvers $(KBUILD_EXTMOD)/modules.nsdeps \
	$(KBUILD_EXTMOD)/compile_commands.json

PHONY += help
help:
	@echo  '  Building external modules.'
	@echo  '  Syntax: make -C path/to/kernel/src M=$$PWD target'
	@echo  ''
	@echo  '  modules         - default target, build the module(s)'
	@echo  '  modules_install - install the module'
	@echo  '  clean           - remove generated files in module directory only'
	@echo  ''

# no-op for external module builds
PHONY += prepare modules_prepare

endif # KBUILD_EXTMOD

# Single targets
# ---------------------------------------------------------------------------
# To build individual files in subdirectories, you can do like this:
#
#   make foo/bar/baz.s
#
# The supported suffixes for single-target are listed in 'single-targets'
#
# To build only under specific subdirectories, you can do like this:
#
#   make foo/bar/baz/

ifdef single-build

# .ko is special because modpost is needed
single-ko := $(sort $(filter %.ko, $(MAKECMDGOALS)))
single-no-ko := $(sort $(patsubst %.ko,%.mod, $(MAKECMDGOALS)))

$(single-ko): single_modpost
	@:
$(single-no-ko): descend
	@:

ifeq ($(KBUILD_EXTMOD),)
# For the single build of in-tree modules, use a temporary file to avoid
# the situation of modules_install installing an invalid modules.order.
MODORDER := .modules.tmp
endif

PHONY += single_modpost
single_modpost: $(single-no-ko) modules_prepare
	$(Q){ $(foreach m, $(single-ko), echo $(extmod-prefix)$m;) } > $(MODORDER)
	$(Q)$(MAKE) -f $(srctree)/scripts/Makefile.modpost

KBUILD_MODULES := 1

export KBUILD_SINGLE_TARGETS := $(addprefix $(extmod-prefix), $(single-no-ko))

# trim unrelated directories
build-dirs := $(foreach d, $(build-dirs), \
			$(if $(filter $(d)/%, $(KBUILD_SINGLE_TARGETS)), $(d)))

endif

ifndef CONFIG_MODULES
KBUILD_MODULES :=
endif

# Handle descending into subdirectories listed in $(build-dirs)
# Preset locale variables to speed up the build process. Limit locale
# tweaks to this spot to avoid wrong language settings when running
# make menuconfig etc.
# Error messages still appears in the original language
PHONY += descend $(build-dirs)
descend: $(build-dirs)
$(build-dirs): prepare
	$(Q)$(MAKE) $(build)=$@ \
	single-build=$(if $(filter-out $@/, $(filter $@/%, $(KBUILD_SINGLE_TARGETS))),1) \
	need-builtin=1 need-modorder=1

clean-dirs := $(addprefix _clean_, $(clean-dirs))
PHONY += $(clean-dirs) clean
$(clean-dirs):
	$(Q)$(MAKE) $(clean)=$(patsubst _clean_%,%,$@)

clean: $(clean-dirs)
	$(call cmd,rmfiles)
	@find $(if $(KBUILD_EXTMOD), $(KBUILD_EXTMOD), .) $(RCS_FIND_IGNORE) \
		\( -name '*.[aios]' -o -name '*.ko' -o -name '.*.cmd' \
		-o -name '*.ko.*' \
		-o -name '*.dtb' -o -name '*.dtb.S' -o -name '*.dt.yaml' \
		-o -name '*.dwo' -o -name '*.lst' \
		-o -name '*.su' -o -name '*.mod' \
		-o -name '.*.d' -o -name '.*.tmp' -o -name '*.mod.c' \
		-o -name '*.lex.c' -o -name '*.tab.[ch]' \
		-o -name '*.asn1.[ch]' \
		-o -name '*.symtypes' -o -name 'modules.order' \
		-o -name '.tmp_*.o.*' \
		-o -name '*.c.[012]*.*' \
		-o -name '*.ll' \
		-o -name '*.gcno' \) -type f -print | xargs rm -f

# Generate tags for editors
# ---------------------------------------------------------------------------
quiet_cmd_tags = GEN     $@
      cmd_tags = $(BASH) $(srctree)/scripts/tags.sh $@

tags TAGS cscope gtags: FORCE
	$(call cmd,tags)

# Script to generate missing namespace dependencies
# ---------------------------------------------------------------------------

PHONY += nsdeps
nsdeps: export KBUILD_NSDEPS=1
nsdeps: modules
	$(Q)$(CONFIG_SHELL) $(srctree)/scripts/nsdeps

# Clang Tooling
# ---------------------------------------------------------------------------

quiet_cmd_gen_compile_commands = GEN     $@
      cmd_gen_compile_commands = $(PYTHON3) $< -a $(AR) -o $@ $(filter-out $<, $(real-prereqs))

$(extmod-prefix)compile_commands.json: scripts/clang-tools/gen_compile_commands.py \
	$(if $(KBUILD_EXTMOD),,$(KBUILD_VMLINUX_OBJS) $(KBUILD_VMLINUX_LIBS)) \
	$(if $(CONFIG_MODULES), $(MODORDER)) FORCE
	$(call if_changed,gen_compile_commands)

targets += $(extmod-prefix)compile_commands.json

PHONY += clang-tidy clang-analyzer

ifdef CONFIG_CC_IS_CLANG
quiet_cmd_clang_tools = CHECK   $<
      cmd_clang_tools = $(PYTHON3) $(srctree)/scripts/clang-tools/run-clang-tools.py $@ $<

clang-tidy clang-analyzer: $(extmod-prefix)compile_commands.json
	$(call cmd,clang_tools)
else
clang-tidy clang-analyzer:
	@echo "$@ requires CC=clang" >&2
	@false
endif

# Scripts to check various things for consistency
# ---------------------------------------------------------------------------

PHONY += includecheck versioncheck coccicheck export_report

includecheck:
	find $(srctree)/* $(RCS_FIND_IGNORE) \
		-name '*.[hcS]' -type f -print | sort \
		| xargs $(PERL) -w $(srctree)/scripts/checkincludes.pl

versioncheck:
	find $(srctree)/* $(RCS_FIND_IGNORE) \
		-name '*.[hcS]' -type f -print | sort \
		| xargs $(PERL) -w $(srctree)/scripts/checkversion.pl

coccicheck:
	$(Q)$(BASH) $(srctree)/scripts/$@

export_report:
	$(PERL) $(srctree)/scripts/export_report.pl

PHONY += checkstack kernelrelease kernelversion image_name

# UML needs a little special treatment here.  It wants to use the host
# toolchain, so needs $(SUBARCH) passed to checkstack.pl.  Everyone
# else wants $(ARCH), including people doing cross-builds, which means
# that $(SUBARCH) doesn't work here.
ifeq ($(ARCH), um)
CHECKSTACK_ARCH := $(SUBARCH)
else
CHECKSTACK_ARCH := $(ARCH)
endif
checkstack:
	$(OBJDUMP) -d vmlinux $$(find . -name '*.ko') | \
	$(PERL) $(srctree)/scripts/checkstack.pl $(CHECKSTACK_ARCH)

kernelrelease:
	@echo "$(KERNELVERSION)$$($(CONFIG_SHELL) $(srctree)/scripts/setlocalversion $(srctree))"

kernelversion:
	@echo $(KERNELVERSION)

image_name:
	@echo $(KBUILD_IMAGE)

# Clear a bunch of variables before executing the submake

ifeq ($(quiet),silent_)
tools_silent=s
endif

tools/: FORCE
	$(Q)mkdir -p $(objtree)/tools
	$(Q)$(MAKE) LDFLAGS= MAKEFLAGS="$(tools_silent) $(filter --j% -j,$(MAKEFLAGS))" O=$(abspath $(objtree)) subdir=tools -C $(srctree)/tools/

tools/%: FORCE
	$(Q)mkdir -p $(objtree)/tools
	$(Q)$(MAKE) LDFLAGS= MAKEFLAGS="$(tools_silent) $(filter --j% -j,$(MAKEFLAGS))" O=$(abspath $(objtree)) subdir=tools -C $(srctree)/tools/ $*

quiet_cmd_rmfiles = $(if $(wildcard $(rm-files)),CLEAN   $(wildcard $(rm-files)))
      cmd_rmfiles = rm -rf $(rm-files)

# Run depmod only if we have System.map and depmod is executable
quiet_cmd_depmod = DEPMOD  $(KERNELRELEASE)
      cmd_depmod = $(CONFIG_SHELL) $(srctree)/scripts/depmod.sh $(DEPMOD) \
                   $(KERNELRELEASE)

# read saved command lines for existing targets
existing-targets := $(wildcard $(sort $(targets)))

-include $(foreach f,$(existing-targets),$(dir $(f)).$(notdir $(f)).cmd)

endif # config-build
endif # mixed-build
endif # need-sub-make

PHONY += FORCE
FORCE:

# Declare the contents of the PHONY variable as phony.  We keep that
# information in a variable so we can use it in if_changed and friends.
.PHONY: $(PHONY)<|MERGE_RESOLUTION|>--- conflicted
+++ resolved
@@ -1,13 +1,8 @@
 # SPDX-License-Identifier: GPL-2.0
 VERSION = 5
 PATCHLEVEL = 10
-<<<<<<< HEAD
-SUBLEVEL = 57
+SUBLEVEL = 58
 EXTRAVERSION =.3
-=======
-SUBLEVEL = 58
-EXTRAVERSION =
->>>>>>> 132a8267
 NAME = Dare mighty things
 
 # *DOCUMENTATION*
