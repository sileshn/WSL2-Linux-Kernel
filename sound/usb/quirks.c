--- conflicted
+++ resolved
@@ -1900,11 +1900,8 @@
 		   QUIRK_FLAG_CTL_MSG_DELAY | QUIRK_FLAG_IFACE_DELAY),
 	VENDOR_FLG(0x07fd, /* MOTU */
 		   QUIRK_FLAG_VALIDATE_RATES),
-<<<<<<< HEAD
-=======
 	VENDOR_FLG(0x1235, /* Focusrite Novation */
 		   QUIRK_FLAG_VALIDATE_RATES),
->>>>>>> 6195eb15
 	VENDOR_FLG(0x152a, /* Thesycon devices */
 		   QUIRK_FLAG_DSD_RAW),
 	VENDOR_FLG(0x1de7, /* Phoenix Audio */
