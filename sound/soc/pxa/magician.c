--- conflicted
+++ resolved
@@ -74,16 +74,9 @@
 static int magician_startup(struct snd_pcm_substream *substream)
 {
 	struct snd_soc_pcm_runtime *rtd = substream->private_data;
-<<<<<<< HEAD
-	struct snd_soc_codec *codec = rtd->codec;
-
-	/* check the jack status at stream startup */
-	magician_ext_control(codec);
-=======
 
 	/* check the jack status at stream startup */
 	magician_ext_control(&rtd->card->dapm);
->>>>>>> 079942ab
 
 	return 0;
 }
