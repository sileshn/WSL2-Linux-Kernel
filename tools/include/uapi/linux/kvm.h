/* SPDX-License-Identifier: GPL-2.0 WITH Linux-syscall-note */
#ifndef __LINUX_KVM_H
#define __LINUX_KVM_H

/*
 * Userspace interface for /dev/kvm - kernel based virtual machine
 *
 * Note: you must update KVM_API_VERSION if you change this interface.
 */

#include <linux/types.h>
#include <linux/compiler.h>
#include <linux/ioctl.h>
#include <asm/kvm.h>

#define KVM_API_VERSION 12

/* *** Deprecated interfaces *** */

#define KVM_TRC_SHIFT           16

#define KVM_TRC_ENTRYEXIT       (1 << KVM_TRC_SHIFT)
#define KVM_TRC_HANDLER         (1 << (KVM_TRC_SHIFT + 1))

#define KVM_TRC_VMENTRY         (KVM_TRC_ENTRYEXIT + 0x01)
#define KVM_TRC_VMEXIT          (KVM_TRC_ENTRYEXIT + 0x02)
#define KVM_TRC_PAGE_FAULT      (KVM_TRC_HANDLER + 0x01)

#define KVM_TRC_HEAD_SIZE       12
#define KVM_TRC_CYCLE_SIZE      8
#define KVM_TRC_EXTRA_MAX       7

#define KVM_TRC_INJ_VIRQ         (KVM_TRC_HANDLER + 0x02)
#define KVM_TRC_REDELIVER_EVT    (KVM_TRC_HANDLER + 0x03)
#define KVM_TRC_PEND_INTR        (KVM_TRC_HANDLER + 0x04)
#define KVM_TRC_IO_READ          (KVM_TRC_HANDLER + 0x05)
#define KVM_TRC_IO_WRITE         (KVM_TRC_HANDLER + 0x06)
#define KVM_TRC_CR_READ          (KVM_TRC_HANDLER + 0x07)
#define KVM_TRC_CR_WRITE         (KVM_TRC_HANDLER + 0x08)
#define KVM_TRC_DR_READ          (KVM_TRC_HANDLER + 0x09)
#define KVM_TRC_DR_WRITE         (KVM_TRC_HANDLER + 0x0A)
#define KVM_TRC_MSR_READ         (KVM_TRC_HANDLER + 0x0B)
#define KVM_TRC_MSR_WRITE        (KVM_TRC_HANDLER + 0x0C)
#define KVM_TRC_CPUID            (KVM_TRC_HANDLER + 0x0D)
#define KVM_TRC_INTR             (KVM_TRC_HANDLER + 0x0E)
#define KVM_TRC_NMI              (KVM_TRC_HANDLER + 0x0F)
#define KVM_TRC_VMMCALL          (KVM_TRC_HANDLER + 0x10)
#define KVM_TRC_HLT              (KVM_TRC_HANDLER + 0x11)
#define KVM_TRC_CLTS             (KVM_TRC_HANDLER + 0x12)
#define KVM_TRC_LMSW             (KVM_TRC_HANDLER + 0x13)
#define KVM_TRC_APIC_ACCESS      (KVM_TRC_HANDLER + 0x14)
#define KVM_TRC_TDP_FAULT        (KVM_TRC_HANDLER + 0x15)
#define KVM_TRC_GTLB_WRITE       (KVM_TRC_HANDLER + 0x16)
#define KVM_TRC_STLB_WRITE       (KVM_TRC_HANDLER + 0x17)
#define KVM_TRC_STLB_INVAL       (KVM_TRC_HANDLER + 0x18)
#define KVM_TRC_PPC_INSTR        (KVM_TRC_HANDLER + 0x19)

struct kvm_user_trace_setup {
	__u32 buf_size;
	__u32 buf_nr;
};

#define __KVM_DEPRECATED_MAIN_W_0x06 \
	_IOW(KVMIO, 0x06, struct kvm_user_trace_setup)
#define __KVM_DEPRECATED_MAIN_0x07 _IO(KVMIO, 0x07)
#define __KVM_DEPRECATED_MAIN_0x08 _IO(KVMIO, 0x08)

#define __KVM_DEPRECATED_VM_R_0x70 _IOR(KVMIO, 0x70, struct kvm_assigned_irq)

struct kvm_breakpoint {
	__u32 enabled;
	__u32 padding;
	__u64 address;
};

struct kvm_debug_guest {
	__u32 enabled;
	__u32 pad;
	struct kvm_breakpoint breakpoints[4];
	__u32 singlestep;
};

#define __KVM_DEPRECATED_VCPU_W_0x87 _IOW(KVMIO, 0x87, struct kvm_debug_guest)

/* *** End of deprecated interfaces *** */


/* for KVM_CREATE_MEMORY_REGION */
struct kvm_memory_region {
	__u32 slot;
	__u32 flags;
	__u64 guest_phys_addr;
	__u64 memory_size; /* bytes */
};

/* for KVM_SET_USER_MEMORY_REGION */
struct kvm_userspace_memory_region {
	__u32 slot;
	__u32 flags;
	__u64 guest_phys_addr;
	__u64 memory_size; /* bytes */
	__u64 userspace_addr; /* start of the userspace allocated memory */
};

/*
 * The bit 0 ~ bit 15 of kvm_memory_region::flags are visible for userspace,
 * other bits are reserved for kvm internal use which are defined in
 * include/linux/kvm_host.h.
 */
#define KVM_MEM_LOG_DIRTY_PAGES	(1UL << 0)
#define KVM_MEM_READONLY	(1UL << 1)

/* for KVM_IRQ_LINE */
struct kvm_irq_level {
	/*
	 * ACPI gsi notion of irq.
	 * For IA-64 (APIC model) IOAPIC0: irq 0-23; IOAPIC1: irq 24-47..
	 * For X86 (standard AT mode) PIC0/1: irq 0-15. IOAPIC0: 0-23..
	 * For ARM: See Documentation/virt/kvm/api.rst
	 */
	union {
		__u32 irq;
		__s32 status;
	};
	__u32 level;
};


struct kvm_irqchip {
	__u32 chip_id;
	__u32 pad;
        union {
		char dummy[512];  /* reserving space */
#ifdef __KVM_HAVE_PIT
		struct kvm_pic_state pic;
#endif
#ifdef __KVM_HAVE_IOAPIC
		struct kvm_ioapic_state ioapic;
#endif
	} chip;
};

/* for KVM_CREATE_PIT2 */
struct kvm_pit_config {
	__u32 flags;
	__u32 pad[15];
};

#define KVM_PIT_SPEAKER_DUMMY     1

struct kvm_s390_skeys {
	__u64 start_gfn;
	__u64 count;
	__u64 skeydata_addr;
	__u32 flags;
	__u32 reserved[9];
};

#define KVM_S390_CMMA_PEEK (1 << 0)

/**
 * kvm_s390_cmma_log - Used for CMMA migration.
 *
 * Used both for input and output.
 *
 * @start_gfn: Guest page number to start from.
 * @count: Size of the result buffer.
 * @flags: Control operation mode via KVM_S390_CMMA_* flags
 * @remaining: Used with KVM_S390_GET_CMMA_BITS. Indicates how many dirty
 *             pages are still remaining.
 * @mask: Used with KVM_S390_SET_CMMA_BITS. Bitmap of bits to actually set
 *        in the PGSTE.
 * @values: Pointer to the values buffer.
 *
 * Used in KVM_S390_{G,S}ET_CMMA_BITS ioctls.
 */
struct kvm_s390_cmma_log {
	__u64 start_gfn;
	__u32 count;
	__u32 flags;
	union {
		__u64 remaining;
		__u64 mask;
	};
	__u64 values;
};

struct kvm_hyperv_exit {
#define KVM_EXIT_HYPERV_SYNIC          1
#define KVM_EXIT_HYPERV_HCALL          2
#define KVM_EXIT_HYPERV_SYNDBG         3
	__u32 type;
	__u32 pad1;
	union {
		struct {
			__u32 msr;
			__u32 pad2;
			__u64 control;
			__u64 evt_page;
			__u64 msg_page;
		} synic;
		struct {
			__u64 input;
			__u64 result;
			__u64 params[2];
		} hcall;
		struct {
			__u32 msr;
			__u32 pad2;
			__u64 control;
			__u64 status;
			__u64 send_page;
			__u64 recv_page;
			__u64 pending_page;
		} syndbg;
	} u;
};

struct kvm_xen_exit {
#define KVM_EXIT_XEN_HCALL          1
	__u32 type;
	union {
		struct {
			__u32 longmode;
			__u32 cpl;
			__u64 input;
			__u64 result;
			__u64 params[6];
		} hcall;
	} u;
};

#define KVM_S390_GET_SKEYS_NONE   1
#define KVM_S390_SKEYS_MAX        1048576

#define KVM_EXIT_UNKNOWN          0
#define KVM_EXIT_EXCEPTION        1
#define KVM_EXIT_IO               2
#define KVM_EXIT_HYPERCALL        3
#define KVM_EXIT_DEBUG            4
#define KVM_EXIT_HLT              5
#define KVM_EXIT_MMIO             6
#define KVM_EXIT_IRQ_WINDOW_OPEN  7
#define KVM_EXIT_SHUTDOWN         8
#define KVM_EXIT_FAIL_ENTRY       9
#define KVM_EXIT_INTR             10
#define KVM_EXIT_SET_TPR          11
#define KVM_EXIT_TPR_ACCESS       12
#define KVM_EXIT_S390_SIEIC       13
#define KVM_EXIT_S390_RESET       14
#define KVM_EXIT_DCR              15 /* deprecated */
#define KVM_EXIT_NMI              16
#define KVM_EXIT_INTERNAL_ERROR   17
#define KVM_EXIT_OSI              18
#define KVM_EXIT_PAPR_HCALL	  19
#define KVM_EXIT_S390_UCONTROL	  20
#define KVM_EXIT_WATCHDOG         21
#define KVM_EXIT_S390_TSCH        22
#define KVM_EXIT_EPR              23
#define KVM_EXIT_SYSTEM_EVENT     24
#define KVM_EXIT_S390_STSI        25
#define KVM_EXIT_IOAPIC_EOI       26
#define KVM_EXIT_HYPERV           27
#define KVM_EXIT_ARM_NISV         28
#define KVM_EXIT_X86_RDMSR        29
#define KVM_EXIT_X86_WRMSR        30
#define KVM_EXIT_DIRTY_RING_FULL  31
#define KVM_EXIT_AP_RESET_HOLD    32
#define KVM_EXIT_X86_BUS_LOCK     33
#define KVM_EXIT_XEN              34

/* For KVM_EXIT_INTERNAL_ERROR */
/* Emulate instruction failed. */
#define KVM_INTERNAL_ERROR_EMULATION	1
/* Encounter unexpected simultaneous exceptions. */
#define KVM_INTERNAL_ERROR_SIMUL_EX	2
/* Encounter unexpected vm-exit due to delivery event. */
#define KVM_INTERNAL_ERROR_DELIVERY_EV	3
/* Encounter unexpected vm-exit reason */
#define KVM_INTERNAL_ERROR_UNEXPECTED_EXIT_REASON	4

/* for KVM_RUN, returned by mmap(vcpu_fd, offset=0) */
struct kvm_run {
	/* in */
	__u8 request_interrupt_window;
	__u8 immediate_exit;
	__u8 padding1[6];

	/* out */
	__u32 exit_reason;
	__u8 ready_for_interrupt_injection;
	__u8 if_flag;
	__u16 flags;

	/* in (pre_kvm_run), out (post_kvm_run) */
	__u64 cr8;
	__u64 apic_base;

#ifdef __KVM_S390
	/* the processor status word for s390 */
	__u64 psw_mask; /* psw upper half */
	__u64 psw_addr; /* psw lower half */
#endif
	union {
		/* KVM_EXIT_UNKNOWN */
		struct {
			__u64 hardware_exit_reason;
		} hw;
		/* KVM_EXIT_FAIL_ENTRY */
		struct {
			__u64 hardware_entry_failure_reason;
			__u32 cpu;
		} fail_entry;
		/* KVM_EXIT_EXCEPTION */
		struct {
			__u32 exception;
			__u32 error_code;
		} ex;
		/* KVM_EXIT_IO */
		struct {
#define KVM_EXIT_IO_IN  0
#define KVM_EXIT_IO_OUT 1
			__u8 direction;
			__u8 size; /* bytes */
			__u16 port;
			__u32 count;
			__u64 data_offset; /* relative to kvm_run start */
		} io;
		/* KVM_EXIT_DEBUG */
		struct {
			struct kvm_debug_exit_arch arch;
		} debug;
		/* KVM_EXIT_MMIO */
		struct {
			__u64 phys_addr;
			__u8  data[8];
			__u32 len;
			__u8  is_write;
		} mmio;
		/* KVM_EXIT_HYPERCALL */
		struct {
			__u64 nr;
			__u64 args[6];
			__u64 ret;
			__u32 longmode;
			__u32 pad;
		} hypercall;
		/* KVM_EXIT_TPR_ACCESS */
		struct {
			__u64 rip;
			__u32 is_write;
			__u32 pad;
		} tpr_access;
		/* KVM_EXIT_S390_SIEIC */
		struct {
			__u8 icptcode;
			__u16 ipa;
			__u32 ipb;
		} s390_sieic;
		/* KVM_EXIT_S390_RESET */
#define KVM_S390_RESET_POR       1
#define KVM_S390_RESET_CLEAR     2
#define KVM_S390_RESET_SUBSYSTEM 4
#define KVM_S390_RESET_CPU_INIT  8
#define KVM_S390_RESET_IPL       16
		__u64 s390_reset_flags;
		/* KVM_EXIT_S390_UCONTROL */
		struct {
			__u64 trans_exc_code;
			__u32 pgm_code;
		} s390_ucontrol;
		/* KVM_EXIT_DCR (deprecated) */
		struct {
			__u32 dcrn;
			__u32 data;
			__u8  is_write;
		} dcr;
		/* KVM_EXIT_INTERNAL_ERROR */
		struct {
			__u32 suberror;
			/* Available with KVM_CAP_INTERNAL_ERROR_DATA: */
			__u32 ndata;
			__u64 data[16];
		} internal;
		/* KVM_EXIT_OSI */
		struct {
			__u64 gprs[32];
		} osi;
		/* KVM_EXIT_PAPR_HCALL */
		struct {
			__u64 nr;
			__u64 ret;
			__u64 args[9];
		} papr_hcall;
		/* KVM_EXIT_S390_TSCH */
		struct {
			__u16 subchannel_id;
			__u16 subchannel_nr;
			__u32 io_int_parm;
			__u32 io_int_word;
			__u32 ipb;
			__u8 dequeued;
		} s390_tsch;
		/* KVM_EXIT_EPR */
		struct {
			__u32 epr;
		} epr;
		/* KVM_EXIT_SYSTEM_EVENT */
		struct {
#define KVM_SYSTEM_EVENT_SHUTDOWN       1
#define KVM_SYSTEM_EVENT_RESET          2
#define KVM_SYSTEM_EVENT_CRASH          3
			__u32 type;
			__u64 flags;
		} system_event;
		/* KVM_EXIT_S390_STSI */
		struct {
			__u64 addr;
			__u8 ar;
			__u8 reserved;
			__u8 fc;
			__u8 sel1;
			__u16 sel2;
		} s390_stsi;
		/* KVM_EXIT_IOAPIC_EOI */
		struct {
			__u8 vector;
		} eoi;
		/* KVM_EXIT_HYPERV */
		struct kvm_hyperv_exit hyperv;
		/* KVM_EXIT_ARM_NISV */
		struct {
			__u64 esr_iss;
			__u64 fault_ipa;
		} arm_nisv;
		/* KVM_EXIT_X86_RDMSR / KVM_EXIT_X86_WRMSR */
		struct {
			__u8 error; /* user -> kernel */
			__u8 pad[7];
#define KVM_MSR_EXIT_REASON_INVAL	(1 << 0)
#define KVM_MSR_EXIT_REASON_UNKNOWN	(1 << 1)
#define KVM_MSR_EXIT_REASON_FILTER	(1 << 2)
			__u32 reason; /* kernel -> user */
			__u32 index; /* kernel -> user */
			__u64 data; /* kernel <-> user */
		} msr;
		/* KVM_EXIT_XEN */
		struct kvm_xen_exit xen;
		/* Fix the size of the union. */
		char padding[256];
	};

	/* 2048 is the size of the char array used to bound/pad the size
	 * of the union that holds sync regs.
	 */
	#define SYNC_REGS_SIZE_BYTES 2048
	/*
	 * shared registers between kvm and userspace.
	 * kvm_valid_regs specifies the register classes set by the host
	 * kvm_dirty_regs specified the register classes dirtied by userspace
	 * struct kvm_sync_regs is architecture specific, as well as the
	 * bits for kvm_valid_regs and kvm_dirty_regs
	 */
	__u64 kvm_valid_regs;
	__u64 kvm_dirty_regs;
	union {
		struct kvm_sync_regs regs;
		char padding[SYNC_REGS_SIZE_BYTES];
	} s;
};

/* for KVM_REGISTER_COALESCED_MMIO / KVM_UNREGISTER_COALESCED_MMIO */

struct kvm_coalesced_mmio_zone {
	__u64 addr;
	__u32 size;
	union {
		__u32 pad;
		__u32 pio;
	};
};

struct kvm_coalesced_mmio {
	__u64 phys_addr;
	__u32 len;
	union {
		__u32 pad;
		__u32 pio;
	};
	__u8  data[8];
};

struct kvm_coalesced_mmio_ring {
	__u32 first, last;
	struct kvm_coalesced_mmio coalesced_mmio[0];
};

#define KVM_COALESCED_MMIO_MAX \
	((PAGE_SIZE - sizeof(struct kvm_coalesced_mmio_ring)) / \
	 sizeof(struct kvm_coalesced_mmio))

/* for KVM_TRANSLATE */
struct kvm_translation {
	/* in */
	__u64 linear_address;

	/* out */
	__u64 physical_address;
	__u8  valid;
	__u8  writeable;
	__u8  usermode;
	__u8  pad[5];
};

/* for KVM_S390_MEM_OP */
struct kvm_s390_mem_op {
	/* in */
	__u64 gaddr;		/* the guest address */
	__u64 flags;		/* flags */
	__u32 size;		/* amount of bytes */
	__u32 op;		/* type of operation */
	__u64 buf;		/* buffer in userspace */
	union {
		__u8 ar;	/* the access register number */
		__u32 sida_offset; /* offset into the sida */
		__u8 reserved[32]; /* should be set to 0 */
	};
};
/* types for kvm_s390_mem_op->op */
#define KVM_S390_MEMOP_LOGICAL_READ	0
#define KVM_S390_MEMOP_LOGICAL_WRITE	1
#define KVM_S390_MEMOP_SIDA_READ	2
#define KVM_S390_MEMOP_SIDA_WRITE	3
/* flags for kvm_s390_mem_op->flags */
#define KVM_S390_MEMOP_F_CHECK_ONLY		(1ULL << 0)
#define KVM_S390_MEMOP_F_INJECT_EXCEPTION	(1ULL << 1)

/* for KVM_INTERRUPT */
struct kvm_interrupt {
	/* in */
	__u32 irq;
};

/* for KVM_GET_DIRTY_LOG */
struct kvm_dirty_log {
	__u32 slot;
	__u32 padding1;
	union {
		void __user *dirty_bitmap; /* one bit per page */
		__u64 padding2;
	};
};

/* for KVM_CLEAR_DIRTY_LOG */
struct kvm_clear_dirty_log {
	__u32 slot;
	__u32 num_pages;
	__u64 first_page;
	union {
		void __user *dirty_bitmap; /* one bit per page */
		__u64 padding2;
	};
};

/* for KVM_SET_SIGNAL_MASK */
struct kvm_signal_mask {
	__u32 len;
	__u8  sigset[0];
};

/* for KVM_TPR_ACCESS_REPORTING */
struct kvm_tpr_access_ctl {
	__u32 enabled;
	__u32 flags;
	__u32 reserved[8];
};

/* for KVM_SET_VAPIC_ADDR */
struct kvm_vapic_addr {
	__u64 vapic_addr;
};

/* for KVM_SET_MP_STATE */

/* not all states are valid on all architectures */
#define KVM_MP_STATE_RUNNABLE          0
#define KVM_MP_STATE_UNINITIALIZED     1
#define KVM_MP_STATE_INIT_RECEIVED     2
#define KVM_MP_STATE_HALTED            3
#define KVM_MP_STATE_SIPI_RECEIVED     4
#define KVM_MP_STATE_STOPPED           5
#define KVM_MP_STATE_CHECK_STOP        6
#define KVM_MP_STATE_OPERATING         7
#define KVM_MP_STATE_LOAD              8
#define KVM_MP_STATE_AP_RESET_HOLD     9

struct kvm_mp_state {
	__u32 mp_state;
};

struct kvm_s390_psw {
	__u64 mask;
	__u64 addr;
};

/* valid values for type in kvm_s390_interrupt */
#define KVM_S390_SIGP_STOP		0xfffe0000u
#define KVM_S390_PROGRAM_INT		0xfffe0001u
#define KVM_S390_SIGP_SET_PREFIX	0xfffe0002u
#define KVM_S390_RESTART		0xfffe0003u
#define KVM_S390_INT_PFAULT_INIT	0xfffe0004u
#define KVM_S390_INT_PFAULT_DONE	0xfffe0005u
#define KVM_S390_MCHK			0xfffe1000u
#define KVM_S390_INT_CLOCK_COMP		0xffff1004u
#define KVM_S390_INT_CPU_TIMER		0xffff1005u
#define KVM_S390_INT_VIRTIO		0xffff2603u
#define KVM_S390_INT_SERVICE		0xffff2401u
#define KVM_S390_INT_EMERGENCY		0xffff1201u
#define KVM_S390_INT_EXTERNAL_CALL	0xffff1202u
/* Anything below 0xfffe0000u is taken by INT_IO */
#define KVM_S390_INT_IO(ai,cssid,ssid,schid)   \
	(((schid)) |			       \
	 ((ssid) << 16) |		       \
	 ((cssid) << 18) |		       \
	 ((ai) << 26))
#define KVM_S390_INT_IO_MIN		0x00000000u
#define KVM_S390_INT_IO_MAX		0xfffdffffu
#define KVM_S390_INT_IO_AI_MASK		0x04000000u


struct kvm_s390_interrupt {
	__u32 type;
	__u32 parm;
	__u64 parm64;
};

struct kvm_s390_io_info {
	__u16 subchannel_id;
	__u16 subchannel_nr;
	__u32 io_int_parm;
	__u32 io_int_word;
};

struct kvm_s390_ext_info {
	__u32 ext_params;
	__u32 pad;
	__u64 ext_params2;
};

struct kvm_s390_pgm_info {
	__u64 trans_exc_code;
	__u64 mon_code;
	__u64 per_address;
	__u32 data_exc_code;
	__u16 code;
	__u16 mon_class_nr;
	__u8 per_code;
	__u8 per_atmid;
	__u8 exc_access_id;
	__u8 per_access_id;
	__u8 op_access_id;
#define KVM_S390_PGM_FLAGS_ILC_VALID	0x01
#define KVM_S390_PGM_FLAGS_ILC_0	0x02
#define KVM_S390_PGM_FLAGS_ILC_1	0x04
#define KVM_S390_PGM_FLAGS_ILC_MASK	0x06
#define KVM_S390_PGM_FLAGS_NO_REWIND	0x08
	__u8 flags;
	__u8 pad[2];
};

struct kvm_s390_prefix_info {
	__u32 address;
};

struct kvm_s390_extcall_info {
	__u16 code;
};

struct kvm_s390_emerg_info {
	__u16 code;
};

#define KVM_S390_STOP_FLAG_STORE_STATUS	0x01
struct kvm_s390_stop_info {
	__u32 flags;
};

struct kvm_s390_mchk_info {
	__u64 cr14;
	__u64 mcic;
	__u64 failing_storage_address;
	__u32 ext_damage_code;
	__u32 pad;
	__u8 fixed_logout[16];
};

struct kvm_s390_irq {
	__u64 type;
	union {
		struct kvm_s390_io_info io;
		struct kvm_s390_ext_info ext;
		struct kvm_s390_pgm_info pgm;
		struct kvm_s390_emerg_info emerg;
		struct kvm_s390_extcall_info extcall;
		struct kvm_s390_prefix_info prefix;
		struct kvm_s390_stop_info stop;
		struct kvm_s390_mchk_info mchk;
		char reserved[64];
	} u;
};

struct kvm_s390_irq_state {
	__u64 buf;
	__u32 flags;        /* will stay unused for compatibility reasons */
	__u32 len;
	__u32 reserved[4];  /* will stay unused for compatibility reasons */
};

/* for KVM_SET_GUEST_DEBUG */

#define KVM_GUESTDBG_ENABLE		0x00000001
#define KVM_GUESTDBG_SINGLESTEP		0x00000002

struct kvm_guest_debug {
	__u32 control;
	__u32 pad;
	struct kvm_guest_debug_arch arch;
};

enum {
	kvm_ioeventfd_flag_nr_datamatch,
	kvm_ioeventfd_flag_nr_pio,
	kvm_ioeventfd_flag_nr_deassign,
	kvm_ioeventfd_flag_nr_virtio_ccw_notify,
	kvm_ioeventfd_flag_nr_fast_mmio,
	kvm_ioeventfd_flag_nr_max,
};

#define KVM_IOEVENTFD_FLAG_DATAMATCH (1 << kvm_ioeventfd_flag_nr_datamatch)
#define KVM_IOEVENTFD_FLAG_PIO       (1 << kvm_ioeventfd_flag_nr_pio)
#define KVM_IOEVENTFD_FLAG_DEASSIGN  (1 << kvm_ioeventfd_flag_nr_deassign)
#define KVM_IOEVENTFD_FLAG_VIRTIO_CCW_NOTIFY \
	(1 << kvm_ioeventfd_flag_nr_virtio_ccw_notify)

#define KVM_IOEVENTFD_VALID_FLAG_MASK  ((1 << kvm_ioeventfd_flag_nr_max) - 1)

struct kvm_ioeventfd {
	__u64 datamatch;
	__u64 addr;        /* legal pio/mmio address */
	__u32 len;         /* 1, 2, 4, or 8 bytes; or 0 to ignore length */
	__s32 fd;
	__u32 flags;
	__u8  pad[36];
};

#define KVM_X86_DISABLE_EXITS_MWAIT          (1 << 0)
#define KVM_X86_DISABLE_EXITS_HLT            (1 << 1)
#define KVM_X86_DISABLE_EXITS_PAUSE          (1 << 2)
#define KVM_X86_DISABLE_EXITS_CSTATE         (1 << 3)
#define KVM_X86_DISABLE_VALID_EXITS          (KVM_X86_DISABLE_EXITS_MWAIT | \
                                              KVM_X86_DISABLE_EXITS_HLT | \
                                              KVM_X86_DISABLE_EXITS_PAUSE | \
                                              KVM_X86_DISABLE_EXITS_CSTATE)

/* for KVM_ENABLE_CAP */
struct kvm_enable_cap {
	/* in */
	__u32 cap;
	__u32 flags;
	__u64 args[4];
	__u8  pad[64];
};

/* for KVM_PPC_GET_PVINFO */

#define KVM_PPC_PVINFO_FLAGS_EV_IDLE   (1<<0)

struct kvm_ppc_pvinfo {
	/* out */
	__u32 flags;
	__u32 hcall[4];
	__u8  pad[108];
};

/* for KVM_PPC_GET_SMMU_INFO */
#define KVM_PPC_PAGE_SIZES_MAX_SZ	8

struct kvm_ppc_one_page_size {
	__u32 page_shift;	/* Page shift (or 0) */
	__u32 pte_enc;		/* Encoding in the HPTE (>>12) */
};

struct kvm_ppc_one_seg_page_size {
	__u32 page_shift;	/* Base page shift of segment (or 0) */
	__u32 slb_enc;		/* SLB encoding for BookS */
	struct kvm_ppc_one_page_size enc[KVM_PPC_PAGE_SIZES_MAX_SZ];
};

#define KVM_PPC_PAGE_SIZES_REAL		0x00000001
#define KVM_PPC_1T_SEGMENTS		0x00000002
#define KVM_PPC_NO_HASH			0x00000004

struct kvm_ppc_smmu_info {
	__u64 flags;
	__u32 slb_size;
	__u16 data_keys;	/* # storage keys supported for data */
	__u16 instr_keys;	/* # storage keys supported for instructions */
	struct kvm_ppc_one_seg_page_size sps[KVM_PPC_PAGE_SIZES_MAX_SZ];
};

/* for KVM_PPC_RESIZE_HPT_{PREPARE,COMMIT} */
struct kvm_ppc_resize_hpt {
	__u64 flags;
	__u32 shift;
	__u32 pad;
};

#define KVMIO 0xAE

/* machine type bits, to be used as argument to KVM_CREATE_VM */
#define KVM_VM_S390_UCONTROL	1

/* on ppc, 0 indicate default, 1 should force HV and 2 PR */
#define KVM_VM_PPC_HV 1
#define KVM_VM_PPC_PR 2

/* on MIPS, 0 indicates auto, 1 forces VZ ASE, 2 forces trap & emulate */
#define KVM_VM_MIPS_AUTO	0
#define KVM_VM_MIPS_VZ		1
#define KVM_VM_MIPS_TE		2

#define KVM_S390_SIE_PAGE_OFFSET 1

/*
 * On arm64, machine type can be used to request the physical
 * address size for the VM. Bits[7-0] are reserved for the guest
 * PA size shift (i.e, log2(PA_Size)). For backward compatibility,
 * value 0 implies the default IPA size, 40bits.
 */
#define KVM_VM_TYPE_ARM_IPA_SIZE_MASK	0xffULL
#define KVM_VM_TYPE_ARM_IPA_SIZE(x)		\
	((x) & KVM_VM_TYPE_ARM_IPA_SIZE_MASK)
/*
 * ioctls for /dev/kvm fds:
 */
#define KVM_GET_API_VERSION       _IO(KVMIO,   0x00)
#define KVM_CREATE_VM             _IO(KVMIO,   0x01) /* returns a VM fd */
#define KVM_GET_MSR_INDEX_LIST    _IOWR(KVMIO, 0x02, struct kvm_msr_list)

#define KVM_S390_ENABLE_SIE       _IO(KVMIO,   0x06)
/*
 * Check if a kvm extension is available.  Argument is extension number,
 * return is 1 (yes) or 0 (no, sorry).
 */
#define KVM_CHECK_EXTENSION       _IO(KVMIO,   0x03)
/*
 * Get size for mmap(vcpu_fd)
 */
#define KVM_GET_VCPU_MMAP_SIZE    _IO(KVMIO,   0x04) /* in bytes */
#define KVM_GET_SUPPORTED_CPUID   _IOWR(KVMIO, 0x05, struct kvm_cpuid2)
#define KVM_TRACE_ENABLE          __KVM_DEPRECATED_MAIN_W_0x06
#define KVM_TRACE_PAUSE           __KVM_DEPRECATED_MAIN_0x07
#define KVM_TRACE_DISABLE         __KVM_DEPRECATED_MAIN_0x08
#define KVM_GET_EMULATED_CPUID	  _IOWR(KVMIO, 0x09, struct kvm_cpuid2)
#define KVM_GET_MSR_FEATURE_INDEX_LIST    _IOWR(KVMIO, 0x0a, struct kvm_msr_list)

/*
 * Extension capability list.
 */
#define KVM_CAP_IRQCHIP	  0
#define KVM_CAP_HLT	  1
#define KVM_CAP_MMU_SHADOW_CACHE_CONTROL 2
#define KVM_CAP_USER_MEMORY 3
#define KVM_CAP_SET_TSS_ADDR 4
#define KVM_CAP_VAPIC 6
#define KVM_CAP_EXT_CPUID 7
#define KVM_CAP_CLOCKSOURCE 8
#define KVM_CAP_NR_VCPUS 9       /* returns recommended max vcpus per vm */
#define KVM_CAP_NR_MEMSLOTS 10   /* returns max memory slots per vm */
#define KVM_CAP_PIT 11
#define KVM_CAP_NOP_IO_DELAY 12
#define KVM_CAP_PV_MMU 13
#define KVM_CAP_MP_STATE 14
#define KVM_CAP_COALESCED_MMIO 15
#define KVM_CAP_SYNC_MMU 16  /* Changes to host mmap are reflected in guest */
#define KVM_CAP_IOMMU 18
/* Bug in KVM_SET_USER_MEMORY_REGION fixed: */
#define KVM_CAP_DESTROY_MEMORY_REGION_WORKS 21
#define KVM_CAP_USER_NMI 22
#ifdef __KVM_HAVE_GUEST_DEBUG
#define KVM_CAP_SET_GUEST_DEBUG 23
#endif
#ifdef __KVM_HAVE_PIT
#define KVM_CAP_REINJECT_CONTROL 24
#endif
#define KVM_CAP_IRQ_ROUTING 25
#define KVM_CAP_IRQ_INJECT_STATUS 26
#define KVM_CAP_ASSIGN_DEV_IRQ 29
/* Another bug in KVM_SET_USER_MEMORY_REGION fixed: */
#define KVM_CAP_JOIN_MEMORY_REGIONS_WORKS 30
#ifdef __KVM_HAVE_MCE
#define KVM_CAP_MCE 31
#endif
#define KVM_CAP_IRQFD 32
#ifdef __KVM_HAVE_PIT
#define KVM_CAP_PIT2 33
#endif
#define KVM_CAP_SET_BOOT_CPU_ID 34
#ifdef __KVM_HAVE_PIT_STATE2
#define KVM_CAP_PIT_STATE2 35
#endif
#define KVM_CAP_IOEVENTFD 36
#define KVM_CAP_SET_IDENTITY_MAP_ADDR 37
#ifdef __KVM_HAVE_XEN_HVM
#define KVM_CAP_XEN_HVM 38
#endif
#define KVM_CAP_ADJUST_CLOCK 39
#define KVM_CAP_INTERNAL_ERROR_DATA 40
#ifdef __KVM_HAVE_VCPU_EVENTS
#define KVM_CAP_VCPU_EVENTS 41
#endif
#define KVM_CAP_S390_PSW 42
#define KVM_CAP_PPC_SEGSTATE 43
#define KVM_CAP_HYPERV 44
#define KVM_CAP_HYPERV_VAPIC 45
#define KVM_CAP_HYPERV_SPIN 46
#define KVM_CAP_PCI_SEGMENT 47
#define KVM_CAP_PPC_PAIRED_SINGLES 48
#define KVM_CAP_INTR_SHADOW 49
#ifdef __KVM_HAVE_DEBUGREGS
#define KVM_CAP_DEBUGREGS 50
#endif
#define KVM_CAP_X86_ROBUST_SINGLESTEP 51
#define KVM_CAP_PPC_OSI 52
#define KVM_CAP_PPC_UNSET_IRQ 53
#define KVM_CAP_ENABLE_CAP 54
#ifdef __KVM_HAVE_XSAVE
#define KVM_CAP_XSAVE 55
#endif
#ifdef __KVM_HAVE_XCRS
#define KVM_CAP_XCRS 56
#endif
#define KVM_CAP_PPC_GET_PVINFO 57
#define KVM_CAP_PPC_IRQ_LEVEL 58
#define KVM_CAP_ASYNC_PF 59
#define KVM_CAP_TSC_CONTROL 60
#define KVM_CAP_GET_TSC_KHZ 61
#define KVM_CAP_PPC_BOOKE_SREGS 62
#define KVM_CAP_SPAPR_TCE 63
#define KVM_CAP_PPC_SMT 64
#define KVM_CAP_PPC_RMA	65
#define KVM_CAP_MAX_VCPUS 66       /* returns max vcpus per vm */
#define KVM_CAP_PPC_HIOR 67
#define KVM_CAP_PPC_PAPR 68
#define KVM_CAP_SW_TLB 69
#define KVM_CAP_ONE_REG 70
#define KVM_CAP_S390_GMAP 71
#define KVM_CAP_TSC_DEADLINE_TIMER 72
#define KVM_CAP_S390_UCONTROL 73
#define KVM_CAP_SYNC_REGS 74
#define KVM_CAP_PCI_2_3 75
#define KVM_CAP_KVMCLOCK_CTRL 76
#define KVM_CAP_SIGNAL_MSI 77
#define KVM_CAP_PPC_GET_SMMU_INFO 78
#define KVM_CAP_S390_COW 79
#define KVM_CAP_PPC_ALLOC_HTAB 80
#define KVM_CAP_READONLY_MEM 81
#define KVM_CAP_IRQFD_RESAMPLE 82
#define KVM_CAP_PPC_BOOKE_WATCHDOG 83
#define KVM_CAP_PPC_HTAB_FD 84
#define KVM_CAP_S390_CSS_SUPPORT 85
#define KVM_CAP_PPC_EPR 86
#define KVM_CAP_ARM_PSCI 87
#define KVM_CAP_ARM_SET_DEVICE_ADDR 88
#define KVM_CAP_DEVICE_CTRL 89
#define KVM_CAP_IRQ_MPIC 90
#define KVM_CAP_PPC_RTAS 91
#define KVM_CAP_IRQ_XICS 92
#define KVM_CAP_ARM_EL1_32BIT 93
#define KVM_CAP_SPAPR_MULTITCE 94
#define KVM_CAP_EXT_EMUL_CPUID 95
#define KVM_CAP_HYPERV_TIME 96
#define KVM_CAP_IOAPIC_POLARITY_IGNORED 97
#define KVM_CAP_ENABLE_CAP_VM 98
#define KVM_CAP_S390_IRQCHIP 99
#define KVM_CAP_IOEVENTFD_NO_LENGTH 100
#define KVM_CAP_VM_ATTRIBUTES 101
#define KVM_CAP_ARM_PSCI_0_2 102
#define KVM_CAP_PPC_FIXUP_HCALL 103
#define KVM_CAP_PPC_ENABLE_HCALL 104
#define KVM_CAP_CHECK_EXTENSION_VM 105
#define KVM_CAP_S390_USER_SIGP 106
#define KVM_CAP_S390_VECTOR_REGISTERS 107
#define KVM_CAP_S390_MEM_OP 108
#define KVM_CAP_S390_USER_STSI 109
#define KVM_CAP_S390_SKEYS 110
#define KVM_CAP_MIPS_FPU 111
#define KVM_CAP_MIPS_MSA 112
#define KVM_CAP_S390_INJECT_IRQ 113
#define KVM_CAP_S390_IRQ_STATE 114
#define KVM_CAP_PPC_HWRNG 115
#define KVM_CAP_DISABLE_QUIRKS 116
#define KVM_CAP_X86_SMM 117
#define KVM_CAP_MULTI_ADDRESS_SPACE 118
#define KVM_CAP_GUEST_DEBUG_HW_BPS 119
#define KVM_CAP_GUEST_DEBUG_HW_WPS 120
#define KVM_CAP_SPLIT_IRQCHIP 121
#define KVM_CAP_IOEVENTFD_ANY_LENGTH 122
#define KVM_CAP_HYPERV_SYNIC 123
#define KVM_CAP_S390_RI 124
#define KVM_CAP_SPAPR_TCE_64 125
#define KVM_CAP_ARM_PMU_V3 126
#define KVM_CAP_VCPU_ATTRIBUTES 127
#define KVM_CAP_MAX_VCPU_ID 128
#define KVM_CAP_X2APIC_API 129
#define KVM_CAP_S390_USER_INSTR0 130
#define KVM_CAP_MSI_DEVID 131
#define KVM_CAP_PPC_HTM 132
#define KVM_CAP_SPAPR_RESIZE_HPT 133
#define KVM_CAP_PPC_MMU_RADIX 134
#define KVM_CAP_PPC_MMU_HASH_V3 135
#define KVM_CAP_IMMEDIATE_EXIT 136
#define KVM_CAP_MIPS_VZ 137
#define KVM_CAP_MIPS_TE 138
#define KVM_CAP_MIPS_64BIT 139
#define KVM_CAP_S390_GS 140
#define KVM_CAP_S390_AIS 141
#define KVM_CAP_SPAPR_TCE_VFIO 142
#define KVM_CAP_X86_DISABLE_EXITS 143
#define KVM_CAP_ARM_USER_IRQ 144
#define KVM_CAP_S390_CMMA_MIGRATION 145
#define KVM_CAP_PPC_FWNMI 146
#define KVM_CAP_PPC_SMT_POSSIBLE 147
#define KVM_CAP_HYPERV_SYNIC2 148
#define KVM_CAP_HYPERV_VP_INDEX 149
#define KVM_CAP_S390_AIS_MIGRATION 150
#define KVM_CAP_PPC_GET_CPU_CHAR 151
#define KVM_CAP_S390_BPB 152
#define KVM_CAP_GET_MSR_FEATURES 153
#define KVM_CAP_HYPERV_EVENTFD 154
#define KVM_CAP_HYPERV_TLBFLUSH 155
#define KVM_CAP_S390_HPAGE_1M 156
#define KVM_CAP_NESTED_STATE 157
#define KVM_CAP_ARM_INJECT_SERROR_ESR 158
#define KVM_CAP_MSR_PLATFORM_INFO 159
#define KVM_CAP_PPC_NESTED_HV 160
#define KVM_CAP_HYPERV_SEND_IPI 161
#define KVM_CAP_COALESCED_PIO 162
#define KVM_CAP_HYPERV_ENLIGHTENED_VMCS 163
#define KVM_CAP_EXCEPTION_PAYLOAD 164
#define KVM_CAP_ARM_VM_IPA_SIZE 165
#define KVM_CAP_MANUAL_DIRTY_LOG_PROTECT 166 /* Obsolete */
#define KVM_CAP_HYPERV_CPUID 167
#define KVM_CAP_MANUAL_DIRTY_LOG_PROTECT2 168
#define KVM_CAP_PPC_IRQ_XIVE 169
#define KVM_CAP_ARM_SVE 170
#define KVM_CAP_ARM_PTRAUTH_ADDRESS 171
#define KVM_CAP_ARM_PTRAUTH_GENERIC 172
#define KVM_CAP_PMU_EVENT_FILTER 173
#define KVM_CAP_ARM_IRQ_LINE_LAYOUT_2 174
#define KVM_CAP_HYPERV_DIRECT_TLBFLUSH 175
#define KVM_CAP_PPC_GUEST_DEBUG_SSTEP 176
#define KVM_CAP_ARM_NISV_TO_USER 177
#define KVM_CAP_ARM_INJECT_EXT_DABT 178
#define KVM_CAP_S390_VCPU_RESETS 179
#define KVM_CAP_S390_PROTECTED 180
#define KVM_CAP_PPC_SECURE_GUEST 181
#define KVM_CAP_HALT_POLL 182
#define KVM_CAP_ASYNC_PF_INT 183
#define KVM_CAP_LAST_CPU 184
#define KVM_CAP_SMALLER_MAXPHYADDR 185
#define KVM_CAP_S390_DIAG318 186
#define KVM_CAP_STEAL_TIME 187
#define KVM_CAP_X86_USER_SPACE_MSR 188
#define KVM_CAP_X86_MSR_FILTER 189
#define KVM_CAP_ENFORCE_PV_FEATURE_CPUID 190
#define KVM_CAP_SYS_HYPERV_CPUID 191
#define KVM_CAP_DIRTY_LOG_RING 192
#define KVM_CAP_X86_BUS_LOCK_EXIT 193
#define KVM_CAP_PPC_DAWR1 194

#ifdef KVM_CAP_IRQ_ROUTING

struct kvm_irq_routing_irqchip {
	__u32 irqchip;
	__u32 pin;
};

struct kvm_irq_routing_msi {
	__u32 address_lo;
	__u32 address_hi;
	__u32 data;
	union {
		__u32 pad;
		__u32 devid;
	};
};

struct kvm_irq_routing_s390_adapter {
	__u64 ind_addr;
	__u64 summary_addr;
	__u64 ind_offset;
	__u32 summary_offset;
	__u32 adapter_id;
};

struct kvm_irq_routing_hv_sint {
	__u32 vcpu;
	__u32 sint;
};

/* gsi routing entry types */
#define KVM_IRQ_ROUTING_IRQCHIP 1
#define KVM_IRQ_ROUTING_MSI 2
#define KVM_IRQ_ROUTING_S390_ADAPTER 3
#define KVM_IRQ_ROUTING_HV_SINT 4

struct kvm_irq_routing_entry {
	__u32 gsi;
	__u32 type;
	__u32 flags;
	__u32 pad;
	union {
		struct kvm_irq_routing_irqchip irqchip;
		struct kvm_irq_routing_msi msi;
		struct kvm_irq_routing_s390_adapter adapter;
		struct kvm_irq_routing_hv_sint hv_sint;
		__u32 pad[8];
	} u;
};

struct kvm_irq_routing {
	__u32 nr;
	__u32 flags;
	struct kvm_irq_routing_entry entries[0];
};

#endif

#ifdef KVM_CAP_MCE
/* x86 MCE */
struct kvm_x86_mce {
	__u64 status;
	__u64 addr;
	__u64 misc;
	__u64 mcg_status;
	__u8 bank;
	__u8 pad1[7];
	__u64 pad2[3];
};
#endif

#ifdef KVM_CAP_XEN_HVM
#define KVM_XEN_HVM_CONFIG_HYPERCALL_MSR	(1 << 0)
#define KVM_XEN_HVM_CONFIG_INTERCEPT_HCALL	(1 << 1)
#define KVM_XEN_HVM_CONFIG_SHARED_INFO		(1 << 2)
<<<<<<< HEAD
=======
#define KVM_XEN_HVM_CONFIG_RUNSTATE		(1 << 3)
>>>>>>> 7aef27f0

struct kvm_xen_hvm_config {
	__u32 flags;
	__u32 msr;
	__u64 blob_addr_32;
	__u64 blob_addr_64;
	__u8 blob_size_32;
	__u8 blob_size_64;
	__u8 pad2[30];
};
#endif

#define KVM_IRQFD_FLAG_DEASSIGN (1 << 0)
/*
 * Available with KVM_CAP_IRQFD_RESAMPLE
 *
 * KVM_IRQFD_FLAG_RESAMPLE indicates resamplefd is valid and specifies
 * the irqfd to operate in resampling mode for level triggered interrupt
 * emulation.  See Documentation/virt/kvm/api.rst.
 */
#define KVM_IRQFD_FLAG_RESAMPLE (1 << 1)

struct kvm_irqfd {
	__u32 fd;
	__u32 gsi;
	__u32 flags;
	__u32 resamplefd;
	__u8  pad[16];
};

/* For KVM_CAP_ADJUST_CLOCK */

/* Do not use 1, KVM_CHECK_EXTENSION returned it before we had flags.  */
#define KVM_CLOCK_TSC_STABLE		2

struct kvm_clock_data {
	__u64 clock;
	__u32 flags;
	__u32 pad[9];
};

/* For KVM_CAP_SW_TLB */

#define KVM_MMU_FSL_BOOKE_NOHV		0
#define KVM_MMU_FSL_BOOKE_HV		1

struct kvm_config_tlb {
	__u64 params;
	__u64 array;
	__u32 mmu_type;
	__u32 array_len;
};

struct kvm_dirty_tlb {
	__u64 bitmap;
	__u32 num_dirty;
};

/* Available with KVM_CAP_ONE_REG */

#define KVM_REG_ARCH_MASK	0xff00000000000000ULL
#define KVM_REG_GENERIC		0x0000000000000000ULL

/*
 * Architecture specific registers are to be defined in arch headers and
 * ORed with the arch identifier.
 */
#define KVM_REG_PPC		0x1000000000000000ULL
#define KVM_REG_X86		0x2000000000000000ULL
#define KVM_REG_IA64		0x3000000000000000ULL
#define KVM_REG_ARM		0x4000000000000000ULL
#define KVM_REG_S390		0x5000000000000000ULL
#define KVM_REG_ARM64		0x6000000000000000ULL
#define KVM_REG_MIPS		0x7000000000000000ULL
#define KVM_REG_RISCV		0x8000000000000000ULL

#define KVM_REG_SIZE_SHIFT	52
#define KVM_REG_SIZE_MASK	0x00f0000000000000ULL
#define KVM_REG_SIZE_U8		0x0000000000000000ULL
#define KVM_REG_SIZE_U16	0x0010000000000000ULL
#define KVM_REG_SIZE_U32	0x0020000000000000ULL
#define KVM_REG_SIZE_U64	0x0030000000000000ULL
#define KVM_REG_SIZE_U128	0x0040000000000000ULL
#define KVM_REG_SIZE_U256	0x0050000000000000ULL
#define KVM_REG_SIZE_U512	0x0060000000000000ULL
#define KVM_REG_SIZE_U1024	0x0070000000000000ULL
#define KVM_REG_SIZE_U2048	0x0080000000000000ULL

struct kvm_reg_list {
	__u64 n; /* number of regs */
	__u64 reg[0];
};

struct kvm_one_reg {
	__u64 id;
	__u64 addr;
};

#define KVM_MSI_VALID_DEVID	(1U << 0)
struct kvm_msi {
	__u32 address_lo;
	__u32 address_hi;
	__u32 data;
	__u32 flags;
	__u32 devid;
	__u8  pad[12];
};

struct kvm_arm_device_addr {
	__u64 id;
	__u64 addr;
};

/*
 * Device control API, available with KVM_CAP_DEVICE_CTRL
 */
#define KVM_CREATE_DEVICE_TEST		1

struct kvm_create_device {
	__u32	type;	/* in: KVM_DEV_TYPE_xxx */
	__u32	fd;	/* out: device handle */
	__u32	flags;	/* in: KVM_CREATE_DEVICE_xxx */
};

struct kvm_device_attr {
	__u32	flags;		/* no flags currently defined */
	__u32	group;		/* device-defined */
	__u64	attr;		/* group-defined */
	__u64	addr;		/* userspace address of attr data */
};

#define  KVM_DEV_VFIO_GROUP			1
#define   KVM_DEV_VFIO_GROUP_ADD			1
#define   KVM_DEV_VFIO_GROUP_DEL			2
#define   KVM_DEV_VFIO_GROUP_SET_SPAPR_TCE		3

enum kvm_device_type {
	KVM_DEV_TYPE_FSL_MPIC_20	= 1,
#define KVM_DEV_TYPE_FSL_MPIC_20	KVM_DEV_TYPE_FSL_MPIC_20
	KVM_DEV_TYPE_FSL_MPIC_42,
#define KVM_DEV_TYPE_FSL_MPIC_42	KVM_DEV_TYPE_FSL_MPIC_42
	KVM_DEV_TYPE_XICS,
#define KVM_DEV_TYPE_XICS		KVM_DEV_TYPE_XICS
	KVM_DEV_TYPE_VFIO,
#define KVM_DEV_TYPE_VFIO		KVM_DEV_TYPE_VFIO
	KVM_DEV_TYPE_ARM_VGIC_V2,
#define KVM_DEV_TYPE_ARM_VGIC_V2	KVM_DEV_TYPE_ARM_VGIC_V2
	KVM_DEV_TYPE_FLIC,
#define KVM_DEV_TYPE_FLIC		KVM_DEV_TYPE_FLIC
	KVM_DEV_TYPE_ARM_VGIC_V3,
#define KVM_DEV_TYPE_ARM_VGIC_V3	KVM_DEV_TYPE_ARM_VGIC_V3
	KVM_DEV_TYPE_ARM_VGIC_ITS,
#define KVM_DEV_TYPE_ARM_VGIC_ITS	KVM_DEV_TYPE_ARM_VGIC_ITS
	KVM_DEV_TYPE_XIVE,
#define KVM_DEV_TYPE_XIVE		KVM_DEV_TYPE_XIVE
	KVM_DEV_TYPE_ARM_PV_TIME,
#define KVM_DEV_TYPE_ARM_PV_TIME	KVM_DEV_TYPE_ARM_PV_TIME
	KVM_DEV_TYPE_MAX,
};

struct kvm_vfio_spapr_tce {
	__s32	groupfd;
	__s32	tablefd;
};

/*
 * ioctls for VM fds
 */
#define KVM_SET_MEMORY_REGION     _IOW(KVMIO,  0x40, struct kvm_memory_region)
/*
 * KVM_CREATE_VCPU receives as a parameter the vcpu slot, and returns
 * a vcpu fd.
 */
#define KVM_CREATE_VCPU           _IO(KVMIO,   0x41)
#define KVM_GET_DIRTY_LOG         _IOW(KVMIO,  0x42, struct kvm_dirty_log)
/* KVM_SET_MEMORY_ALIAS is obsolete: */
#define KVM_SET_MEMORY_ALIAS      _IOW(KVMIO,  0x43, struct kvm_memory_alias)
#define KVM_SET_NR_MMU_PAGES      _IO(KVMIO,   0x44)
#define KVM_GET_NR_MMU_PAGES      _IO(KVMIO,   0x45)
#define KVM_SET_USER_MEMORY_REGION _IOW(KVMIO, 0x46, \
					struct kvm_userspace_memory_region)
#define KVM_SET_TSS_ADDR          _IO(KVMIO,   0x47)
#define KVM_SET_IDENTITY_MAP_ADDR _IOW(KVMIO,  0x48, __u64)

/* enable ucontrol for s390 */
struct kvm_s390_ucas_mapping {
	__u64 user_addr;
	__u64 vcpu_addr;
	__u64 length;
};
#define KVM_S390_UCAS_MAP        _IOW(KVMIO, 0x50, struct kvm_s390_ucas_mapping)
#define KVM_S390_UCAS_UNMAP      _IOW(KVMIO, 0x51, struct kvm_s390_ucas_mapping)
#define KVM_S390_VCPU_FAULT	 _IOW(KVMIO, 0x52, unsigned long)

/* Device model IOC */
#define KVM_CREATE_IRQCHIP        _IO(KVMIO,   0x60)
#define KVM_IRQ_LINE              _IOW(KVMIO,  0x61, struct kvm_irq_level)
#define KVM_GET_IRQCHIP           _IOWR(KVMIO, 0x62, struct kvm_irqchip)
#define KVM_SET_IRQCHIP           _IOR(KVMIO,  0x63, struct kvm_irqchip)
#define KVM_CREATE_PIT            _IO(KVMIO,   0x64)
#define KVM_GET_PIT               _IOWR(KVMIO, 0x65, struct kvm_pit_state)
#define KVM_SET_PIT               _IOR(KVMIO,  0x66, struct kvm_pit_state)
#define KVM_IRQ_LINE_STATUS       _IOWR(KVMIO, 0x67, struct kvm_irq_level)
#define KVM_REGISTER_COALESCED_MMIO \
			_IOW(KVMIO,  0x67, struct kvm_coalesced_mmio_zone)
#define KVM_UNREGISTER_COALESCED_MMIO \
			_IOW(KVMIO,  0x68, struct kvm_coalesced_mmio_zone)
#define KVM_ASSIGN_PCI_DEVICE     _IOR(KVMIO,  0x69, \
				       struct kvm_assigned_pci_dev)
#define KVM_SET_GSI_ROUTING       _IOW(KVMIO,  0x6a, struct kvm_irq_routing)
/* deprecated, replaced by KVM_ASSIGN_DEV_IRQ */
#define KVM_ASSIGN_IRQ            __KVM_DEPRECATED_VM_R_0x70
#define KVM_ASSIGN_DEV_IRQ        _IOW(KVMIO,  0x70, struct kvm_assigned_irq)
#define KVM_REINJECT_CONTROL      _IO(KVMIO,   0x71)
#define KVM_DEASSIGN_PCI_DEVICE   _IOW(KVMIO,  0x72, \
				       struct kvm_assigned_pci_dev)
#define KVM_ASSIGN_SET_MSIX_NR    _IOW(KVMIO,  0x73, \
				       struct kvm_assigned_msix_nr)
#define KVM_ASSIGN_SET_MSIX_ENTRY _IOW(KVMIO,  0x74, \
				       struct kvm_assigned_msix_entry)
#define KVM_DEASSIGN_DEV_IRQ      _IOW(KVMIO,  0x75, struct kvm_assigned_irq)
#define KVM_IRQFD                 _IOW(KVMIO,  0x76, struct kvm_irqfd)
#define KVM_CREATE_PIT2		  _IOW(KVMIO,  0x77, struct kvm_pit_config)
#define KVM_SET_BOOT_CPU_ID       _IO(KVMIO,   0x78)
#define KVM_IOEVENTFD             _IOW(KVMIO,  0x79, struct kvm_ioeventfd)
#define KVM_XEN_HVM_CONFIG        _IOW(KVMIO,  0x7a, struct kvm_xen_hvm_config)
#define KVM_SET_CLOCK             _IOW(KVMIO,  0x7b, struct kvm_clock_data)
#define KVM_GET_CLOCK             _IOR(KVMIO,  0x7c, struct kvm_clock_data)
/* Available with KVM_CAP_PIT_STATE2 */
#define KVM_GET_PIT2              _IOR(KVMIO,  0x9f, struct kvm_pit_state2)
#define KVM_SET_PIT2              _IOW(KVMIO,  0xa0, struct kvm_pit_state2)
/* Available with KVM_CAP_PPC_GET_PVINFO */
#define KVM_PPC_GET_PVINFO	  _IOW(KVMIO,  0xa1, struct kvm_ppc_pvinfo)
/* Available with KVM_CAP_TSC_CONTROL */
#define KVM_SET_TSC_KHZ           _IO(KVMIO,  0xa2)
#define KVM_GET_TSC_KHZ           _IO(KVMIO,  0xa3)
/* Available with KVM_CAP_PCI_2_3 */
#define KVM_ASSIGN_SET_INTX_MASK  _IOW(KVMIO,  0xa4, \
				       struct kvm_assigned_pci_dev)
/* Available with KVM_CAP_SIGNAL_MSI */
#define KVM_SIGNAL_MSI            _IOW(KVMIO,  0xa5, struct kvm_msi)
/* Available with KVM_CAP_PPC_GET_SMMU_INFO */
#define KVM_PPC_GET_SMMU_INFO	  _IOR(KVMIO,  0xa6, struct kvm_ppc_smmu_info)
/* Available with KVM_CAP_PPC_ALLOC_HTAB */
#define KVM_PPC_ALLOCATE_HTAB	  _IOWR(KVMIO, 0xa7, __u32)
#define KVM_CREATE_SPAPR_TCE	  _IOW(KVMIO,  0xa8, struct kvm_create_spapr_tce)
#define KVM_CREATE_SPAPR_TCE_64	  _IOW(KVMIO,  0xa8, \
				       struct kvm_create_spapr_tce_64)
/* Available with KVM_CAP_RMA */
#define KVM_ALLOCATE_RMA	  _IOR(KVMIO,  0xa9, struct kvm_allocate_rma)
/* Available with KVM_CAP_PPC_HTAB_FD */
#define KVM_PPC_GET_HTAB_FD	  _IOW(KVMIO,  0xaa, struct kvm_get_htab_fd)
/* Available with KVM_CAP_ARM_SET_DEVICE_ADDR */
#define KVM_ARM_SET_DEVICE_ADDR	  _IOW(KVMIO,  0xab, struct kvm_arm_device_addr)
/* Available with KVM_CAP_PPC_RTAS */
#define KVM_PPC_RTAS_DEFINE_TOKEN _IOW(KVMIO,  0xac, struct kvm_rtas_token_args)
/* Available with KVM_CAP_SPAPR_RESIZE_HPT */
#define KVM_PPC_RESIZE_HPT_PREPARE _IOR(KVMIO, 0xad, struct kvm_ppc_resize_hpt)
#define KVM_PPC_RESIZE_HPT_COMMIT  _IOR(KVMIO, 0xae, struct kvm_ppc_resize_hpt)
/* Available with KVM_CAP_PPC_RADIX_MMU or KVM_CAP_PPC_HASH_MMU_V3 */
#define KVM_PPC_CONFIGURE_V3_MMU  _IOW(KVMIO,  0xaf, struct kvm_ppc_mmuv3_cfg)
/* Available with KVM_CAP_PPC_RADIX_MMU */
#define KVM_PPC_GET_RMMU_INFO	  _IOW(KVMIO,  0xb0, struct kvm_ppc_rmmu_info)
/* Available with KVM_CAP_PPC_GET_CPU_CHAR */
#define KVM_PPC_GET_CPU_CHAR	  _IOR(KVMIO,  0xb1, struct kvm_ppc_cpu_char)
/* Available with KVM_CAP_PMU_EVENT_FILTER */
#define KVM_SET_PMU_EVENT_FILTER  _IOW(KVMIO,  0xb2, struct kvm_pmu_event_filter)
#define KVM_PPC_SVM_OFF		  _IO(KVMIO,  0xb3)

/* ioctl for vm fd */
#define KVM_CREATE_DEVICE	  _IOWR(KVMIO,  0xe0, struct kvm_create_device)

/* ioctls for fds returned by KVM_CREATE_DEVICE */
#define KVM_SET_DEVICE_ATTR	  _IOW(KVMIO,  0xe1, struct kvm_device_attr)
#define KVM_GET_DEVICE_ATTR	  _IOW(KVMIO,  0xe2, struct kvm_device_attr)
#define KVM_HAS_DEVICE_ATTR	  _IOW(KVMIO,  0xe3, struct kvm_device_attr)

/*
 * ioctls for vcpu fds
 */
#define KVM_RUN                   _IO(KVMIO,   0x80)
#define KVM_GET_REGS              _IOR(KVMIO,  0x81, struct kvm_regs)
#define KVM_SET_REGS              _IOW(KVMIO,  0x82, struct kvm_regs)
#define KVM_GET_SREGS             _IOR(KVMIO,  0x83, struct kvm_sregs)
#define KVM_SET_SREGS             _IOW(KVMIO,  0x84, struct kvm_sregs)
#define KVM_TRANSLATE             _IOWR(KVMIO, 0x85, struct kvm_translation)
#define KVM_INTERRUPT             _IOW(KVMIO,  0x86, struct kvm_interrupt)
/* KVM_DEBUG_GUEST is no longer supported, use KVM_SET_GUEST_DEBUG instead */
#define KVM_DEBUG_GUEST           __KVM_DEPRECATED_VCPU_W_0x87
#define KVM_GET_MSRS              _IOWR(KVMIO, 0x88, struct kvm_msrs)
#define KVM_SET_MSRS              _IOW(KVMIO,  0x89, struct kvm_msrs)
#define KVM_SET_CPUID             _IOW(KVMIO,  0x8a, struct kvm_cpuid)
#define KVM_SET_SIGNAL_MASK       _IOW(KVMIO,  0x8b, struct kvm_signal_mask)
#define KVM_GET_FPU               _IOR(KVMIO,  0x8c, struct kvm_fpu)
#define KVM_SET_FPU               _IOW(KVMIO,  0x8d, struct kvm_fpu)
#define KVM_GET_LAPIC             _IOR(KVMIO,  0x8e, struct kvm_lapic_state)
#define KVM_SET_LAPIC             _IOW(KVMIO,  0x8f, struct kvm_lapic_state)
#define KVM_SET_CPUID2            _IOW(KVMIO,  0x90, struct kvm_cpuid2)
#define KVM_GET_CPUID2            _IOWR(KVMIO, 0x91, struct kvm_cpuid2)
/* Available with KVM_CAP_VAPIC */
#define KVM_TPR_ACCESS_REPORTING  _IOWR(KVMIO, 0x92, struct kvm_tpr_access_ctl)
/* Available with KVM_CAP_VAPIC */
#define KVM_SET_VAPIC_ADDR        _IOW(KVMIO,  0x93, struct kvm_vapic_addr)
/* valid for virtual machine (for floating interrupt)_and_ vcpu */
#define KVM_S390_INTERRUPT        _IOW(KVMIO,  0x94, struct kvm_s390_interrupt)
/* store status for s390 */
#define KVM_S390_STORE_STATUS_NOADDR    (-1ul)
#define KVM_S390_STORE_STATUS_PREFIXED  (-2ul)
#define KVM_S390_STORE_STATUS	  _IOW(KVMIO,  0x95, unsigned long)
/* initial ipl psw for s390 */
#define KVM_S390_SET_INITIAL_PSW  _IOW(KVMIO,  0x96, struct kvm_s390_psw)
/* initial reset for s390 */
#define KVM_S390_INITIAL_RESET    _IO(KVMIO,   0x97)
#define KVM_GET_MP_STATE          _IOR(KVMIO,  0x98, struct kvm_mp_state)
#define KVM_SET_MP_STATE          _IOW(KVMIO,  0x99, struct kvm_mp_state)
/* Available with KVM_CAP_USER_NMI */
#define KVM_NMI                   _IO(KVMIO,   0x9a)
/* Available with KVM_CAP_SET_GUEST_DEBUG */
#define KVM_SET_GUEST_DEBUG       _IOW(KVMIO,  0x9b, struct kvm_guest_debug)
/* MCE for x86 */
#define KVM_X86_SETUP_MCE         _IOW(KVMIO,  0x9c, __u64)
#define KVM_X86_GET_MCE_CAP_SUPPORTED _IOR(KVMIO,  0x9d, __u64)
#define KVM_X86_SET_MCE           _IOW(KVMIO,  0x9e, struct kvm_x86_mce)
/* Available with KVM_CAP_VCPU_EVENTS */
#define KVM_GET_VCPU_EVENTS       _IOR(KVMIO,  0x9f, struct kvm_vcpu_events)
#define KVM_SET_VCPU_EVENTS       _IOW(KVMIO,  0xa0, struct kvm_vcpu_events)
/* Available with KVM_CAP_DEBUGREGS */
#define KVM_GET_DEBUGREGS         _IOR(KVMIO,  0xa1, struct kvm_debugregs)
#define KVM_SET_DEBUGREGS         _IOW(KVMIO,  0xa2, struct kvm_debugregs)
/*
 * vcpu version available with KVM_ENABLE_CAP
 * vm version available with KVM_CAP_ENABLE_CAP_VM
 */
#define KVM_ENABLE_CAP            _IOW(KVMIO,  0xa3, struct kvm_enable_cap)
/* Available with KVM_CAP_XSAVE */
#define KVM_GET_XSAVE		  _IOR(KVMIO,  0xa4, struct kvm_xsave)
#define KVM_SET_XSAVE		  _IOW(KVMIO,  0xa5, struct kvm_xsave)
/* Available with KVM_CAP_XCRS */
#define KVM_GET_XCRS		  _IOR(KVMIO,  0xa6, struct kvm_xcrs)
#define KVM_SET_XCRS		  _IOW(KVMIO,  0xa7, struct kvm_xcrs)
/* Available with KVM_CAP_SW_TLB */
#define KVM_DIRTY_TLB		  _IOW(KVMIO,  0xaa, struct kvm_dirty_tlb)
/* Available with KVM_CAP_ONE_REG */
#define KVM_GET_ONE_REG		  _IOW(KVMIO,  0xab, struct kvm_one_reg)
#define KVM_SET_ONE_REG		  _IOW(KVMIO,  0xac, struct kvm_one_reg)
/* VM is being stopped by host */
#define KVM_KVMCLOCK_CTRL	  _IO(KVMIO,   0xad)
#define KVM_ARM_VCPU_INIT	  _IOW(KVMIO,  0xae, struct kvm_vcpu_init)
#define KVM_ARM_PREFERRED_TARGET  _IOR(KVMIO,  0xaf, struct kvm_vcpu_init)
#define KVM_GET_REG_LIST	  _IOWR(KVMIO, 0xb0, struct kvm_reg_list)
/* Available with KVM_CAP_S390_MEM_OP */
#define KVM_S390_MEM_OP		  _IOW(KVMIO,  0xb1, struct kvm_s390_mem_op)
/* Available with KVM_CAP_S390_SKEYS */
#define KVM_S390_GET_SKEYS      _IOW(KVMIO, 0xb2, struct kvm_s390_skeys)
#define KVM_S390_SET_SKEYS      _IOW(KVMIO, 0xb3, struct kvm_s390_skeys)
/* Available with KVM_CAP_S390_INJECT_IRQ */
#define KVM_S390_IRQ              _IOW(KVMIO,  0xb4, struct kvm_s390_irq)
/* Available with KVM_CAP_S390_IRQ_STATE */
#define KVM_S390_SET_IRQ_STATE	  _IOW(KVMIO, 0xb5, struct kvm_s390_irq_state)
#define KVM_S390_GET_IRQ_STATE	  _IOW(KVMIO, 0xb6, struct kvm_s390_irq_state)
/* Available with KVM_CAP_X86_SMM */
#define KVM_SMI                   _IO(KVMIO,   0xb7)
/* Available with KVM_CAP_S390_CMMA_MIGRATION */
#define KVM_S390_GET_CMMA_BITS      _IOWR(KVMIO, 0xb8, struct kvm_s390_cmma_log)
#define KVM_S390_SET_CMMA_BITS      _IOW(KVMIO, 0xb9, struct kvm_s390_cmma_log)
/* Memory Encryption Commands */
#define KVM_MEMORY_ENCRYPT_OP      _IOWR(KVMIO, 0xba, unsigned long)

struct kvm_enc_region {
	__u64 addr;
	__u64 size;
};

#define KVM_MEMORY_ENCRYPT_REG_REGION    _IOR(KVMIO, 0xbb, struct kvm_enc_region)
#define KVM_MEMORY_ENCRYPT_UNREG_REGION  _IOR(KVMIO, 0xbc, struct kvm_enc_region)

/* Available with KVM_CAP_HYPERV_EVENTFD */
#define KVM_HYPERV_EVENTFD        _IOW(KVMIO,  0xbd, struct kvm_hyperv_eventfd)

/* Available with KVM_CAP_NESTED_STATE */
#define KVM_GET_NESTED_STATE         _IOWR(KVMIO, 0xbe, struct kvm_nested_state)
#define KVM_SET_NESTED_STATE         _IOW(KVMIO,  0xbf, struct kvm_nested_state)

/* Available with KVM_CAP_MANUAL_DIRTY_LOG_PROTECT_2 */
#define KVM_CLEAR_DIRTY_LOG          _IOWR(KVMIO, 0xc0, struct kvm_clear_dirty_log)

/* Available with KVM_CAP_HYPERV_CPUID (vcpu) / KVM_CAP_SYS_HYPERV_CPUID (system) */
#define KVM_GET_SUPPORTED_HV_CPUID _IOWR(KVMIO, 0xc1, struct kvm_cpuid2)

/* Available with KVM_CAP_ARM_SVE */
#define KVM_ARM_VCPU_FINALIZE	  _IOW(KVMIO,  0xc2, int)

/* Available with  KVM_CAP_S390_VCPU_RESETS */
#define KVM_S390_NORMAL_RESET	_IO(KVMIO,   0xc3)
#define KVM_S390_CLEAR_RESET	_IO(KVMIO,   0xc4)

struct kvm_s390_pv_sec_parm {
	__u64 origin;
	__u64 length;
};

struct kvm_s390_pv_unp {
	__u64 addr;
	__u64 size;
	__u64 tweak;
};

enum pv_cmd_id {
	KVM_PV_ENABLE,
	KVM_PV_DISABLE,
	KVM_PV_SET_SEC_PARMS,
	KVM_PV_UNPACK,
	KVM_PV_VERIFY,
	KVM_PV_PREP_RESET,
	KVM_PV_UNSHARE_ALL,
};

struct kvm_pv_cmd {
	__u32 cmd;	/* Command to be executed */
	__u16 rc;	/* Ultravisor return code */
	__u16 rrc;	/* Ultravisor return reason code */
	__u64 data;	/* Data or address */
	__u32 flags;    /* flags for future extensions. Must be 0 for now */
	__u32 reserved[3];
};

/* Available with KVM_CAP_S390_PROTECTED */
#define KVM_S390_PV_COMMAND		_IOWR(KVMIO, 0xc5, struct kvm_pv_cmd)

/* Available with KVM_CAP_X86_MSR_FILTER */
#define KVM_X86_SET_MSR_FILTER	_IOW(KVMIO,  0xc6, struct kvm_msr_filter)

/* Available with KVM_CAP_DIRTY_LOG_RING */
#define KVM_RESET_DIRTY_RINGS		_IO(KVMIO, 0xc7)

/* Per-VM Xen attributes */
#define KVM_XEN_HVM_GET_ATTR	_IOWR(KVMIO, 0xc8, struct kvm_xen_hvm_attr)
#define KVM_XEN_HVM_SET_ATTR	_IOW(KVMIO,  0xc9, struct kvm_xen_hvm_attr)

struct kvm_xen_hvm_attr {
	__u16 type;
	__u16 pad[3];
	union {
		__u8 long_mode;
		__u8 vector;
		struct {
			__u64 gfn;
		} shared_info;
		__u64 pad[8];
	} u;
};

/* Available with KVM_CAP_XEN_HVM / KVM_XEN_HVM_CONFIG_SHARED_INFO */
#define KVM_XEN_ATTR_TYPE_LONG_MODE		0x0
#define KVM_XEN_ATTR_TYPE_SHARED_INFO		0x1
#define KVM_XEN_ATTR_TYPE_UPCALL_VECTOR		0x2

/* Per-vCPU Xen attributes */
#define KVM_XEN_VCPU_GET_ATTR	_IOWR(KVMIO, 0xca, struct kvm_xen_vcpu_attr)
#define KVM_XEN_VCPU_SET_ATTR	_IOW(KVMIO,  0xcb, struct kvm_xen_vcpu_attr)

struct kvm_xen_vcpu_attr {
	__u16 type;
	__u16 pad[3];
	union {
		__u64 gpa;
		__u64 pad[8];
<<<<<<< HEAD
=======
		struct {
			__u64 state;
			__u64 state_entry_time;
			__u64 time_running;
			__u64 time_runnable;
			__u64 time_blocked;
			__u64 time_offline;
		} runstate;
>>>>>>> 7aef27f0
	} u;
};

/* Available with KVM_CAP_XEN_HVM / KVM_XEN_HVM_CONFIG_SHARED_INFO */
#define KVM_XEN_VCPU_ATTR_TYPE_VCPU_INFO	0x0
#define KVM_XEN_VCPU_ATTR_TYPE_VCPU_TIME_INFO	0x1
<<<<<<< HEAD
=======
#define KVM_XEN_VCPU_ATTR_TYPE_RUNSTATE_ADDR	0x2
#define KVM_XEN_VCPU_ATTR_TYPE_RUNSTATE_CURRENT	0x3
#define KVM_XEN_VCPU_ATTR_TYPE_RUNSTATE_DATA	0x4
#define KVM_XEN_VCPU_ATTR_TYPE_RUNSTATE_ADJUST	0x5
>>>>>>> 7aef27f0

/* Secure Encrypted Virtualization command */
enum sev_cmd_id {
	/* Guest initialization commands */
	KVM_SEV_INIT = 0,
	KVM_SEV_ES_INIT,
	/* Guest launch commands */
	KVM_SEV_LAUNCH_START,
	KVM_SEV_LAUNCH_UPDATE_DATA,
	KVM_SEV_LAUNCH_UPDATE_VMSA,
	KVM_SEV_LAUNCH_SECRET,
	KVM_SEV_LAUNCH_MEASURE,
	KVM_SEV_LAUNCH_FINISH,
	/* Guest migration commands (outgoing) */
	KVM_SEV_SEND_START,
	KVM_SEV_SEND_UPDATE_DATA,
	KVM_SEV_SEND_UPDATE_VMSA,
	KVM_SEV_SEND_FINISH,
	/* Guest migration commands (incoming) */
	KVM_SEV_RECEIVE_START,
	KVM_SEV_RECEIVE_UPDATE_DATA,
	KVM_SEV_RECEIVE_UPDATE_VMSA,
	KVM_SEV_RECEIVE_FINISH,
	/* Guest status and debug commands */
	KVM_SEV_GUEST_STATUS,
	KVM_SEV_DBG_DECRYPT,
	KVM_SEV_DBG_ENCRYPT,
	/* Guest certificates commands */
	KVM_SEV_CERT_EXPORT,
	/* Attestation report */
	KVM_SEV_GET_ATTESTATION_REPORT,

	KVM_SEV_NR_MAX,
};

struct kvm_sev_cmd {
	__u32 id;
	__u64 data;
	__u32 error;
	__u32 sev_fd;
};

struct kvm_sev_launch_start {
	__u32 handle;
	__u32 policy;
	__u64 dh_uaddr;
	__u32 dh_len;
	__u64 session_uaddr;
	__u32 session_len;
};

struct kvm_sev_launch_update_data {
	__u64 uaddr;
	__u32 len;
};


struct kvm_sev_launch_secret {
	__u64 hdr_uaddr;
	__u32 hdr_len;
	__u64 guest_uaddr;
	__u32 guest_len;
	__u64 trans_uaddr;
	__u32 trans_len;
};

struct kvm_sev_launch_measure {
	__u64 uaddr;
	__u32 len;
};

struct kvm_sev_guest_status {
	__u32 handle;
	__u32 policy;
	__u32 state;
};

struct kvm_sev_dbg {
	__u64 src_uaddr;
	__u64 dst_uaddr;
	__u32 len;
};

struct kvm_sev_attestation_report {
	__u8 mnonce[16];
	__u64 uaddr;
	__u32 len;
};

#define KVM_DEV_ASSIGN_ENABLE_IOMMU	(1 << 0)
#define KVM_DEV_ASSIGN_PCI_2_3		(1 << 1)
#define KVM_DEV_ASSIGN_MASK_INTX	(1 << 2)

struct kvm_assigned_pci_dev {
	__u32 assigned_dev_id;
	__u32 busnr;
	__u32 devfn;
	__u32 flags;
	__u32 segnr;
	union {
		__u32 reserved[11];
	};
};

#define KVM_DEV_IRQ_HOST_INTX    (1 << 0)
#define KVM_DEV_IRQ_HOST_MSI     (1 << 1)
#define KVM_DEV_IRQ_HOST_MSIX    (1 << 2)

#define KVM_DEV_IRQ_GUEST_INTX   (1 << 8)
#define KVM_DEV_IRQ_GUEST_MSI    (1 << 9)
#define KVM_DEV_IRQ_GUEST_MSIX   (1 << 10)

#define KVM_DEV_IRQ_HOST_MASK	 0x00ff
#define KVM_DEV_IRQ_GUEST_MASK   0xff00

struct kvm_assigned_irq {
	__u32 assigned_dev_id;
	__u32 host_irq; /* ignored (legacy field) */
	__u32 guest_irq;
	__u32 flags;
	union {
		__u32 reserved[12];
	};
};

struct kvm_assigned_msix_nr {
	__u32 assigned_dev_id;
	__u16 entry_nr;
	__u16 padding;
};

#define KVM_MAX_MSIX_PER_DEV		256
struct kvm_assigned_msix_entry {
	__u32 assigned_dev_id;
	__u32 gsi;
	__u16 entry; /* The index of entry in the MSI-X table */
	__u16 padding[3];
};

#define KVM_X2APIC_API_USE_32BIT_IDS            (1ULL << 0)
#define KVM_X2APIC_API_DISABLE_BROADCAST_QUIRK  (1ULL << 1)

/* Available with KVM_CAP_ARM_USER_IRQ */

/* Bits for run->s.regs.device_irq_level */
#define KVM_ARM_DEV_EL1_VTIMER		(1 << 0)
#define KVM_ARM_DEV_EL1_PTIMER		(1 << 1)
#define KVM_ARM_DEV_PMU			(1 << 2)

struct kvm_hyperv_eventfd {
	__u32 conn_id;
	__s32 fd;
	__u32 flags;
	__u32 padding[3];
};

#define KVM_HYPERV_CONN_ID_MASK		0x00ffffff
#define KVM_HYPERV_EVENTFD_DEASSIGN	(1 << 0)

#define KVM_DIRTY_LOG_MANUAL_PROTECT_ENABLE    (1 << 0)
#define KVM_DIRTY_LOG_INITIALLY_SET            (1 << 1)

/*
 * Arch needs to define the macro after implementing the dirty ring
 * feature.  KVM_DIRTY_LOG_PAGE_OFFSET should be defined as the
 * starting page offset of the dirty ring structures.
 */
#ifndef KVM_DIRTY_LOG_PAGE_OFFSET
#define KVM_DIRTY_LOG_PAGE_OFFSET 0
#endif

/*
 * KVM dirty GFN flags, defined as:
 *
 * |---------------+---------------+--------------|
 * | bit 1 (reset) | bit 0 (dirty) | Status       |
 * |---------------+---------------+--------------|
 * |             0 |             0 | Invalid GFN  |
 * |             0 |             1 | Dirty GFN    |
 * |             1 |             X | GFN to reset |
 * |---------------+---------------+--------------|
 *
 * Lifecycle of a dirty GFN goes like:
 *
 *      dirtied         harvested        reset
 * 00 -----------> 01 -------------> 1X -------+
 *  ^                                          |
 *  |                                          |
 *  +------------------------------------------+
 *
 * The userspace program is only responsible for the 01->1X state
 * conversion after harvesting an entry.  Also, it must not skip any
 * dirty bits, so that dirty bits are always harvested in sequence.
 */
#define KVM_DIRTY_GFN_F_DIRTY           BIT(0)
#define KVM_DIRTY_GFN_F_RESET           BIT(1)
#define KVM_DIRTY_GFN_F_MASK            0x3

/*
 * KVM dirty rings should be mapped at KVM_DIRTY_LOG_PAGE_OFFSET of
 * per-vcpu mmaped regions as an array of struct kvm_dirty_gfn.  The
 * size of the gfn buffer is decided by the first argument when
 * enabling KVM_CAP_DIRTY_LOG_RING.
 */
struct kvm_dirty_gfn {
	__u32 flags;
	__u32 slot;
	__u64 offset;
};

#define KVM_BUS_LOCK_DETECTION_OFF             (1 << 0)
#define KVM_BUS_LOCK_DETECTION_EXIT            (1 << 1)

#endif /* __LINUX_KVM_H */<|MERGE_RESOLUTION|>--- conflicted
+++ resolved
@@ -1154,10 +1154,7 @@
 #define KVM_XEN_HVM_CONFIG_HYPERCALL_MSR	(1 << 0)
 #define KVM_XEN_HVM_CONFIG_INTERCEPT_HCALL	(1 << 1)
 #define KVM_XEN_HVM_CONFIG_SHARED_INFO		(1 << 2)
-<<<<<<< HEAD
-=======
 #define KVM_XEN_HVM_CONFIG_RUNSTATE		(1 << 3)
->>>>>>> 7aef27f0
 
 struct kvm_xen_hvm_config {
 	__u32 flags;
@@ -1625,8 +1622,6 @@
 	union {
 		__u64 gpa;
 		__u64 pad[8];
-<<<<<<< HEAD
-=======
 		struct {
 			__u64 state;
 			__u64 state_entry_time;
@@ -1635,20 +1630,16 @@
 			__u64 time_blocked;
 			__u64 time_offline;
 		} runstate;
->>>>>>> 7aef27f0
 	} u;
 };
 
 /* Available with KVM_CAP_XEN_HVM / KVM_XEN_HVM_CONFIG_SHARED_INFO */
 #define KVM_XEN_VCPU_ATTR_TYPE_VCPU_INFO	0x0
 #define KVM_XEN_VCPU_ATTR_TYPE_VCPU_TIME_INFO	0x1
-<<<<<<< HEAD
-=======
 #define KVM_XEN_VCPU_ATTR_TYPE_RUNSTATE_ADDR	0x2
 #define KVM_XEN_VCPU_ATTR_TYPE_RUNSTATE_CURRENT	0x3
 #define KVM_XEN_VCPU_ATTR_TYPE_RUNSTATE_DATA	0x4
 #define KVM_XEN_VCPU_ATTR_TYPE_RUNSTATE_ADJUST	0x5
->>>>>>> 7aef27f0
 
 /* Secure Encrypted Virtualization command */
 enum sev_cmd_id {
