--- conflicted
+++ resolved
@@ -764,11 +764,7 @@
 			total++;
 	}
 
-<<<<<<< HEAD
-	*new_pos = pos + 1;
-=======
 	ipc = NULL;
->>>>>>> c57b1153
 	if (total >= ids->in_use)
 		goto out;
 
