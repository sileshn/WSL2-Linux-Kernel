--- conflicted
+++ resolved
@@ -11332,11 +11332,7 @@
 			bool isdiv = BPF_OP(insn->code) == BPF_DIV;
 			struct bpf_insn *patchlet;
 			struct bpf_insn chk_and_div[] = {
-<<<<<<< HEAD
-				/* Rx div 0 -> 0 */
-=======
 				/* [R,W]x div 0 -> 0 */
->>>>>>> 1ec187ab
 				BPF_RAW_INSN((is64 ? BPF_JMP : BPF_JMP32) |
 					     BPF_JNE | BPF_K, insn->src_reg,
 					     0, 2, 0),
@@ -11345,17 +11341,10 @@
 				*insn,
 			};
 			struct bpf_insn chk_and_mod[] = {
-<<<<<<< HEAD
-				/* Rx mod 0 -> Rx */
-				BPF_RAW_INSN((is64 ? BPF_JMP : BPF_JMP32) |
-					     BPF_JEQ | BPF_K, insn->src_reg,
-					     0, 1, 0),
-=======
 				/* [R,W]x mod 0 -> [R,W]x */
 				BPF_RAW_INSN((is64 ? BPF_JMP : BPF_JMP32) |
 					     BPF_JEQ | BPF_K, insn->src_reg,
 					     0, 1 + (is64 ? 0 : 1), 0),
->>>>>>> 1ec187ab
 				*insn,
 				BPF_JMP_IMM(BPF_JA, 0, 0, 1),
 				BPF_MOV32_REG(insn->dst_reg, insn->dst_reg),
@@ -11363,11 +11352,7 @@
 
 			patchlet = isdiv ? chk_and_div : chk_and_mod;
 			cnt = isdiv ? ARRAY_SIZE(chk_and_div) :
-<<<<<<< HEAD
-				      ARRAY_SIZE(chk_and_mod);
-=======
 				      ARRAY_SIZE(chk_and_mod) - (is64 ? 2 : 0);
->>>>>>> 1ec187ab
 
 			new_prog = bpf_patch_insn_data(env, i + delta, patchlet, cnt);
 			if (!new_prog)
