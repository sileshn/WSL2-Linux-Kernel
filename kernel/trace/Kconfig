# SPDX-License-Identifier: GPL-2.0-only
#
# Architectures that offer an FUNCTION_TRACER implementation should
#  select HAVE_FUNCTION_TRACER:
#

config USER_STACKTRACE_SUPPORT
	bool

config NOP_TRACER
	bool

config HAVE_FUNCTION_TRACER
	bool
	help
	  See Documentation/trace/ftrace-design.rst

config HAVE_FUNCTION_GRAPH_TRACER
	bool
	help
	  See Documentation/trace/ftrace-design.rst

config HAVE_DYNAMIC_FTRACE
	bool
	help
	  See Documentation/trace/ftrace-design.rst

config HAVE_DYNAMIC_FTRACE_WITH_REGS
	bool

config HAVE_DYNAMIC_FTRACE_WITH_DIRECT_CALLS
	bool

config HAVE_DYNAMIC_FTRACE_WITH_ARGS
	bool
	help
	 If this is set, then arguments and stack can be found from
	 the pt_regs passed into the function callback regs parameter
	 by default, even without setting the REGS flag in the ftrace_ops.
	 This allows for use of regs_get_kernel_argument() and
	 kernel_stack_pointer().

config HAVE_FTRACE_MCOUNT_RECORD
	bool
	help
	  See Documentation/trace/ftrace-design.rst

config HAVE_SYSCALL_TRACEPOINTS
	bool
	help
	  See Documentation/trace/ftrace-design.rst

config HAVE_FENTRY
	bool
	help
	  Arch supports the gcc options -pg with -mfentry

config HAVE_NOP_MCOUNT
	bool
	help
	  Arch supports the gcc options -pg with -mrecord-mcount and -nop-mcount

config HAVE_OBJTOOL_MCOUNT
	bool
	help
	  Arch supports objtool --mcount

config HAVE_C_RECORDMCOUNT
	bool
	help
	  C version of recordmcount available?

config TRACER_MAX_TRACE
	bool

config TRACE_CLOCK
	bool

config RING_BUFFER
	bool
	select TRACE_CLOCK
	select IRQ_WORK

config EVENT_TRACING
	select CONTEXT_SWITCH_TRACER
	select GLOB
	bool

config CONTEXT_SWITCH_TRACER
	bool

config RING_BUFFER_ALLOW_SWAP
	bool
	help
	 Allow the use of ring_buffer_swap_cpu.
	 Adds a very slight overhead to tracing when enabled.

config PREEMPTIRQ_TRACEPOINTS
	bool
	depends on TRACE_PREEMPT_TOGGLE || TRACE_IRQFLAGS
	select TRACING
	default y
	help
	  Create preempt/irq toggle tracepoints if needed, so that other parts
	  of the kernel can use them to generate or add hooks to them.

# All tracer options should select GENERIC_TRACER. For those options that are
# enabled by all tracers (context switch and event tracer) they select TRACING.
# This allows those options to appear when no other tracer is selected. But the
# options do not appear when something else selects it. We need the two options
# GENERIC_TRACER and TRACING to avoid circular dependencies to accomplish the
# hiding of the automatic options.

config TRACING
	bool
	select RING_BUFFER
	select STACKTRACE if STACKTRACE_SUPPORT
	select TRACEPOINTS
	select NOP_TRACER
	select BINARY_PRINTF
	select EVENT_TRACING
	select TRACE_CLOCK

config GENERIC_TRACER
	bool
	select TRACING

#
# Minimum requirements an architecture has to meet for us to
# be able to offer generic tracing facilities:
#
config TRACING_SUPPORT
	bool
	depends on TRACE_IRQFLAGS_SUPPORT
	depends on STACKTRACE_SUPPORT
	default y

if TRACING_SUPPORT

menuconfig FTRACE
	bool "Tracers"
	default y if DEBUG_KERNEL
	help
	  Enable the kernel tracing infrastructure.

if FTRACE

config BOOTTIME_TRACING
	bool "Boot-time Tracing support"
	depends on TRACING
	select BOOT_CONFIG
	help
	  Enable developer to setup ftrace subsystem via supplemental
	  kernel cmdline at boot time for debugging (tracing) driver
	  initialization and boot process.

config FUNCTION_TRACER
	bool "Kernel Function Tracer"
	depends on HAVE_FUNCTION_TRACER
	select KALLSYMS
	select GENERIC_TRACER
	select CONTEXT_SWITCH_TRACER
	select GLOB
	select TASKS_RCU if PREEMPTION
	select TASKS_RUDE_RCU
	help
	  Enable the kernel to trace every kernel function. This is done
	  by using a compiler feature to insert a small, 5-byte No-Operation
	  instruction at the beginning of every kernel function, which NOP
	  sequence is then dynamically patched into a tracer call when
	  tracing is enabled by the administrator. If it's runtime disabled
	  (the bootup default), then the overhead of the instructions is very
	  small and not measurable even in micro-benchmarks.

config FUNCTION_GRAPH_TRACER
	bool "Kernel Function Graph Tracer"
	depends on HAVE_FUNCTION_GRAPH_TRACER
	depends on FUNCTION_TRACER
	depends on !X86_32 || !CC_OPTIMIZE_FOR_SIZE
	default y
	help
	  Enable the kernel to trace a function at both its return
	  and its entry.
	  Its first purpose is to trace the duration of functions and
	  draw a call graph for each thread with some information like
	  the return value. This is done by setting the current return
	  address on the current task structure into a stack of calls.

config DYNAMIC_FTRACE
	bool "enable/disable function tracing dynamically"
	depends on FUNCTION_TRACER
	depends on HAVE_DYNAMIC_FTRACE
	default y
	help
	  This option will modify all the calls to function tracing
	  dynamically (will patch them out of the binary image and
	  replace them with a No-Op instruction) on boot up. During
	  compile time, a table is made of all the locations that ftrace
	  can function trace, and this table is linked into the kernel
	  image. When this is enabled, functions can be individually
	  enabled, and the functions not enabled will not affect
	  performance of the system.

	  See the files in /sys/kernel/debug/tracing:
	    available_filter_functions
	    set_ftrace_filter
	    set_ftrace_notrace

	  This way a CONFIG_FUNCTION_TRACER kernel is slightly larger, but
	  otherwise has native performance as long as no tracing is active.

config DYNAMIC_FTRACE_WITH_REGS
	def_bool y
	depends on DYNAMIC_FTRACE
	depends on HAVE_DYNAMIC_FTRACE_WITH_REGS

config DYNAMIC_FTRACE_WITH_DIRECT_CALLS
	def_bool y
	depends on DYNAMIC_FTRACE_WITH_REGS
	depends on HAVE_DYNAMIC_FTRACE_WITH_DIRECT_CALLS

config FUNCTION_PROFILER
	bool "Kernel function profiler"
	depends on FUNCTION_TRACER
	default n
	help
	  This option enables the kernel function profiler. A file is created
	  in debugfs called function_profile_enabled which defaults to zero.
	  When a 1 is echoed into this file profiling begins, and when a
	  zero is entered, profiling stops. A "functions" file is created in
	  the trace_stat directory; this file shows the list of functions that
	  have been hit and their counters.

	  If in doubt, say N.

config STACK_TRACER
	bool "Trace max stack"
	depends on HAVE_FUNCTION_TRACER
	select FUNCTION_TRACER
	select STACKTRACE
	select KALLSYMS
	help
	  This special tracer records the maximum stack footprint of the
	  kernel and displays it in /sys/kernel/debug/tracing/stack_trace.

	  This tracer works by hooking into every function call that the
	  kernel executes, and keeping a maximum stack depth value and
	  stack-trace saved.  If this is configured with DYNAMIC_FTRACE
	  then it will not have any overhead while the stack tracer
	  is disabled.

	  To enable the stack tracer on bootup, pass in 'stacktrace'
	  on the kernel command line.

	  The stack tracer can also be enabled or disabled via the
	  sysctl kernel.stack_tracer_enabled

	  Say N if unsure.

config TRACE_PREEMPT_TOGGLE
	bool
	help
	  Enables hooks which will be called when preemption is first disabled,
	  and last enabled.

config IRQSOFF_TRACER
	bool "Interrupts-off Latency Tracer"
	default n
	depends on TRACE_IRQFLAGS_SUPPORT
	select TRACE_IRQFLAGS
	select GENERIC_TRACER
	select TRACER_MAX_TRACE
	select RING_BUFFER_ALLOW_SWAP
	select TRACER_SNAPSHOT
	select TRACER_SNAPSHOT_PER_CPU_SWAP
	help
	  This option measures the time spent in irqs-off critical
	  sections, with microsecond accuracy.

	  The default measurement method is a maximum search, which is
	  disabled by default and can be runtime (re-)started
	  via:

	      echo 0 > /sys/kernel/debug/tracing/tracing_max_latency

	  (Note that kernel size and overhead increase with this option
	  enabled. This option and the preempt-off timing option can be
	  used together or separately.)

config PREEMPT_TRACER
	bool "Preemption-off Latency Tracer"
	default n
	depends on PREEMPTION
	select GENERIC_TRACER
	select TRACER_MAX_TRACE
	select RING_BUFFER_ALLOW_SWAP
	select TRACER_SNAPSHOT
	select TRACER_SNAPSHOT_PER_CPU_SWAP
	select TRACE_PREEMPT_TOGGLE
	help
	  This option measures the time spent in preemption-off critical
	  sections, with microsecond accuracy.

	  The default measurement method is a maximum search, which is
	  disabled by default and can be runtime (re-)started
	  via:

	      echo 0 > /sys/kernel/debug/tracing/tracing_max_latency

	  (Note that kernel size and overhead increase with this option
	  enabled. This option and the irqs-off timing option can be
	  used together or separately.)

config SCHED_TRACER
	bool "Scheduling Latency Tracer"
	select GENERIC_TRACER
	select CONTEXT_SWITCH_TRACER
	select TRACER_MAX_TRACE
	select TRACER_SNAPSHOT
	help
	  This tracer tracks the latency of the highest priority task
	  to be scheduled in, starting from the point it has woken up.

config HWLAT_TRACER
	bool "Tracer to detect hardware latencies (like SMIs)"
	select GENERIC_TRACER
	help
	 This tracer, when enabled will create one or more kernel threads,
	 depending on what the cpumask file is set to, which each thread
	 spinning in a loop looking for interruptions caused by
	 something other than the kernel. For example, if a
	 System Management Interrupt (SMI) takes a noticeable amount of
	 time, this tracer will detect it. This is useful for testing
	 if a system is reliable for Real Time tasks.

	 Some files are created in the tracing directory when this
	 is enabled:

	   hwlat_detector/width   - time in usecs for how long to spin for
	   hwlat_detector/window  - time in usecs between the start of each
				     iteration

	 A kernel thread is created that will spin with interrupts disabled
	 for "width" microseconds in every "window" cycle. It will not spin
	 for "window - width" microseconds, where the system can
	 continue to operate.

	 The output will appear in the trace and trace_pipe files.

	 When the tracer is not running, it has no affect on the system,
	 but when it is running, it can cause the system to be
	 periodically non responsive. Do not run this tracer on a
	 production system.

	 To enable this tracer, echo in "hwlat" into the current_tracer
	 file. Every time a latency is greater than tracing_thresh, it will
	 be recorded into the ring buffer.

config MMIOTRACE
	bool "Memory mapped IO tracing"
	depends on HAVE_MMIOTRACE_SUPPORT && PCI
	select GENERIC_TRACER
	help
	  Mmiotrace traces Memory Mapped I/O access and is meant for
	  debugging and reverse engineering. It is called from the ioremap
	  implementation and works via page faults. Tracing is disabled by
	  default and can be enabled at run-time.

	  See Documentation/trace/mmiotrace.rst.
	  If you are not helping to develop drivers, say N.

config ENABLE_DEFAULT_TRACERS
	bool "Trace process context switches and events"
	depends on !GENERIC_TRACER
	select TRACING
	help
	  This tracer hooks to various trace points in the kernel,
	  allowing the user to pick and choose which trace point they
	  want to trace. It also includes the sched_switch tracer plugin.

config FTRACE_SYSCALLS
	bool "Trace syscalls"
	depends on HAVE_SYSCALL_TRACEPOINTS
	select GENERIC_TRACER
	select KALLSYMS
	help
	  Basic tracer to catch the syscall entry and exit events.

config TRACER_SNAPSHOT
	bool "Create a snapshot trace buffer"
	select TRACER_MAX_TRACE
	help
	  Allow tracing users to take snapshot of the current buffer using the
	  ftrace interface, e.g.:

	      echo 1 > /sys/kernel/debug/tracing/snapshot
	      cat snapshot

config TRACER_SNAPSHOT_PER_CPU_SWAP
	bool "Allow snapshot to swap per CPU"
	depends on TRACER_SNAPSHOT
	select RING_BUFFER_ALLOW_SWAP
	help
	  Allow doing a snapshot of a single CPU buffer instead of a
	  full swap (all buffers). If this is set, then the following is
	  allowed:

	      echo 1 > /sys/kernel/debug/tracing/per_cpu/cpu2/snapshot

	  After which, only the tracing buffer for CPU 2 was swapped with
	  the main tracing buffer, and the other CPU buffers remain the same.

	  When this is enabled, this adds a little more overhead to the
	  trace recording, as it needs to add some checks to synchronize
	  recording with swaps. But this does not affect the performance
	  of the overall system. This is enabled by default when the preempt
	  or irq latency tracers are enabled, as those need to swap as well
	  and already adds the overhead (plus a lot more).

config TRACE_BRANCH_PROFILING
	bool
	select GENERIC_TRACER

choice
	prompt "Branch Profiling"
	default BRANCH_PROFILE_NONE
	help
	 The branch profiling is a software profiler. It will add hooks
	 into the C conditionals to test which path a branch takes.

	 The likely/unlikely profiler only looks at the conditions that
	 are annotated with a likely or unlikely macro.

	 The "all branch" profiler will profile every if-statement in the
	 kernel. This profiler will also enable the likely/unlikely
	 profiler.

	 Either of the above profilers adds a bit of overhead to the system.
	 If unsure, choose "No branch profiling".

config BRANCH_PROFILE_NONE
	bool "No branch profiling"
	help
	  No branch profiling. Branch profiling adds a bit of overhead.
	  Only enable it if you want to analyse the branching behavior.
	  Otherwise keep it disabled.

config PROFILE_ANNOTATED_BRANCHES
	bool "Trace likely/unlikely profiler"
	select TRACE_BRANCH_PROFILING
	help
	  This tracer profiles all likely and unlikely macros
	  in the kernel. It will display the results in:

	  /sys/kernel/debug/tracing/trace_stat/branch_annotated

	  Note: this will add a significant overhead; only turn this
	  on if you need to profile the system's use of these macros.

config PROFILE_ALL_BRANCHES
	bool "Profile all if conditionals" if !FORTIFY_SOURCE
	select TRACE_BRANCH_PROFILING
	help
	  This tracer profiles all branch conditions. Every if ()
	  taken in the kernel is recorded whether it hit or miss.
	  The results will be displayed in:

	  /sys/kernel/debug/tracing/trace_stat/branch_all

	  This option also enables the likely/unlikely profiler.

	  This configuration, when enabled, will impose a great overhead
	  on the system. This should only be enabled when the system
	  is to be analyzed in much detail.
endchoice

config TRACING_BRANCHES
	bool
	help
	  Selected by tracers that will trace the likely and unlikely
	  conditions. This prevents the tracers themselves from being
	  profiled. Profiling the tracing infrastructure can only happen
	  when the likelys and unlikelys are not being traced.

config BRANCH_TRACER
	bool "Trace likely/unlikely instances"
	depends on TRACE_BRANCH_PROFILING
	select TRACING_BRANCHES
	help
	  This traces the events of likely and unlikely condition
	  calls in the kernel.  The difference between this and the
	  "Trace likely/unlikely profiler" is that this is not a
	  histogram of the callers, but actually places the calling
	  events into a running trace buffer to see when and where the
	  events happened, as well as their results.

	  Say N if unsure.

config BLK_DEV_IO_TRACE
	bool "Support for tracing block IO actions"
	depends on SYSFS
	depends on BLOCK
	select RELAY
	select DEBUG_FS
	select TRACEPOINTS
	select GENERIC_TRACER
	select STACKTRACE
	help
	  Say Y here if you want to be able to trace the block layer actions
	  on a given queue. Tracing allows you to see any traffic happening
	  on a block device queue. For more information (and the userspace
	  support tools needed), fetch the blktrace tools from:

	  git://git.kernel.dk/blktrace.git

	  Tracing also is possible using the ftrace interface, e.g.:

	    echo 1 > /sys/block/sda/sda1/trace/enable
	    echo blk > /sys/kernel/debug/tracing/current_tracer
	    cat /sys/kernel/debug/tracing/trace_pipe

	  If unsure, say N.

config KPROBE_EVENTS
	depends on KPROBES
	depends on HAVE_REGS_AND_STACK_ACCESS_API
	bool "Enable kprobes-based dynamic events"
	select TRACING
	select PROBE_EVENTS
	select DYNAMIC_EVENTS
	default y
	help
	  This allows the user to add tracing events (similar to tracepoints)
	  on the fly via the ftrace interface. See
	  Documentation/trace/kprobetrace.rst for more details.

	  Those events can be inserted wherever kprobes can probe, and record
	  various register and memory values.

	  This option is also required by perf-probe subcommand of perf tools.
	  If you want to use perf tools, this option is strongly recommended.

config KPROBE_EVENTS_ON_NOTRACE
	bool "Do NOT protect notrace function from kprobe events"
	depends on KPROBE_EVENTS
	depends on DYNAMIC_FTRACE
	default n
	help
	  This is only for the developers who want to debug ftrace itself
	  using kprobe events.

	  If kprobes can use ftrace instead of breakpoint, ftrace related
	  functions are protected from kprobe-events to prevent an infinite
	  recursion or any unexpected execution path which leads to a kernel
	  crash.

	  This option disables such protection and allows you to put kprobe
	  events on ftrace functions for debugging ftrace by itself.
	  Note that this might let you shoot yourself in the foot.

	  If unsure, say N.

config UPROBE_EVENTS
	bool "Enable uprobes-based dynamic events"
	depends on ARCH_SUPPORTS_UPROBES
	depends on MMU
	depends on PERF_EVENTS
	select UPROBES
	select PROBE_EVENTS
	select DYNAMIC_EVENTS
	select TRACING
	default y
	help
	  This allows the user to add tracing events on top of userspace
	  dynamic events (similar to tracepoints) on the fly via the trace
	  events interface. Those events can be inserted wherever uprobes
	  can probe, and record various registers.
	  This option is required if you plan to use perf-probe subcommand
	  of perf tools on user space applications.

config BPF_EVENTS
	depends on BPF_SYSCALL
	depends on (KPROBE_EVENTS || UPROBE_EVENTS) && PERF_EVENTS
	bool
	default y
	help
	  This allows the user to attach BPF programs to kprobe, uprobe, and
	  tracepoint events.

config DYNAMIC_EVENTS
	def_bool n

config PROBE_EVENTS
	def_bool n

config BPF_KPROBE_OVERRIDE
	bool "Enable BPF programs to override a kprobed function"
	depends on BPF_EVENTS
	depends on FUNCTION_ERROR_INJECTION
	default n
	help
	 Allows BPF to override the execution of a probed function and
	 set a different return value.  This is used for error injection.

config FTRACE_MCOUNT_RECORD
	def_bool y
	depends on DYNAMIC_FTRACE
	depends on HAVE_FTRACE_MCOUNT_RECORD

config FTRACE_MCOUNT_USE_PATCHABLE_FUNCTION_ENTRY
	bool
	depends on FTRACE_MCOUNT_RECORD

config FTRACE_MCOUNT_USE_CC
	def_bool y
	depends on $(cc-option,-mrecord-mcount)
	depends on !FTRACE_MCOUNT_USE_PATCHABLE_FUNCTION_ENTRY
	depends on FTRACE_MCOUNT_RECORD

<<<<<<< HEAD
=======
config FTRACE_MCOUNT_USE_OBJTOOL
	def_bool y
	depends on HAVE_OBJTOOL_MCOUNT
	depends on !FTRACE_MCOUNT_USE_PATCHABLE_FUNCTION_ENTRY
	depends on !FTRACE_MCOUNT_USE_CC
	depends on FTRACE_MCOUNT_RECORD

>>>>>>> 400616bc
config FTRACE_MCOUNT_USE_RECORDMCOUNT
	def_bool y
	depends on !FTRACE_MCOUNT_USE_PATCHABLE_FUNCTION_ENTRY
	depends on !FTRACE_MCOUNT_USE_CC
<<<<<<< HEAD
=======
	depends on !FTRACE_MCOUNT_USE_OBJTOOL
>>>>>>> 400616bc
	depends on FTRACE_MCOUNT_RECORD

config TRACING_MAP
	bool
	depends on ARCH_HAVE_NMI_SAFE_CMPXCHG
	help
	  tracing_map is a special-purpose lock-free map for tracing,
	  separated out as a stand-alone facility in order to allow it
	  to be shared between multiple tracers.  It isn't meant to be
	  generally used outside of that context, and is normally
	  selected by tracers that use it.

config SYNTH_EVENTS
	bool "Synthetic trace events"
	select TRACING
	select DYNAMIC_EVENTS
	default n
	help
	  Synthetic events are user-defined trace events that can be
	  used to combine data from other trace events or in fact any
	  data source.  Synthetic events can be generated indirectly
	  via the trace() action of histogram triggers or directly
	  by way of an in-kernel API.

	  See Documentation/trace/events.rst or
	  Documentation/trace/histogram.rst for details and examples.

	  If in doubt, say N.

config HIST_TRIGGERS
	bool "Histogram triggers"
	depends on ARCH_HAVE_NMI_SAFE_CMPXCHG
	select TRACING_MAP
	select TRACING
	select DYNAMIC_EVENTS
	select SYNTH_EVENTS
	default n
	help
	  Hist triggers allow one or more arbitrary trace event fields
	  to be aggregated into hash tables and dumped to stdout by
	  reading a debugfs/tracefs file.  They're useful for
	  gathering quick and dirty (though precise) summaries of
	  event activity as an initial guide for further investigation
	  using more advanced tools.

	  Inter-event tracing of quantities such as latencies is also
	  supported using hist triggers under this option.

	  See Documentation/trace/histogram.rst.
	  If in doubt, say N.

config TRACE_EVENT_INJECT
	bool "Trace event injection"
	depends on TRACING
	help
	  Allow user-space to inject a specific trace event into the ring
	  buffer. This is mainly used for testing purpose.

	  If unsure, say N.

config TRACEPOINT_BENCHMARK
	bool "Add tracepoint that benchmarks tracepoints"
	help
	 This option creates the tracepoint "benchmark:benchmark_event".
	 When the tracepoint is enabled, it kicks off a kernel thread that
	 goes into an infinite loop (calling cond_sched() to let other tasks
	 run), and calls the tracepoint. Each iteration will record the time
	 it took to write to the tracepoint and the next iteration that
	 data will be passed to the tracepoint itself. That is, the tracepoint
	 will report the time it took to do the previous tracepoint.
	 The string written to the tracepoint is a static string of 128 bytes
	 to keep the time the same. The initial string is simply a write of
	 "START". The second string records the cold cache time of the first
	 write which is not added to the rest of the calculations.

	 As it is a tight loop, it benchmarks as hot cache. That's fine because
	 we care most about hot paths that are probably in cache already.

	 An example of the output:

	      START
	      first=3672 [COLD CACHED]
	      last=632 first=3672 max=632 min=632 avg=316 std=446 std^2=199712
	      last=278 first=3672 max=632 min=278 avg=303 std=316 std^2=100337
	      last=277 first=3672 max=632 min=277 avg=296 std=258 std^2=67064
	      last=273 first=3672 max=632 min=273 avg=292 std=224 std^2=50411
	      last=273 first=3672 max=632 min=273 avg=288 std=200 std^2=40389
	      last=281 first=3672 max=632 min=273 avg=287 std=183 std^2=33666


config RING_BUFFER_BENCHMARK
	tristate "Ring buffer benchmark stress tester"
	depends on RING_BUFFER
	help
	  This option creates a test to stress the ring buffer and benchmark it.
	  It creates its own ring buffer such that it will not interfere with
	  any other users of the ring buffer (such as ftrace). It then creates
	  a producer and consumer that will run for 10 seconds and sleep for
	  10 seconds. Each interval it will print out the number of events
	  it recorded and give a rough estimate of how long each iteration took.

	  It does not disable interrupts or raise its priority, so it may be
	  affected by processes that are running.

	  If unsure, say N.

config TRACE_EVAL_MAP_FILE
       bool "Show eval mappings for trace events"
       depends on TRACING
       help
	The "print fmt" of the trace events will show the enum/sizeof names
	instead of their values. This can cause problems for user space tools
	that use this string to parse the raw data as user space does not know
	how to convert the string to its value.

	To fix this, there's a special macro in the kernel that can be used
	to convert an enum/sizeof into its value. If this macro is used, then
	the print fmt strings will be converted to their values.

	If something does not get converted properly, this option can be
	used to show what enums/sizeof the kernel tried to convert.

	This option is for debugging the conversions. A file is created
	in the tracing directory called "eval_map" that will show the
	names matched with their values and what trace event system they
	belong too.

	Normally, the mapping of the strings to values will be freed after
	boot up or module load. With this option, they will not be freed, as
	they are needed for the "eval_map" file. Enabling this option will
	increase the memory footprint of the running kernel.

	If unsure, say N.

config FTRACE_RECORD_RECURSION
	bool "Record functions that recurse in function tracing"
	depends on FUNCTION_TRACER
	help
	  All callbacks that attach to the function tracing have some sort
	  of protection against recursion. Even though the protection exists,
	  it adds overhead. This option will create a file in the tracefs
	  file system called "recursed_functions" that will list the functions
	  that triggered a recursion.

	  This will add more overhead to cases that have recursion.

	  If unsure, say N

config FTRACE_RECORD_RECURSION_SIZE
	int "Max number of recursed functions to record"
	default	128
	depends on FTRACE_RECORD_RECURSION
	help
	  This defines the limit of number of functions that can be
	  listed in the "recursed_functions" file, that lists all
	  the functions that caused a recursion to happen.
	  This file can be reset, but the limit can not change in
	  size at runtime.

config RING_BUFFER_RECORD_RECURSION
	bool "Record functions that recurse in the ring buffer"
	depends on FTRACE_RECORD_RECURSION
	# default y, because it is coupled with FTRACE_RECORD_RECURSION
	default y
	help
	  The ring buffer has its own internal recursion. Although when
	  recursion happens it wont cause harm because of the protection,
	  but it does cause an unwanted overhead. Enabling this option will
	  place where recursion was detected into the ftrace "recursed_functions"
	  file.

	  This will add more overhead to cases that have recursion.

config GCOV_PROFILE_FTRACE
	bool "Enable GCOV profiling on ftrace subsystem"
	depends on GCOV_KERNEL
	help
	  Enable GCOV profiling on ftrace subsystem for checking
	  which functions/lines are tested.

	  If unsure, say N.

	  Note that on a kernel compiled with this config, ftrace will
	  run significantly slower.

config FTRACE_SELFTEST
	bool

config FTRACE_STARTUP_TEST
	bool "Perform a startup test on ftrace"
	depends on GENERIC_TRACER
	select FTRACE_SELFTEST
	help
	  This option performs a series of startup tests on ftrace. On bootup
	  a series of tests are made to verify that the tracer is
	  functioning properly. It will do tests on all the configured
	  tracers of ftrace.

config EVENT_TRACE_STARTUP_TEST
	bool "Run selftest on trace events"
	depends on FTRACE_STARTUP_TEST
	default y
	help
	  This option performs a test on all trace events in the system.
	  It basically just enables each event and runs some code that
	  will trigger events (not necessarily the event it enables)
	  This may take some time run as there are a lot of events.

config EVENT_TRACE_TEST_SYSCALLS
	bool "Run selftest on syscall events"
	depends on EVENT_TRACE_STARTUP_TEST
	help
	 This option will also enable testing every syscall event.
	 It only enables the event and disables it and runs various loads
	 with the event enabled. This adds a bit more time for kernel boot
	 up since it runs this on every system call defined.

	 TBD - enable a way to actually call the syscalls as we test their
	       events

config RING_BUFFER_STARTUP_TEST
       bool "Ring buffer startup self test"
       depends on RING_BUFFER
       help
	 Run a simple self test on the ring buffer on boot up. Late in the
	 kernel boot sequence, the test will start that kicks off
	 a thread per cpu. Each thread will write various size events
	 into the ring buffer. Another thread is created to send IPIs
	 to each of the threads, where the IPI handler will also write
	 to the ring buffer, to test/stress the nesting ability.
	 If any anomalies are discovered, a warning will be displayed
	 and all ring buffers will be disabled.

	 The test runs for 10 seconds. This will slow your boot time
	 by at least 10 more seconds.

	 At the end of the test, statics and more checks are done.
	 It will output the stats of each per cpu buffer. What
	 was written, the sizes, what was read, what was lost, and
	 other similar details.

	 If unsure, say N

config RING_BUFFER_VALIDATE_TIME_DELTAS
	bool "Verify ring buffer time stamp deltas"
	depends on RING_BUFFER
	help
	  This will audit the time stamps on the ring buffer sub
	  buffer to make sure that all the time deltas for the
	  events on a sub buffer matches the current time stamp.
	  This audit is performed for every event that is not
	  interrupted, or interrupting another event. A check
	  is also made when traversing sub buffers to make sure
	  that all the deltas on the previous sub buffer do not
	  add up to be greater than the current time stamp.

	  NOTE: This adds significant overhead to recording of events,
	  and should only be used to test the logic of the ring buffer.
	  Do not use it on production systems.

	  Only say Y if you understand what this does, and you
	  still want it enabled. Otherwise say N

config MMIOTRACE_TEST
	tristate "Test module for mmiotrace"
	depends on MMIOTRACE && m
	help
	  This is a dumb module for testing mmiotrace. It is very dangerous
	  as it will write garbage to IO memory starting at a given address.
	  However, it should be safe to use on e.g. unused portion of VRAM.

	  Say N, unless you absolutely know what you are doing.

config PREEMPTIRQ_DELAY_TEST
	tristate "Test module to create a preempt / IRQ disable delay thread to test latency tracers"
	depends on m
	help
	  Select this option to build a test module that can help test latency
	  tracers by executing a preempt or irq disable section with a user
	  configurable delay. The module busy waits for the duration of the
	  critical section.

	  For example, the following invocation generates a burst of three
	  irq-disabled critical sections for 500us:
	  modprobe preemptirq_delay_test test_mode=irq delay=500 burst_size=3

	  What's more, if you want to attach the test on the cpu which the latency
	  tracer is running on, specify cpu_affinity=cpu_num at the end of the
	  command.

	  If unsure, say N

config SYNTH_EVENT_GEN_TEST
	tristate "Test module for in-kernel synthetic event generation"
	depends on SYNTH_EVENTS
	help
          This option creates a test module to check the base
          functionality of in-kernel synthetic event definition and
          generation.

          To test, insert the module, and then check the trace buffer
	  for the generated sample events.

	  If unsure, say N.

config KPROBE_EVENT_GEN_TEST
	tristate "Test module for in-kernel kprobe event generation"
	depends on KPROBE_EVENTS
	help
          This option creates a test module to check the base
          functionality of in-kernel kprobe event definition.

          To test, insert the module, and then check the trace buffer
	  for the generated kprobe events.

	  If unsure, say N.

config HIST_TRIGGERS_DEBUG
	bool "Hist trigger debug support"
	depends on HIST_TRIGGERS
	help
          Add "hist_debug" file for each event, which when read will
          dump out a bunch of internal details about the hist triggers
          defined on that event.

          The hist_debug file serves a couple of purposes:

            - Helps developers verify that nothing is broken.

            - Provides educational information to support the details
              of the hist trigger internals as described by
              Documentation/trace/histogram-design.rst.

          The hist_debug output only covers the data structures
          related to the histogram definitions themselves and doesn't
          display the internals of map buckets or variable values of
          running histograms.

          If unsure, say N.

endif # FTRACE

endif # TRACING_SUPPORT
<|MERGE_RESOLUTION|>--- conflicted
+++ resolved
@@ -617,8 +617,6 @@
 	depends on !FTRACE_MCOUNT_USE_PATCHABLE_FUNCTION_ENTRY
 	depends on FTRACE_MCOUNT_RECORD
 
-<<<<<<< HEAD
-=======
 config FTRACE_MCOUNT_USE_OBJTOOL
 	def_bool y
 	depends on HAVE_OBJTOOL_MCOUNT
@@ -626,15 +624,11 @@
 	depends on !FTRACE_MCOUNT_USE_CC
 	depends on FTRACE_MCOUNT_RECORD
 
->>>>>>> 400616bc
 config FTRACE_MCOUNT_USE_RECORDMCOUNT
 	def_bool y
 	depends on !FTRACE_MCOUNT_USE_PATCHABLE_FUNCTION_ENTRY
 	depends on !FTRACE_MCOUNT_USE_CC
-<<<<<<< HEAD
-=======
 	depends on !FTRACE_MCOUNT_USE_OBJTOOL
->>>>>>> 400616bc
 	depends on FTRACE_MCOUNT_RECORD
 
 config TRACING_MAP
