--- conflicted
+++ resolved
@@ -975,10 +975,7 @@
 	unsigned long		cpu_capacity_orig;
 
 	struct callback_head	*balance_callback;
-<<<<<<< HEAD
-=======
 	unsigned char		balance_push;
->>>>>>> df7b6229
 
 	unsigned char		nohz_idle_balance;
 	unsigned char		idle_balance;
